/* This file is part of VoltDB.
 * Copyright (C) 2008-2014 VoltDB Inc.
 *
 * This program is free software: you can redistribute it and/or modify
 * it under the terms of the GNU Affero General Public License as
 * published by the Free Software Foundation, either version 3 of the
 * License, or (at your option) any later version.
 *
 * This program is distributed in the hope that it will be useful,
 * but WITHOUT ANY WARRANTY; without even the implied warranty of
 * MERCHANTABILITY or FITNESS FOR A PARTICULAR PURPOSE.  See the
 * GNU Affero General Public License for more details.
 *
 * You should have received a copy of the GNU Affero General Public License
 * along with VoltDB.  If not, see <http://www.gnu.org/licenses/>.
 */

package org.voltdb.iv2;

import java.io.IOException;
import java.util.HashMap;
import java.util.Map;
import java.util.concurrent.ExecutionException;
import java.util.concurrent.ScheduledFuture;
import java.util.concurrent.TimeUnit;
import java.util.concurrent.atomic.AtomicBoolean;

import org.voltcore.logging.VoltLogger;
import org.voltcore.messaging.Mailbox;
import org.voltcore.utils.CoreUtils;
import org.voltcore.utils.Pair;
import org.voltdb.SiteProcedureConnection;
import org.voltdb.SnapshotCompletionInterest.SnapshotCompletionEvent;
import org.voltdb.SnapshotSaveAPI;
import org.voltdb.VoltDB;
import org.voltdb.messaging.RejoinMessage;
import org.voltdb.messaging.RejoinMessage.Type;
import org.voltdb.rejoin.StreamSnapshotDataTarget;
import org.voltdb.rejoin.StreamSnapshotSink;
import org.voltdb.rejoin.StreamSnapshotSink.RestoreWork;
import org.voltdb.rejoin.TaskLog;

/**
 * Manages the lifecycle of snapshot serialization to a site
 * for the purposes of rejoin.
 */
public class RejoinProducer extends JoinProducerBase {
    private static final VoltLogger REJOINLOG = new VoltLogger("REJOIN");

    private final AtomicBoolean m_currentlyRejoining;
    private static ScheduledFuture<?> m_timeFuture;
    private Mailbox m_streamSnapshotMb = null;
    private StreamSnapshotSink m_rejoinSiteProcessor = null;

    // True if we're handling a table-less rejoin.
    boolean m_schemaHasNoTables = false;

    // Get the snapshot nonce from the RejoinCoordinator's INITIATION message.
    // Then register the completion interest.
    //
    // When the completion interest callback fires for the nonce,
    // capture the snapshot txnid and tell the replay agent the snapshot is
    // complete and unregister the interest.
    //
    // The txnId informs post-rejoin replay where to start. TxnId
    // is stored in a ReplayCompletionAction which also bundles
    // the Replay complete logic; When the snapshot transfer is
    // complete, the RejoinProducer will hand the ReplayCompletionAction
    // to the Site which must take its own action to conclude rejoin and
    // then run the ReplayCompleteAction.
    //
    // The rest of RejoinProducer is driven by the snapshot sink..
    //
    // When the first data sink block arrives, offer the
    // producer to the SiteTaskerQueue.
    //
    // Blocking and nonblocking work the same now, the only difference
    // is that in blocking the snapshot transaction blocks on streaming all data
    //
    // In both cases, the site is responding with REJOINING to
    // all incoming tasks.
    //
    // Conditions to complete RejoinProducer and
    // transition to the Site controlled portion of rejoin:
    // 1. Snapshot must be fully transfered (sink EOF reached)
    // 2. The snapshot completion monitor callback must have been
    // triggered.
    //
    // The rejoin producer times out the snapshot block arrival.
    // If a block does not arrive within 60s, the RejoinProducer
    // terminates the current node. The watchdog timer is accessed
    // from multiple threads

    /**
     * ReplayCompletionAction communicates the snapshot txn id to
     * the site and offers a run() method that closes the open
     * rejoin state with the rejoin coordinator once the site has
     * concluded rejoin.
     */
    public class ReplayCompletionAction extends JoinCompletionAction
    {
        @Override
        public void run()
        {
            REJOINLOG.debug(m_whoami + "informing rejoinCoordinator "
                    + CoreUtils.hsIdToString(m_coordinatorHsId)
                    + " of REPLAY_FINISHED");
            RejoinMessage replay_complete = new RejoinMessage(
                    m_mailbox.getHSId(), RejoinMessage.Type.REPLAY_FINISHED);
            m_mailbox.send(m_coordinatorHsId, replay_complete);
            m_currentlyRejoining.set(false);

            SnapshotSaveAPI.recoveringSiteCount.decrementAndGet();
        }
    }

    // Run if the watchdog isn't cancelled within the timeout period
    private static class TimerCallback implements Runnable
    {
        @Override
        public void run()
        {
            VoltDB.crashLocalVoltDB(String.format(
                    "Rejoin process timed out due to no data sent from active nodes for %d seconds  Terminating rejoin.",
                    StreamSnapshotDataTarget.DEFAULT_WRITE_TIMEOUT_MS / 1000),
                    false,
                    null);
        }
    }

    // Only instantiated if it must be used. This is important because
    // m_currentlyRejoining gates promotion to master. If the rejoin producer
    // is instantiated, it must complete its execution and set currentlyRejoining
    // to false.
    public RejoinProducer(int partitionId, SiteTaskerQueue taskQueue)
    {
        super(partitionId, "Rejoin producer:" + partitionId + " ", taskQueue);
        m_currentlyRejoining = new AtomicBoolean(true);
        m_completionAction = new ReplayCompletionAction();
        REJOINLOG.debug(m_whoami + "created.");
    }

    @Override
    public boolean acceptPromotion()
    {
        return !m_currentlyRejoining.get();
    }

    @Override
    public void deliver(RejoinMessage message)
    {
        if (message.getType() == RejoinMessage.Type.INITIATION) {
            doInitiation(message);
        }
        else if (message.getType() == RejoinMessage.Type.INITIATION_COMMUNITY) {
            doInitiation(message);
        }
        else {
            VoltDB.crashLocalVoltDB(
                    "Unknown rejoin message type: " + message.getType(), false,
                    null);
        }
    }

    @Override
    public TaskLog constructTaskLog(String voltroot)
    {
        m_taskLog = initializeTaskLog(voltroot, m_partitionId);
        return m_taskLog;
    }

    @Override
    protected VoltLogger getLogger() {
        return REJOINLOG;
    }

    // cancel and maybe rearm the node-global snapshot data-segment watchdog.
    @Override
    protected void kickWatchdog(boolean rearm)
    {
        synchronized (RejoinProducer.class) {
            if (m_timeFuture != null) {
                m_timeFuture.cancel(false);
                m_timeFuture = null;
            }
            if (rearm) {
                m_timeFuture = VoltDB.instance().scheduleWork(
                        new TimerCallback(),
                        StreamSnapshotDataTarget.DEFAULT_WRITE_TIMEOUT_MS,
                        0,
                        TimeUnit.MILLISECONDS);
            }
        }
    }

    /**
     * Runs when the RejoinCoordinator decides this site should start
     * rejoin.
     */
    void doInitiation(RejoinMessage message)
    {
        m_coordinatorHsId = message.m_sourceHSId;
        m_schemaHasNoTables = message.schemaHasNoTables();
        if (!m_schemaHasNoTables) {
            m_streamSnapshotMb = VoltDB.instance().getHostMessenger().createMailbox();
            m_rejoinSiteProcessor = new StreamSnapshotSink(m_streamSnapshotMb);
        }
        else {
            m_streamSnapshotMb = null;
            m_rejoinSiteProcessor = null;
        }

        // MUST choose the leader as the source.
        long sourceSite = m_mailbox.getMasterHsId(m_partitionId);
        // Provide a valid sink host id unless it is an empty database.
        long hsId = (m_rejoinSiteProcessor != null
                        ? m_rejoinSiteProcessor.initialize(message.getSnapshotSourceCount(),
                                                           message.getSnapshotBufferPool())
                        : Long.MIN_VALUE);

        REJOINLOG.debug(m_whoami
                + "received INITIATION message. Doing rejoin"
                + ". Source site is: "
                + CoreUtils.hsIdToString(sourceSite)
                + " and destination rejoin processor is: "
                + CoreUtils.hsIdToString(hsId)
                + " and snapshot nonce is: "
                + message.getSnapshotNonce());

        registerSnapshotMonitor(message.getSnapshotNonce());
        // Tell the RejoinCoordinator everything it will need to know to get us our snapshot stream.
        RejoinMessage initResp = new RejoinMessage(m_mailbox.getHSId(), sourceSite, hsId);
        m_mailbox.send(m_coordinatorHsId, initResp);

        // Start waiting for snapshot data
        m_taskQueue.offer(new DelegatingTask(this));
    }

    /**
     * SiteTasker run -- load this site!
     *
     * run() is invoked when the RejoinProducer (this) submits itself to the
     * site tasker. RejoinProducer submits itself to the site tasker queue
     * when rejoin data is available. Rejoin data is available after the
     * snapshot request is fulfilled. The snapshot request is made by the rejoin
     * coordinator on our behalf.
     */
    @Override
    public void run(SiteProcedureConnection siteConnection)
    {
        throw new RuntimeException(
                "Unexpected execution of run method in rejoin producer.");
    }

    /**
     * An implementation of run() that does not block the site thread.
     * The Site has responsibility for transactions that occur between
     * schedulings of this task.
     */
    @Override
    public void runForRejoin(SiteProcedureConnection siteConnection,
            TaskLog m_taskLog) throws IOException
    {
        if (!m_schemaHasNoTables) {
            boolean sourcesReady = false;
            RestoreWork rejoinWork = m_rejoinSiteProcessor.poll(m_snapshotBufferAllocator);
            if (rejoinWork != null) {
                restoreBlock(rejoinWork, siteConnection);
                sourcesReady = true;
            }

            if (m_rejoinSiteProcessor.isEOF() == false) {
                returnToTaskQueue(sourcesReady);
            } else {
                REJOINLOG.debug(m_whoami + "Rejoin snapshot transfer is finished");
                m_rejoinSiteProcessor.close();

                if (m_streamSnapshotMb != null) {
                    VoltDB.instance().getHostMessenger().removeMailbox(m_streamSnapshotMb.getHSId());
                }

                doFinishingTask(siteConnection);
            }
        }
        else {
            doFinishingTask(siteConnection);
            // Remove the completion monitor for an empty (zero table) rejoin.
            m_snapshotCompletionMonitor.set(null);
        }
    }

    private void doFinishingTask(final SiteProcedureConnection siteConnection) {
        /*
         * Don't notify the rejoin coordinator yet. The stream snapshot may
         * have not finished on all nodes, let the snapshot completion
         * monitor tell the rejoin coordinator.
         *
         * This used to block on the completion interest, but this raced
         * with fragments from the MPI that needed dummy responses. If the fragments
         * came after the EOF then they wouldn't receive dummy responses
         * and then the MPI wouldn't invoke SnapshotSaveAPI.logParticipatingHostCount
         */
        final SiteTasker finishingTask = new SiteTasker() {

            @Override
            public void run(SiteProcedureConnection siteConnection) {
                throw new RuntimeException(
                        "Unexpected execution of run method in rejoin producer.");
            }

            @Override
            public void runForRejoin(SiteProcedureConnection siteConnection, TaskLog rejoinTaskLog) throws IOException {
<<<<<<< HEAD
                if (!m_snapshotCompletionMonitor.isDone()) {
                    m_taskQueue.offer(new DelegatingTask(this));
=======
                if (!m_schemaHasNoTables && !m_snapshotCompletionMonitor.isDone()) {
                    m_taskQueue.offer(this);
>>>>>>> d9e45f5b
                    return;
                }
                SnapshotCompletionEvent event = null;
                Map<String, Map<Integer, Pair<Long,Long>>> exportSequenceNumbers = null;
                try {
                    if (!m_schemaHasNoTables) {
                        REJOINLOG.debug(m_whoami + "waiting on snapshot completion monitor.");
                        event = m_snapshotCompletionMonitor.get();
                        exportSequenceNumbers = event.exportSequenceNumbers;
                        m_completionAction.setSnapshotTxnId(event.multipartTxnId);
                    }
                    REJOINLOG.debug(m_whoami + " monitor completed. Sending SNAPSHOT_FINISHED "
                            + "and handing off to site.");
                    RejoinMessage snap_complete = new RejoinMessage(
                            m_mailbox.getHSId(), Type.SNAPSHOT_FINISHED);
                    m_mailbox.send(m_coordinatorHsId, snap_complete);
                } catch (InterruptedException crashme) {
                    VoltDB.crashLocalVoltDB(
                            "Interrupted awaiting snapshot completion.", true, crashme);
                } catch (ExecutionException e) {
                    VoltDB.crashLocalVoltDB(
                            "Unexpected exception awaiting snapshot completion.", true,
                            e);
                }
                if (exportSequenceNumbers == null) {
                    // Send empty sequence number map if the schema is empty (no tables).
                    exportSequenceNumbers = new HashMap<String, Map<Integer, Pair<Long,Long>>>();
                }
                setJoinComplete(
                        siteConnection,
                        exportSequenceNumbers,
                        true /* requireExistingSequenceNumbers */);
            }
        };
        try {
            finishingTask.runForRejoin(siteConnection, null);
        } catch (IOException e) {
            VoltDB.crashLocalVoltDB("Unexpected IOException in rejoin", true, e);
        }
    }
}<|MERGE_RESOLUTION|>--- conflicted
+++ resolved
@@ -310,13 +310,8 @@
 
             @Override
             public void runForRejoin(SiteProcedureConnection siteConnection, TaskLog rejoinTaskLog) throws IOException {
-<<<<<<< HEAD
-                if (!m_snapshotCompletionMonitor.isDone()) {
+                if (!m_schemaHasNoTables && !m_snapshotCompletionMonitor.isDone()) {
                     m_taskQueue.offer(new DelegatingTask(this));
-=======
-                if (!m_schemaHasNoTables && !m_snapshotCompletionMonitor.isDone()) {
-                    m_taskQueue.offer(this);
->>>>>>> d9e45f5b
                     return;
                 }
                 SnapshotCompletionEvent event = null;
