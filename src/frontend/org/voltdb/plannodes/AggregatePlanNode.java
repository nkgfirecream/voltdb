--- conflicted
+++ resolved
@@ -492,17 +492,10 @@
         for (ExpressionType e : m_aggregateTypes) {
             sb.append(sep).append(e.symbol());
             sep = ", ";
-<<<<<<< HEAD
-            if (e != ExpressionType.AGGREGATE_COUNT_STAR) {
-=======
-            if (e == ExpressionType.AGGREGATE_COUNT_STAR) {
-                sb.append("(*)");
-            }
-            else if (e == ExpressionType.AGGREGATE_WINDOWED_RANK) {
+            if (e == ExpressionType.AGGREGATE_WINDOWED_RANK) {
                 sb.append("()");
             }
             else {
->>>>>>> bc1a75fa
                 if (m_aggregateDistinct.get(ii) == 1) {
                     sb.append(" DISTINCT");
                 }
