/* This file is part of VoltDB.
 * Copyright (C) 2008-2012 VoltDB Inc.
 *
 * Permission is hereby granted, free of charge, to any person obtaining
 * a copy of this software and associated documentation files (the
 * "Software"), to deal in the Software without restriction, including
 * without limitation the rights to use, copy, modify, merge, publish,
 * distribute, sublicense, and/or sell copies of the Software, and to
 * permit persons to whom the Software is furnished to do so, subject to
 * the following conditions:
 *
 * The above copyright notice and this permission notice shall be
 * included in all copies or substantial portions of the Software.
 *
 * THE SOFTWARE IS PROVIDED "AS IS", WITHOUT WARRANTY OF ANY KIND,
 * EXPRESS OR IMPLIED, INCLUDING BUT NOT LIMITED TO THE WARRANTIES OF
 * MERCHANTABILITY, FITNESS FOR A PARTICULAR PURPOSE AND NONINFRINGEMENT.
 * IN NO EVENT SHALL THE AUTHORS BE LIABLE FOR ANY CLAIM, DAMAGES OR
 * OTHER LIABILITY, WHETHER IN AN ACTION OF CONTRACT, TORT OR OTHERWISE,
 * ARISING FROM, OUT OF OR IN CONNECTION WITH THE SOFTWARE OR THE USE OR
 * OTHER DEALINGS IN THE SOFTWARE.
 */

#include <vector>
#include <string>
#include <stdint.h>
#include <boost/foreach.hpp>

#include "harness.h"
#include "common/TupleSchema.h"
#include "common/types.h"
#include "common/NValue.hpp"
#include "common/ValueFactory.hpp"
#include "execution/VoltDBEngine.h"
#include "storage/persistenttable.h"
#include "storage/tablefactory.h"
#include "storage/tableutil.h"
#include "indexes/tableindex.h"

using namespace std;
using namespace voltdb;

class PersistentTableMemStatsTest : public Test {
public:
    PersistentTableMemStatsTest() {
        m_engine = new VoltDBEngine();
        m_engine->initialize(1,1, 0, 0, "", DEFAULT_TEMP_TABLE_MEMORY, 1);

        m_columnNames.push_back("0");
        m_columnNames.push_back("1");
        m_columnNames.push_back("2");

        m_tableSchemaTypes.push_back(VALUE_TYPE_TINYINT);
        m_tableSchemaTypes.push_back(VALUE_TYPE_VARCHAR);
        m_tableSchemaTypes.push_back(VALUE_TYPE_VARCHAR);

        m_tableSchemaColumnSizes.push_back(NValue::getTupleStorageSize(VALUE_TYPE_TINYINT));
        m_tableSchemaColumnSizes.push_back(300);
        m_tableSchemaColumnSizes.push_back(100);

        m_tableSchemaAllowNull.push_back(false);
        m_tableSchemaAllowNull.push_back(false);
        m_tableSchemaAllowNull.push_back(false);

        m_primaryKeyIndexColumns.push_back(0);
        m_primaryKeyIndexColumns.push_back(1);
        m_primaryKeyIndexColumns.push_back(2);

        m_engine->setUndoToken(INT64_MIN + 1);
    }

    ~PersistentTableMemStatsTest() {
        delete m_engine;
        delete m_table;
    }

    void initTable(bool allowInlineStrings) {
        m_tableSchema = TupleSchema::createTupleSchema(m_tableSchemaTypes,
                                                       m_tableSchemaColumnSizes,
                                                       m_tableSchemaAllowNull,
                                                       allowInlineStrings);

<<<<<<< HEAD
        TableIndexScheme indexScheme =
            TableIndexScheme("primaryKeyIndex",
                             BALANCED_TREE_INDEX,
                             m_primaryKeyIndexColumns,
                             TableIndex::indexColumnsDirectly(),
                             true, true, false, m_tableSchema);
=======
        TableIndexScheme indexScheme("primaryKeyIndex",
                                     BALANCED_TREE_INDEX,
                                     m_primaryKeyIndexColumns,
                                     TableIndex::simplyIndexColumns(),
                                     true, true, m_tableSchema);
>>>>>>> 2a338156

        vector<TableIndexScheme> indexes;

        m_table = dynamic_cast<PersistentTable*>(
            TableFactory::getPersistentTable(0, "Foo", m_tableSchema, m_columnNames, 0));

        TableIndex *pkeyIndex = TableIndexFactory::TableIndexFactory::getInstance(indexScheme);
        assert(pkeyIndex);
        m_table->addIndex(pkeyIndex);
        m_table->setPrimaryKeyIndex(pkeyIndex);

        // add other indexes
        BOOST_FOREACH(TableIndexScheme &scheme, indexes) {
            TableIndex *index = TableIndexFactory::getInstance(scheme);
            assert(index);
            m_table->addIndex(index);
        }
    }

    VoltDBEngine *m_engine;
    TupleSchema *m_tableSchema;
    PersistentTable *m_table;
    vector<string> m_columnNames;
    vector<ValueType> m_tableSchemaTypes;
    vector<int32_t> m_tableSchemaColumnSizes;
    vector<bool> m_tableSchemaAllowNull;
    vector<int> m_primaryKeyIndexColumns;
};

TEST_F(PersistentTableMemStatsTest, InsertTest) {
    initTable(true);
    tableutil::addRandomTuples(m_table, 10);
    int64_t orig_size = m_table->nonInlinedMemorySize();
    //cout << "Original non-inline size: " << orig_size << endl;

    TableTuple tuple(m_tableSchema);
    tuple.move(new char[tuple.tupleLength()]);
    tableutil::setRandomTupleValues(m_table, &tuple);
    //cout << "Created random tuple " << endl << tuple.debugNoHeader() << endl;
    size_t added_bytes =
        StringRef::computeStringMemoryUsed(ValuePeeker::peekObjectLength(tuple.getNValue(1))) +
        StringRef::computeStringMemoryUsed(ValuePeeker::peekObjectLength(tuple.getNValue(2)));
    //cout << "Allocating string mem for bytes: " << ValuePeeker::peekObjectLength(tuple.getNValue(1)) + sizeof(int32_t) << endl;
    //cout << "Adding bytes to table: " << added_bytes << endl;

    m_engine->setUndoToken(INT64_MIN + 2);
    // this next line is a testing hack until engine data is
    // de-duplicated with executorcontext data
    m_engine->getExecutorContext();

    m_table->insertTuple(tuple);

    m_engine->releaseUndoToken(INT64_MIN + 2);

    ASSERT_EQ(orig_size + added_bytes, m_table->nonInlinedMemorySize());

    tuple.freeObjectColumns();
    delete [] tuple.address();
}

TEST_F(PersistentTableMemStatsTest, InsertThenUndoInsertTest) {
    initTable(true);
    tableutil::addRandomTuples(m_table, 10);
    int64_t orig_size = m_table->nonInlinedMemorySize();
    //cout << "Original non-inline size: " << orig_size << endl;

    TableTuple tuple(m_tableSchema);
    tuple.move(new char[tuple.tupleLength()]);
    tableutil::setRandomTupleValues(m_table, &tuple);
    //cout << "Created random tuple " << endl << tuple.debugNoHeader() << endl;
    size_t added_bytes =
        StringRef::computeStringMemoryUsed(ValuePeeker::peekObjectLength(tuple.getNValue(1))) +
        StringRef::computeStringMemoryUsed(ValuePeeker::peekObjectLength(tuple.getNValue(2)));
    //cout << "Adding bytes to table: " << added_bytes << endl;

    m_engine->setUndoToken(INT64_MIN + 2);
    // this next line is a testing hack until engine data is
    // de-duplicated with executorcontext data
    m_engine->getExecutorContext();

    m_table->insertTuple(tuple);

    //cout << "pre-undo non-inline size: " << m_table->nonInlinedMemorySize() << endl;
    ASSERT_EQ(orig_size + added_bytes, m_table->nonInlinedMemorySize());

    m_engine->undoUndoToken(INT64_MIN + 2);

    //cout << "post-undo non-inline size: " << m_table->nonInlinedMemorySize() << endl;
    ASSERT_EQ(orig_size, m_table->nonInlinedMemorySize());

    tuple.freeObjectColumns();
    delete [] tuple.address();
}

TEST_F(PersistentTableMemStatsTest, UpdateTest) {
    initTable(true);
    tableutil::addRandomTuples(m_table, 10);
    int64_t orig_size = m_table->nonInlinedMemorySize();
    //cout << "Original non-inline size: " << orig_size << endl;

    TableTuple tuple(m_tableSchema);
    tableutil::getRandomTuple(m_table, tuple);
    //cout << "Retrieved random tuple " << endl << tuple.debugNoHeader() << endl;

    size_t removed_bytes =
        StringRef::computeStringMemoryUsed(ValuePeeker::peekObjectLength(tuple.getNValue(1))) +
        StringRef::computeStringMemoryUsed(ValuePeeker::peekObjectLength(tuple.getNValue(2)));
    //cout << "Removing bytes from table: " << removed_bytes << endl;

    /*
     * A copy of the tuple to modify and use as a source tuple when
     * updating the new tuple.
     */
    TableTuple tempTuple = m_table->tempTuple();
    tempTuple.copy(tuple);
    string strval = "123456";
    NValue new_string = ValueFactory::getStringValue(strval);
    tempTuple.setNValue(1, new_string);
    //cout << "Created updated tuple " << endl << tempTuple.debugNoHeader() << endl;
    size_t added_bytes =
        StringRef::computeStringMemoryUsed(ValuePeeker::peekObjectLength(tempTuple.getNValue(1))) +
        StringRef::computeStringMemoryUsed(ValuePeeker::peekObjectLength(tempTuple.getNValue(2)));
    //cout << "Adding bytes to table: " << added_bytes << endl;

    m_engine->setUndoToken(INT64_MIN + 2);
    // this next line is a testing hack until engine data is
    // de-duplicated with executorcontext data
    m_engine->getExecutorContext();

    m_table->updateTuple(tuple, tempTuple);

    m_engine->releaseUndoToken(INT64_MIN + 2);

    ASSERT_EQ(orig_size + added_bytes - removed_bytes, m_table->nonInlinedMemorySize());

    //cout << "final non-inline size: " << m_table->nonInlinedMemorySize() << endl;
    //tuple.freeObjectColumns();
    //tempTuple.freeObjectColumns();
    //delete [] tuple.address();
    //delete[] tempTuple.address();
    new_string.free();
}

TEST_F(PersistentTableMemStatsTest, UpdateAndUndoTest) {
    initTable(true);
    tableutil::addRandomTuples(m_table, 10);
    int64_t orig_size = m_table->nonInlinedMemorySize();
    //cout << "Original non-inline size: " << orig_size << endl;

    TableTuple tuple(m_tableSchema);
    tableutil::getRandomTuple(m_table, tuple);
    //cout << "Retrieved random tuple " << endl << tuple.debugNoHeader() << endl;

    size_t removed_bytes =
        StringRef::computeStringMemoryUsed(ValuePeeker::peekObjectLength(tuple.getNValue(1))) +
        StringRef::computeStringMemoryUsed(ValuePeeker::peekObjectLength(tuple.getNValue(2)));
    //cout << "Removing bytes from table: " << removed_bytes << endl;

    /*
     * A copy of the tuple to modify and use as a source tuple when
     * updating the new tuple.
     */
    TableTuple tempTuple = m_table->tempTuple();
    tempTuple.copy(tuple);
    string strval = "123456";
    NValue new_string = ValueFactory::getStringValue(strval);
    tempTuple.setNValue(1, new_string);
    //cout << "Created random tuple " << endl << tempTuple.debugNoHeader() << endl;
    size_t added_bytes =
        StringRef::computeStringMemoryUsed(ValuePeeker::peekObjectLength(tempTuple.getNValue(1))) +
        StringRef::computeStringMemoryUsed(ValuePeeker::peekObjectLength(tempTuple.getNValue(2)));
    //cout << "Adding bytes to table: " << added_bytes << endl;

    m_engine->setUndoToken(INT64_MIN + 2);
    // this next line is a testing hack until engine data is
    // de-duplicated with executorcontext data
    m_engine->getExecutorContext();

    m_table->updateTuple(tuple, tempTuple);

    ASSERT_EQ(orig_size + added_bytes - removed_bytes, m_table->nonInlinedMemorySize());

    m_engine->undoUndoToken(INT64_MIN + 2);

    ASSERT_EQ(orig_size, m_table->nonInlinedMemorySize());

    //tuple.freeObjectColumns();
    //tempTuple.freeObjectColumns();
    //delete [] tuple.address();
    //delete[] tempTuple.address();
    new_string.free();
}

TEST_F(PersistentTableMemStatsTest, DeleteTest) {
    initTable(true);
    tableutil::addRandomTuples(m_table, 10);
    int64_t orig_size = m_table->nonInlinedMemorySize();
    //cout << "Original non-inline size: " << orig_size << endl;

    TableTuple tuple(m_tableSchema);
    tableutil::getRandomTuple(m_table, tuple);
    //cout << "Retrieved random tuple " << endl << tuple.debugNoHeader() << endl;

    size_t removed_bytes =
        StringRef::computeStringMemoryUsed(ValuePeeker::peekObjectLength(tuple.getNValue(1))) +
        StringRef::computeStringMemoryUsed(ValuePeeker::peekObjectLength(tuple.getNValue(2)));
    //cout << "Removing bytes from table: " << removed_bytes << endl;

    m_engine->setUndoToken(INT64_MIN + 2);
    // this next line is a testing hack until engine data is
    // de-duplicated with executorcontext data
    m_engine->getExecutorContext();

    m_table->deleteTuple(tuple, true);

    m_engine->releaseUndoToken(INT64_MIN + 2);

    //cout << "Final non-inline size: " << m_table->nonInlinedMemorySize() << endl;
    ASSERT_EQ(orig_size - removed_bytes, m_table->nonInlinedMemorySize());

    //tuple.freeObjectColumns();
    //delete [] tuple.address();
}

TEST_F(PersistentTableMemStatsTest, DeleteAndUndoTest) {
    initTable(true);
    tableutil::addRandomTuples(m_table, 10);
    int64_t orig_size = m_table->nonInlinedMemorySize();
    //cout << "Original non-inline size: " << orig_size << endl;

    TableTuple tuple(m_tableSchema);
    tableutil::getRandomTuple(m_table, tuple);
    //cout << "Retrieved random tuple " << endl << tuple.debugNoHeader() << endl;

    //cout << "Removing bytes from table: " << removed_bytes << endl;

    m_engine->setUndoToken(INT64_MIN + 2);
    // this next line is a testing hack until engine data is
    // de-duplicated with executorcontext data
    m_engine->getExecutorContext();

    m_table->deleteTuple(tuple, true);

    ASSERT_EQ(orig_size, m_table->nonInlinedMemorySize());

    m_engine->undoUndoToken(INT64_MIN + 2);

    ASSERT_EQ(orig_size, m_table->nonInlinedMemorySize());

    //tuple.freeObjectColumns();
    //delete [] tuple.address();
}

int main() {
    return TestSuite::globalInstance()->runAll();
}<|MERGE_RESOLUTION|>--- conflicted
+++ resolved
@@ -80,20 +80,11 @@
                                                        m_tableSchemaAllowNull,
                                                        allowInlineStrings);
 
-<<<<<<< HEAD
-        TableIndexScheme indexScheme =
-            TableIndexScheme("primaryKeyIndex",
-                             BALANCED_TREE_INDEX,
-                             m_primaryKeyIndexColumns,
-                             TableIndex::indexColumnsDirectly(),
-                             true, true, false, m_tableSchema);
-=======
         TableIndexScheme indexScheme("primaryKeyIndex",
                                      BALANCED_TREE_INDEX,
                                      m_primaryKeyIndexColumns,
                                      TableIndex::simplyIndexColumns(),
                                      true, true, m_tableSchema);
->>>>>>> 2a338156
 
         vector<TableIndexScheme> indexes;
 
