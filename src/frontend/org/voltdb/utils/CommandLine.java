/* This file is part of VoltDB.
 * Copyright (C) 2008-2012 VoltDB Inc.
 *
 * VoltDB is free software: you can redistribute it and/or modify
 * it under the terms of the GNU General Public License as published by
 * the Free Software Foundation, either version 3 of the License, or
 * (at your option) any later version.
 *
 * VoltDB is distributed in the hope that it will be useful,
 * but WITHOUT ANY WARRANTY; without even the implied warranty of
 * MERCHANTABILITY or FITNESS FOR A PARTICULAR PURPOSE.  See the
 * GNU General Public License for more details.
 *
 * You should have received a copy of the GNU General Public License
 * along with VoltDB.  If not, see <http://www.gnu.org/licenses/>.
 */
package org.voltdb.utils;

import java.io.FileWriter;
import java.util.ArrayList;
import java.util.List;

import org.voltdb.BackendTarget;
import org.voltdb.ReplicationRole;
import org.voltdb.VoltDB;
import org.voltdb.VoltDB.START_ACTION;

// VoltDB.Configuration represents all of the VoltDB command line parameters.
// Extend that to include test-only parameters, the JVM parameters
// and a serialization function that produces a legitimate command line.
public class CommandLine extends VoltDB.Configuration
{
    /*
     * A tag value generated by VEM that is set as a Java property.
     * It allows VEM to know that it is connecting to the correct process
     * with JMX
     */
    private String m_vemTag = null;

    public static final String VEM_TAG_PROPERTY = "org.voltdb.vemtag";

    // Copy ctor.
    public CommandLine makeCopy() {
        CommandLine cl = new CommandLine();
        // first copy the base class fields
        cl.m_ipcPorts.addAll(m_ipcPorts);
        cl.m_backend = m_backend;
        cl.m_leader = m_leader;
        cl.m_pathToCatalog = m_pathToCatalog;
        cl.m_pathToDeployment = m_pathToDeployment;
        cl.m_pathToLicense = m_pathToLicense;
        cl.m_noLoadLibVOLTDB = m_noLoadLibVOLTDB;
        cl.m_zkInterface = m_zkInterface;
        cl.m_port = m_port;
        cl.m_adminPort = m_adminPort;
        cl.m_internalPort = m_internalPort;
        cl.m_externalInterface = m_externalInterface;
        cl.m_internalInterface = m_internalInterface;
        cl.m_drAgentPortStart = m_drAgentPortStart;
        cl.m_httpPort = m_httpPort;
        // final in baseclass: cl.m_isEnterprise = m_isEnterprise;
        cl.m_deadHostTimeoutMS = m_deadHostTimeoutMS;
        cl.m_startAction = m_startAction;
        cl.m_startMode = m_startMode;
        cl.m_replicationRole = m_replicationRole;
        cl.m_selectedRejoinInterface = m_selectedRejoinInterface;
        cl.m_quietAdhoc = m_quietAdhoc;
        // final in baseclass: cl.m_commitLogDir = new File("/tmp");
        cl.m_timestampTestingSalt = m_timestampTestingSalt;
        cl.m_isRejoinTest = m_isRejoinTest;
<<<<<<< HEAD
        cl.m_leaderPort = m_leaderPort;
        cl.m_enableIV2 = m_enableIV2;
=======
>>>>>>> a2a7abe2
        cl.m_tag = m_tag;
        cl.m_vemTag = m_vemTag;

        // second, copy the derived class fields
        cl.includeTestOpts = includeTestOpts;
        cl.debugPort = debugPort;
        cl.ipcPortList = ipcPortList;
        cl.zkport = zkport;
        cl.buildDir = buildDir;
        cl.java_library_path = java_library_path;
        cl.log4j = log4j;
        cl.voltFilePrefix = voltFilePrefix;
        cl.initialHeap = initialHeap;
        cl.maxHeap = maxHeap;
        cl.classPath = classPath;
        cl.javaExecutable = javaExecutable;
        cl.jmxPort = jmxPort;
        cl.jmxHost = jmxHost;
        cl.customCmdLn = customCmdLn;

        return cl;
    }

    // PLEASE NOTE The field naming convention: VoltDB.Configuration
    // fields start with "m_". CommandLine fields do not have a
    // prefix. This helps avoid collisions given the raw number
    // of fields at work. In some cases, the VoltDB.Configuration
    // setting is set (for the m_hasLocalServer case) and a CommandLine
    // field is set as well (for the process builder case).

    boolean includeTestOpts = false;
    public CommandLine addTestOptions(boolean addEm)
    {
        includeTestOpts = addEm;
        return this;
    }

    public CommandLine port(int port) {
        m_port = port;
        return this;
    }
    public int port() {
        return m_port;
    }

    public int internalPort() {
        return m_internalPort;
    }

    public int adminPort() {
        return m_adminPort;
    }

    public CommandLine internalPort(int internalPort) {
        m_internalPort = internalPort;
        return this;
    }

    public CommandLine adminPort(int adminPort) {
        m_adminPort = adminPort;
        return this;
    }

    public CommandLine startCommand(String command)
    {
        String upcmd = command.toUpperCase();
        VoltDB.START_ACTION action = VoltDB.START_ACTION.START;
        try {
            action = VoltDB.START_ACTION.valueOf(upcmd);
        }
        catch (IllegalArgumentException iae)
        {
            // command wasn't a valid enum type;  default to START and warn
            // the user
            hostLog.warn("Unknown start command: " + command +
                         ".  CommandLine will default to START");
        }
        m_startAction = action;
        return this;
    }

    public CommandLine rejoinTest(boolean rejoinTest) {
        m_isRejoinTest = rejoinTest;
        return this;
    }

    public CommandLine isReplica(boolean isReplica)
    {
        if (isReplica)
        {
            m_replicationRole = ReplicationRole.REPLICA;
        }
        else
        {
            m_replicationRole = ReplicationRole.NONE;
        }
        return this;
    }

    public CommandLine replicaMode(ReplicationRole replicaMode) {
        m_replicationRole = replicaMode;
        return this;
    }

    public CommandLine leader(String leader)
    {
        m_leader = leader;
        return this;
    }

    public CommandLine leaderPort(int port)
    {
        String hostname = MiscUtils.getHostnameFromHostnameColonPort(m_leader);
        m_leader = MiscUtils.getHostnameColonPortString(hostname, port);
        return this;
    }

    public CommandLine timestampSalt(int timestampSalt) {
        m_timestampTestingSalt = timestampSalt;
        return this;
    }

    int debugPort = -1;
    public CommandLine debugPort(int debugPort) {
        this.debugPort = debugPort;
        return this;
    }

    String ipcPortList = "";
    public CommandLine ipcPort(int port) {
        if (!ipcPortList.isEmpty()) {
            ipcPortList += ",";
        }
        ipcPortList += Integer.toString(port);
        m_ipcPorts.add(port);
        return this;
    }

    int zkport = -1;
    public CommandLine zkport(int zkport) {
        this.zkport = zkport;
        m_zkInterface = "127.0.0.1:" + zkport;
        return this;
    }
    public String zkinterface() {
        return m_zkInterface;
    }

    String buildDir = "";
    public CommandLine buildDir(String buildDir) {
        this.buildDir = buildDir;
        return this;
    }
    public String buildDir() {
        return buildDir;
    }

    String java_library_path = "";
    public CommandLine javaLibraryPath(String javaLibraryPath) {
        java_library_path = javaLibraryPath;
        return this;
    }

    String log4j = "";
    public CommandLine log4j(String log4j) {
        this.log4j = log4j;
        return this;
    }

    String voltFilePrefix = "";
    public CommandLine voltFilePrefix(String voltFilePrefix) {
        this.voltFilePrefix = voltFilePrefix;
        return this;
    }

    String initialHeap = "";
    public CommandLine setInitialHeap(int megabytes) {
        initialHeap = "-Xms" + megabytes + "m";
        return this;
    }

    String maxHeap = "-Xmx2048m";
    public CommandLine setMaxHeap(int megabytes) {
        maxHeap = "-Xmx" + megabytes + "m";
        return this;
    }

    String classPath = "";
    public CommandLine classPath(String classPath) {
        this.classPath = classPath;
        return this;
    }

    public CommandLine jarFileName(String jarFileName) {
        m_pathToCatalog = jarFileName;
        return this;
    }
    public String jarFileName() {
        return m_pathToCatalog;
    }

    public CommandLine target(BackendTarget target) {
        m_backend = target;
        m_noLoadLibVOLTDB = (target == BackendTarget.HSQLDB_BACKEND);
        return this;
    }
    public BackendTarget target() {
        return m_backend;
    }

    public CommandLine pathToDeployment(String pathToDeployment) {
        m_pathToDeployment = pathToDeployment;
        return this;
    }
    public String pathToDeployment() {
        return m_pathToDeployment;
    }

    public CommandLine pathToLicense(String pathToLicense) {
        m_pathToLicense = pathToLicense;
        return this;
    }
    public String pathToLicense() {
        return m_pathToLicense;
    }

    public CommandLine drAgentStartPort(int portStart) {
        m_drAgentPortStart = portStart;
        return this;
    }
    public int drAgentStartPort() {
        return m_drAgentPortStart;
    }

    String javaExecutable = "java";
    public CommandLine javaExecutable(String javaExecutable)
    {
        this.javaExecutable = javaExecutable;
        return this;
    }

    int jmxPort = 9090;
    public CommandLine jmxPort(int jmxPort)
    {
        this.jmxPort = jmxPort;
        return this;
    }

    String jmxHost = "127.0.0.1";
    public CommandLine jmxHost(String jmxHost)
    {
        this.jmxHost = jmxHost;
        return this;
    }

    public CommandLine internalInterface(String internalInterface)
    {
        m_internalInterface = internalInterface;
        return this;
    }

    public CommandLine externalInterface(String externalInterface)
    {
        m_externalInterface = externalInterface;
        return this;
    }

    public CommandLine enableIV2(boolean enable)
    {
        m_enableIV2 = enable;
        return this;
    }

    // user-customizable string appeneded to commandline.
    // useful to allow customization of VEM/REST cmdlns.
    // Please don't abuse this by shoving lots of long-term
    // things here that really deserve top-level fields.
    String customCmdLn;
    public CommandLine customCmdLn(String customCmdLn)
    {
        this.customCmdLn = customCmdLn;
        return this;
    }

    public void dumpToFile(String filename) {
        try {
            FileWriter out = new FileWriter(filename);
            List<String> lns = createCommandLine();
            for (String l : lns) {
                out.write(l.toCharArray());
                out.write('\n');
            }
            out.flush();
            out.close();
        } catch (Exception e) {
            throw new RuntimeException(e);
        }
    }

    @Override
    public String toString()
    {
        StringBuilder sb = new StringBuilder();
        List<String> lns = createCommandLine();
        for (String l : lns)
        {
            sb.append(l).append(" ");
        }
        return sb.toString();
    }

    public void vemTag(String tag) {
        m_vemTag = tag;
    }


    // Return a command line list compatible with ProcessBuilder.command()
    public List<String> createCommandLine() {
        List<String> cmdline = new ArrayList<String>(50);
        cmdline.add(javaExecutable);
        cmdline.add("-XX:-ReduceInitialCardMarks");
        cmdline.add("-XX:+HeapDumpOnOutOfMemoryError");
        cmdline.add("-Djava.library.path=" + java_library_path);
        cmdline.add("-Dlog4j.configuration=" + log4j);
        if (m_vemTag != null) {
            cmdline.add("-D" + VEM_TAG_PROPERTY + "=" + m_vemTag);
        }
        cmdline.add(maxHeap);
        cmdline.add("-classpath"); cmdline.add(classPath);

        if (includeTestOpts)
        {
            cmdline.add("-DLOG_SEGMENT_SIZE=8");
            cmdline.add("-DVoltFilePrefix=" + voltFilePrefix);
            cmdline.add("-ea");
            cmdline.add("-XX:MaxDirectMemorySize=2g");
        }
        else
        {
            cmdline.add("-server");
            cmdline.add("-XX:HeapDumpPath=/tmp");
            cmdline.add(initialHeap);
        }

        if (m_isEnterprise)
        {
            cmdline.add("-Dvolt.rmi.agent.port=" + jmxPort);
            cmdline.add("-Dvolt.rmi.server.hostname=" + jmxHost);
        }

        if (debugPort > -1) {
            cmdline.add("-Xdebug");
            cmdline.add("-agentlib:jdwp=transport=dt_socket,address=" + debugPort + ",server=y,suspend=n");
        }

        //
        // VOLTDB main() parameters
        //
        cmdline.add("org.voltdb.VoltDB");

        if (m_isEnterprise) {
            cmdline.add("license"); cmdline.add(m_pathToLicense);
        }

        if (m_startAction == START_ACTION.LIVE_REJOIN) {
            // annoying, have to special case live rejoin
            cmdline.add("live rejoin");
        } else {
            cmdline.add(m_startAction.toString().toLowerCase());
        }

        cmdline.add("host"); cmdline.add(m_leader);
        cmdline.add("catalog"); cmdline.add(jarFileName());
        cmdline.add("deployment"); cmdline.add(pathToDeployment());

        // rejoin has no replication role
        if (m_startAction != START_ACTION.REJOIN && m_startAction != START_ACTION.LIVE_REJOIN) {
            if (m_replicationRole == ReplicationRole.REPLICA) {
                cmdline.add("replica");
            }
        }

        if (includeTestOpts)
        {
            cmdline.add("timestampsalt"); cmdline.add(Long.toString(m_timestampTestingSalt));
        }

        cmdline.add("port"); cmdline.add(Integer.toString(m_port));
        cmdline.add("internalport"); cmdline.add(Integer.toString(m_internalPort));
        if (m_adminPort != -1)
        {
            cmdline.add("adminport"); cmdline.add(Integer.toString(m_adminPort));
        }
        if (zkport != -1)
        {
            cmdline.add("zkport"); cmdline.add(Integer.toString(zkport));
        }
        if (m_drAgentPortStart != -1)
        {
            cmdline.add("replicationport"); cmdline.add(Integer.toString(m_drAgentPortStart));
        }

        if (target().isIPC) {
            cmdline.add("ipcports"); cmdline.add(ipcPortList);
            cmdline.add("valgrind");
        }

        if (m_internalInterface != null && !m_internalInterface.isEmpty())
        {
            cmdline.add("internalinterface"); cmdline.add(m_internalInterface);
        }

        if (m_internalInterface != null && !m_externalInterface.isEmpty())
        {
            cmdline.add("externalinterface"); cmdline.add(m_externalInterface);
        }

        if (m_enableIV2)
        {
            cmdline.add("enableiv2");
        }

        if (customCmdLn != null && !customCmdLn.isEmpty())
        {
            cmdline.add(customCmdLn);
        }

        if (m_tag != null) {
            cmdline.add("tag"); cmdline.add(m_tag);
        }

        return cmdline;
    }
}<|MERGE_RESOLUTION|>--- conflicted
+++ resolved
@@ -68,11 +68,7 @@
         // final in baseclass: cl.m_commitLogDir = new File("/tmp");
         cl.m_timestampTestingSalt = m_timestampTestingSalt;
         cl.m_isRejoinTest = m_isRejoinTest;
-<<<<<<< HEAD
-        cl.m_leaderPort = m_leaderPort;
         cl.m_enableIV2 = m_enableIV2;
-=======
->>>>>>> a2a7abe2
         cl.m_tag = m_tag;
         cl.m_vemTag = m_vemTag;
 
