/* This file is part of VoltDB.
 * Copyright (C) 2008-2013 VoltDB Inc.
 *
 * This program is free software: you can redistribute it and/or modify
 * it under the terms of the GNU Affero General Public License as
 * published by the Free Software Foundation, either version 3 of the
 * License, or (at your option) any later version.
 *
 * This program is distributed in the hope that it will be useful,
 * but WITHOUT ANY WARRANTY; without even the implied warranty of
 * MERCHANTABILITY or FITNESS FOR A PARTICULAR PURPOSE.  See the
 * GNU Affero General Public License for more details.
 *
 * You should have received a copy of the GNU Affero General Public License
 * along with VoltDB.  If not, see <http://www.gnu.org/licenses/>.
 */

package org.voltdb.planner;

import java.util.ArrayDeque;
import java.util.ArrayList;
import java.util.HashMap;
import java.util.HashSet;
import java.util.List;
import java.util.Map.Entry;
import java.util.Set;

import org.hsqldb_voltpatches.VoltXMLElement;
import org.voltdb.VoltType;
import org.voltdb.catalog.Column;
import org.voltdb.catalog.Database;
import org.voltdb.catalog.Table;
import org.voltdb.expressions.AbstractExpression;
import org.voltdb.expressions.AggregateExpression;
import org.voltdb.expressions.ConstantValueExpression;
import org.voltdb.expressions.ExpressionUtil;
import org.voltdb.expressions.FunctionExpression;
import org.voltdb.expressions.ParameterValueExpression;
import org.voltdb.expressions.TupleValueExpression;
import org.voltdb.plannodes.SchemaColumn;
import org.voltdb.types.ExpressionType;

public abstract class AbstractParsedStmt {

    public static class TablePair {
        public Table t1;
        public Table t2;

        @Override
        public boolean equals(Object obj) {
            if ((obj instanceof TablePair) == false)
                return false;
            TablePair tp = (TablePair)obj;

            return (((t1 == tp.t1) && (t2 == tp.t2)) ||
                    ((t1 == tp.t2) && (t2 == tp.t1)));
        }

        @Override
        public int hashCode() {
            assert((t1.hashCode() ^ t2.hashCode()) == (t2.hashCode() ^ t1.hashCode()));

            return t1.hashCode() ^ t2.hashCode();
        }
    }


    public String sql;

    public VoltType[] paramList = new VoltType[0];

    protected HashMap<Long, Integer> m_paramsById = new HashMap<Long, Integer>();

    public ArrayList<Table> tableList = new ArrayList<Table>();

    public AbstractExpression where = null;

    public ArrayList<AbstractExpression> whereSelectionList = new ArrayList<AbstractExpression>();

    public ArrayList<AbstractExpression> noTableSelectionList = new ArrayList<AbstractExpression>();

    public ArrayList<AbstractExpression> multiTableSelectionList = new ArrayList<AbstractExpression>();

    public HashMap<Table, ArrayList<AbstractExpression>> tableFilterList = new HashMap<Table, ArrayList<AbstractExpression>>();

    public HashMap<TablePair, ArrayList<AbstractExpression>> joinSelectionList = new HashMap<TablePair, ArrayList<AbstractExpression>>();

    public HashMap<AbstractExpression, Set<AbstractExpression> > valueEquivalence = new HashMap<AbstractExpression, Set<AbstractExpression>>();

    //User specified join order, null if none is specified
    public String joinOrder = null;

    // Store a table-hashed list of the columns actually used by this statement.
    // XXX An unfortunately counter-intuitive (but hopefully temporary) meaning here:
    // if this is null, that means ALL the columns get used.
    public HashMap<String, ArrayList<SchemaColumn>> scanColumns = null;

    protected String[] m_paramValues;
    protected Database m_db;

    static final String INSERT_NODE_NAME = "insert";
    static final String UPDATE_NODE_NAME = "update";
    static final String DELETE_NODE_NAME = "delete";
    static final String SELECT_NODE_NAME = "select";
    static final String UNION_NODE_NAME  = "union";

    /**
    * Class constructor
    * @param paramValues
    * @param db
    */
    protected AbstractParsedStmt(String[] paramValues, Database db) {
        this.m_paramValues = paramValues;
        this.m_db = db;
    }
    /**
     *
     * @param sql
     * @param xmlSQL
     * @param db
     */
    public static AbstractParsedStmt parse(String sql, VoltXMLElement stmtTypeElement, String[] paramValues, Database db, String joinOrder) {

        AbstractParsedStmt retval = null;

        if (stmtTypeElement == null) {
            System.err.println("Unexpected error parsing hsql parsed stmt xml");
            throw new RuntimeException("Unexpected error parsing hsql parsed stmt xml");
        }

        // create non-abstract instances
        if (stmtTypeElement.name.equalsIgnoreCase(INSERT_NODE_NAME)) {
            retval = new ParsedInsertStmt(paramValues, db);
        }
        else if (stmtTypeElement.name.equalsIgnoreCase(UPDATE_NODE_NAME)) {
            retval = new ParsedUpdateStmt(paramValues, db);
        }
        else if (stmtTypeElement.name.equalsIgnoreCase(DELETE_NODE_NAME)) {
            retval = new ParsedDeleteStmt(paramValues, db);
        }
        else if (stmtTypeElement.name.equalsIgnoreCase(SELECT_NODE_NAME)) {
            retval = new ParsedSelectStmt(paramValues, db);
        }
        else if (stmtTypeElement.name.equalsIgnoreCase(UNION_NODE_NAME)) {
            retval = new ParsedUnionStmt(paramValues, db);
        }
        else {
            throw new RuntimeException("Unexpected Element: " + stmtTypeElement.name);
        }

        // parse tables and parameters
        retval.parseTablesAndParams(stmtTypeElement);

        // parse specifics
        retval.parse(stmtTypeElement);

        // post parse action
        retval.postParse(sql, joinOrder);

        return retval;
    }

    /**
     *
     * @param stmtElement
     * @param db
     */
    abstract void parse(VoltXMLElement stmtElement);

<<<<<<< HEAD
    void parseTargetColumns(VoltXMLElement columnsNode, Table table, HashMap<Column, AbstractExpression> columns)
    {
        for (VoltXMLElement child : columnsNode.children) {
            assert(child.name.equals("column"));

            String name = child.attributes.get("name");
            assert(name != null);
            Column col = table.getColumns().getIgnoreCase(name.trim());

            assert(child.children.size() == 1);
            VoltXMLElement subChild = child.children.get(0);
            AbstractExpression expr = parseExpressionTree(subChild);
            assert(expr != null);
            expr.refineValueType(VoltType.get((byte)col.getType()));
            ExpressionUtil.finalizeValueTypes(expr);
            columns.put(col, expr);
        }
=======
    /**Parse tables and parameters
     * .
     * @param root
     * @param db
     */
    void parseTablesAndParams(VoltXMLElement root) {
        for (VoltXMLElement node : root.children) {
            if (node.name.equalsIgnoreCase("parameters")) {
                this.parseParameters(node);
            }
            if (node.name.equalsIgnoreCase("tablescans")) {
                String str = node.toString();
                this.parseTables(node);
            }
            if (node.name.equalsIgnoreCase("scan_columns")) {
                this.parseScanColumns(node);
            }
        }
    }

    /**Miscellaneous post parse activity
     * .
     * @param sql
     * @param db
     * @param joinOrder
     */
    void postParse(String sql, String joinOrder) {
        // split up the where expression into categories
        this.analyzeWhereExpression();
        // these just shouldn't happen right?
        assert(this.multiTableSelectionList.size() == 0);
        assert(this.noTableSelectionList.size() == 0);

        this.sql = sql;
        this.joinOrder = joinOrder;
>>>>>>> 73952645
    }

    /**
     * Convert a HSQL VoltXML expression to an AbstractExpression tree.
     * @param root
     * @return configured AbstractExpression
     */
    AbstractExpression parseExpressionTree(VoltXMLElement root) {
        AbstractExpression exprTree = parseExpressionTree(m_paramsById, root);
        exprTree.resolveForDB(m_db);

        if (m_paramValues != null) {
            List<AbstractExpression> params = exprTree.findAllSubexpressionsOfClass(ParameterValueExpression.class);
            for (AbstractExpression ae : params) {
                ParameterValueExpression pve = (ParameterValueExpression) ae;
                ConstantValueExpression cve = pve.getOriginalValue();
                if (cve != null) {
                    cve.setValue(m_paramValues[pve.getParameterIndex()]);
                }
            }

        }
        return exprTree;
    }

    // TODO: This static function and the functions (below) that it calls to deal with various Expression types
    // are only marginally related to AbstractParsedStmt
    // -- the function is now also called by DDLCompiler with no AbstractParsedStmt in sight --
    // so, the methods COULD be relocated to class AbstractExpression or ExpressionUtil.
    static public AbstractExpression parseExpressionTree(HashMap<Long, Integer> paramsById, VoltXMLElement root) {
        String elementName = root.name.toLowerCase();
        AbstractExpression retval = null;

        if (elementName.equals("value")) {
            retval = parseValueExpression(paramsById, root);
        }
        else if (elementName.equals("columnref")) {
            retval = parseColumnRefExpression(root);
        }
        else if (elementName.equals("operation")) {
            retval = parseOperationExpression(paramsById, root);
        }
        else if (elementName.equals("aggregation")) {
            retval = parseAggregationExpression(paramsById, root);
        }
        else if (elementName.equals("simplecolumn")) {
            retval = parseSimpleColumnExpression();
        }
        else if (elementName.equals("function")) {
            retval = parseFunctionExpression(paramsById, root);
        }
        else if (elementName.equals("asterisk")) {
            return null;
        }
        else
            throw new PlanningErrorException("Unsupported expression node '" + elementName + "'");

        return retval;
    }

    /**
     *
     * @param paramsById
     * @param exprNode
     * @return
     */
    private static AbstractExpression parseValueExpression(HashMap<Long, Integer> paramsById, VoltXMLElement exprNode) {
        String type = exprNode.attributes.get("valuetype");
        String isParam = exprNode.attributes.get("isparam");
        String isPlannerGenerated = exprNode.attributes.get("isplannergenerated");

        VoltType vt = VoltType.typeFromString(type);
        int size = VoltType.MAX_VALUE_LENGTH;
        assert(vt != VoltType.VOLTTABLE);

        if ((vt != VoltType.STRING) && (vt != VoltType.VARBINARY)) {
            if (vt == VoltType.NULL) size = 0;
            else size = vt.getLengthInBytesForFixedTypes();
        }
        // A ParameterValueExpression is needed to represent any user-provided or planner-injected parameter.
        boolean needParameter = (isParam != null) && (isParam.equalsIgnoreCase("true"));

        // A ConstantValueExpression is needed to represent a constant in the statement,
        // EVEN if that constant has been "parameterized" by the plan caching code.
        ConstantValueExpression cve = null;
        boolean needConstant = (needParameter == false) ||
            ((isPlannerGenerated != null) && (isPlannerGenerated.equalsIgnoreCase("true")));

        if (needConstant) {
            cve = new ConstantValueExpression();
            cve.setValueType(vt);
            cve.setValueSize(size);
            if ( ! needParameter && vt != VoltType.NULL) {
                String valueStr = exprNode.attributes.get("value");
                cve.setValue(valueStr);
            }
        }
        if (needParameter) {
            ParameterValueExpression expr = new ParameterValueExpression();
            long id = Long.parseLong(exprNode.attributes.get("id"));
            int paramIndex = paramIndexById(paramsById, id);

            expr.setValueType(vt);
            expr.setValueSize(size);
            expr.setParameterIndex(paramIndex);
            if (needConstant) {
                expr.setOriginalValue(cve);
            }
            return expr;
        }
        return cve;
    }

    /**
     *
     * @param exprNode
     * @return
     */
    private static AbstractExpression parseColumnRefExpression(VoltXMLElement exprNode) {
        TupleValueExpression expr = new TupleValueExpression();

        String alias = exprNode.attributes.get("alias");
        String tableName = exprNode.attributes.get("table");
        String columnName = exprNode.attributes.get("column");

        expr.setColumnAlias(alias);
        expr.setColumnName(columnName);
        expr.setTableName(tableName);

        return expr;
    }

    /**
     *
     * @param paramsById
     * @param exprNode
     * @return
     */
    private static AbstractExpression parseOperationExpression(HashMap<Long, Integer> paramsById, VoltXMLElement exprNode) {
        String type = exprNode.attributes.get("optype");
        ExpressionType exprType = ExpressionType.get(type);
        AbstractExpression expr = null;

        if (exprType == ExpressionType.INVALID) {
            throw new PlanningErrorException("Unsupported operation type '" + type + "'");
        }
        try {
            expr = exprType.getExpressionClass().newInstance();
        } catch (Exception e) {
            e.printStackTrace();
            throw new RuntimeException(e.getMessage(), e);
        }
        expr.setExpressionType(exprType);

        // get the first (left) node that is an element
        VoltXMLElement leftExprNode = exprNode.children.get(0);
        assert(leftExprNode != null);

        // get the second (right) node that is an element (might be null)
        VoltXMLElement rightExprNode = null;
        if (exprNode.children.size() > 1)
            rightExprNode = exprNode.children.get(1);

        // recursively parse the left subtree (could be another operator or
        // a constant/tuple/param value operand).
        AbstractExpression leftExpr = parseExpressionTree(paramsById, leftExprNode);
        assert((leftExpr != null) || (exprType == ExpressionType.AGGREGATE_COUNT));
        expr.setLeft(leftExpr);

        if (expr.needsRightExpression()) {
            assert(rightExprNode != null);

            // recursively parse the right subtree
            AbstractExpression rightExpr = parseExpressionTree(paramsById, rightExprNode);
            assert(rightExpr != null);
            expr.setRight(rightExpr);
        }

        return expr;
    }


    /**
     *
     * @param paramsById
     * @param exprNode
     * @param attrs
     * @return
     */
    private static AbstractExpression parseAggregationExpression(HashMap<Long, Integer> paramsById, VoltXMLElement exprNode) {
        String type = exprNode.attributes.get("optype");
        ExpressionType exprType = ExpressionType.get(type);
        AbstractExpression expr = null;

        if (exprType == ExpressionType.INVALID) {
            throw new PlanningErrorException("Unsupported operation type '" + type + "'");
        }
        try {
            expr = exprType.getExpressionClass().newInstance();
        } catch (Exception e) {
            e.printStackTrace();
            throw new RuntimeException(e.getMessage(), e);
        }
        expr.setExpressionType(exprType);

        // Allow expressions to read expression-specific data from exprNode.
        // This design fully abstracts other volt classes from the XML serialization.
        // So, this goes here instead of in derived Expression implementations.

        assert(expr instanceof AggregateExpression);
        String node;
        if ((node = exprNode.attributes.get("distinct")) != null) {
            AggregateExpression ae = (AggregateExpression)expr;
            ae.m_distinct = Boolean.parseBoolean(node);
        }

        assert(exprNode.children.size() == 1);
        // get the one and only child node.
        VoltXMLElement leftExprNode = exprNode.children.get(0);
        assert(leftExprNode != null);
        // recursively parse the left subtree (could be another operator or
        // a constant/tuple/param value operand).
        AbstractExpression leftExpr = parseExpressionTree(paramsById, leftExprNode);
        assert((leftExpr != null) || (exprType == ExpressionType.AGGREGATE_COUNT));
        expr.setLeft(leftExpr);
        return expr;
    }


    private static AbstractExpression parseSimpleColumnExpression() {
        AbstractExpression expr = new TupleValueExpression();
        expr.setExpressionType(ExpressionType.VALUE_TUPLE);
        return expr;
    }


    /**
     *
     * @param paramsById
     * @param exprNode
     * @return a new Function Expression
     */
    private static AbstractExpression parseFunctionExpression(HashMap<Long, Integer> paramsById, VoltXMLElement exprNode) {
        String name = exprNode.attributes.get("name").toLowerCase();
        String disabled = exprNode.attributes.get("disabled");
        if (disabled != null) {
            throw new PlanningErrorException("Function '" + name + "' is not supported in VoltDB: " + disabled);
        }
        String value_type_name = exprNode.attributes.get("valuetype");
        VoltType value_type = VoltType.typeFromString(value_type_name);
        String id = exprNode.attributes.get("fn_id");
        assert(id != null);
        int idArg = 0;
        try {
            idArg = Integer.parseInt(id);
        } catch (NumberFormatException nfe) {}
        assert(idArg > 0);
        String parameter = exprNode.attributes.get("parameter");
        String volt_alias = exprNode.attributes.get("volt_alias");
        if (volt_alias == null) {
            volt_alias = name; // volt shares the function name with HSQL
        }

        ArrayList<AbstractExpression> args = new ArrayList<AbstractExpression>();
        for (VoltXMLElement argNode : exprNode.children) {
            assert(argNode != null);
            // recursively parse each argument subtree (could be any kind of expression).
            AbstractExpression argExpr = parseExpressionTree(paramsById, argNode);
            assert(argExpr != null);
            args.add(argExpr);
        }

        FunctionExpression expr = new FunctionExpression();
        expr.setAttributes(name, volt_alias, idArg);
        expr.setArgs(args);
        if (value_type != null) {
            expr.setValueType(value_type);
            expr.setValueSize(value_type.getMaxLengthInBytes());
        }

        if (parameter != null) {
            int parameter_idx = -1; // invalid argument index
            try {
                parameter_idx = Integer.parseInt(parameter);
            } catch (NumberFormatException nfe) {}
            assert(parameter_idx >= 0); // better be valid by now.
            assert(parameter_idx < args.size()); // must refer to a provided argument
            expr.setParameterArg(parameter_idx);
        }

        return expr;
    }

    /**
     * Parse the scan_columns element out of the HSQL-generated XML.
     * Fills scanColumns with a list of the columns used in the plan, hashed by
     * table name.
     *
     * @param columnsNode
     */
    void parseScanColumns(VoltXMLElement columnsNode)
    {
        scanColumns = new HashMap<String, ArrayList<SchemaColumn>>();

        for (VoltXMLElement child : columnsNode.children) {
            assert(child.name.equals("columnref"));
            AbstractExpression col_exp = parseExpressionTree(child);
            // TupleValueExpressions are always specifically typed,
            // so there is no need for expression type specialization, here.
            assert(col_exp != null);
            assert(col_exp instanceof TupleValueExpression);
            TupleValueExpression tve = (TupleValueExpression)col_exp;
            SchemaColumn col = new SchemaColumn(tve.getTableName(),
                                                tve.getColumnName(),
                                                tve.getColumnAlias(),
                                                col_exp);
            ArrayList<SchemaColumn> table_cols = null;
            if (!scanColumns.containsKey(col.getTableName()))
            {
                table_cols = new ArrayList<SchemaColumn>();
                scanColumns.put(col.getTableName(), table_cols);
            }
            table_cols = scanColumns.get(col.getTableName());
            table_cols.add(col);
        }
    }

    /**
     *
     * @param tablesNode
     */
    private void parseTables(VoltXMLElement tablesNode) {
        Set<Table> visited = new HashSet<Table>(tableList);

        for (VoltXMLElement node : tablesNode.children) {
            if (node.name.equalsIgnoreCase("tablescan")) {

                String tableName = node.attributes.get("table");
                Table table = getTableFromDB(tableName);

                assert(table != null);

                if( visited.contains( table)) {
                    throw new PlanningErrorException("VoltDB does not yet support self joins, consider using views instead");
                }

                visited.add(table);
                tableList.add(table);
            }
        }
    }

    private void parseParameters(VoltXMLElement paramsNode) {
        paramList = new VoltType[paramsNode.children.size()];

        for (VoltXMLElement node : paramsNode.children) {
            if (node.name.equalsIgnoreCase("parameter")) {
                long id = Long.parseLong(node.attributes.get("id"));
                int index = Integer.parseInt(node.attributes.get("index"));
                String typeName = node.attributes.get("valuetype");
                VoltType type = VoltType.typeFromString(typeName);
                m_paramsById.put(id, index);
                paramList[index] = type;
            }
        }
    }

    /**
     */
    void analyzeWhereExpression() {

        // nothing to do if there's no where expression
        if (where == null) return;

        // this first chunk of code breaks the code into a list of expression that
        // all have to be true for the where clause to be true

        ArrayDeque<AbstractExpression> in = new ArrayDeque<AbstractExpression>();
        ArrayDeque<AbstractExpression> out = new ArrayDeque<AbstractExpression>();
        in.add(where);

        AbstractExpression inExpr = null;
        while ((inExpr = in.poll()) != null) {
            if (inExpr.getExpressionType() == ExpressionType.CONJUNCTION_AND) {
                in.add(inExpr.getLeft());
                in.add(inExpr.getRight());
            }
            else {
                out.add(inExpr);
            }
        }

        // the where selection list contains all the clauses
        whereSelectionList.addAll(out);
        this.analyzeWhereExpression(whereSelectionList);
    }

    /**
     */
void analyzeWhereExpression(ArrayList<AbstractExpression> whereList) {
        // This next bit of code identifies which tables get classified how
        HashSet<Table> tableSet = new HashSet<Table>();
        for (AbstractExpression expr : whereList) {
            tableSet.clear();
            getTablesForExpression(expr, tableSet);
            if (tableSet.size() == 0) {
                noTableSelectionList.add(expr);
            }
            else if (tableSet.size() == 1) {
                Table table = (Table) tableSet.toArray()[0];

                ArrayList<AbstractExpression> exprs;
                if (tableFilterList.containsKey(table)) {
                    exprs = tableFilterList.get(table);
                }
                else {
                    exprs = new ArrayList<AbstractExpression>();
                    tableFilterList.put(table, exprs);
                }
                expr.m_isJoiningClause = false;
                addExprToEquivalenceSets(expr);
                exprs.add(expr);
            }
            else if (tableSet.size() == 2) {
                TablePair pair = new TablePair();
                pair.t1 = (Table) tableSet.toArray()[0];
                pair.t2 = (Table) tableSet.toArray()[1];

                ArrayList<AbstractExpression> exprs;
                if (joinSelectionList.containsKey(pair)) {
                    exprs = joinSelectionList.get(pair);
                }
                else {
                    exprs = new ArrayList<AbstractExpression>();
                    joinSelectionList.put(pair, exprs);
                }
                expr.m_isJoiningClause = true;
                addExprToEquivalenceSets(expr);
                exprs.add(expr);
            }
            else if (tableSet.size() > 2) {
                multiTableSelectionList.add(expr);
            }
        }
    }

    /**
     *
     * @param expr
     * @param tables
     */
    void getTablesForExpression(AbstractExpression expr, HashSet<Table> tables) {
        List<TupleValueExpression> tves = ExpressionUtil.getTupleValueExpressions(expr);
        for (TupleValueExpression tupleExpr : tves) {
            String tableName = tupleExpr.getTableName();
            Table table = getTableFromDB(tableName);
            tables.add(table);
        }
    }

    protected Table getTableFromDB(String tableName) {
        Table table = m_db.getTables().getIgnoreCase(tableName);
        return table;
    }

    @Override
    public String toString() {
        String retval = "SQL:\n\t" + sql + "\n";

        retval += "PARAMETERS:\n\t";
        for (VoltType param : paramList) {
            retval += param.toString() + " ";
        }

        retval += "\nTABLE SOURCES:\n\t";
        for (Table table : tableList) {
            retval += table.getTypeName() + " ";
        }

        retval += "\nSCAN COLUMNS:\n";
        if (scanColumns != null)
        {
            for (String table : scanColumns.keySet())
            {
                retval += "\tTable: " + table + ":\n";
                for (SchemaColumn col : scanColumns.get(table))
                {
                    retval += "\t\tColumn: " + col.getColumnName() + ": ";
                    retval += col.getExpression().toString() + "\n";
                }
            }
        }
        else
        {
            retval += "\tALL\n";
        }

        if (where != null) {
            retval += "\nWHERE:\n";
            retval += "\t" + where.toString() + "\n";

            retval += "WHERE SELECTION LIST:\n";
            int i = 0;
            for (AbstractExpression expr : whereSelectionList)
                retval += "\t(" + String.valueOf(i++) + ") " + expr.toString() + "\n";

            retval += "NO TABLE SELECTION LIST:\n";
            i = 0;
            for (AbstractExpression expr : noTableSelectionList)
                retval += "\t(" + String.valueOf(i++) + ") " + expr.toString() + "\n";

            retval += "TABLE FILTER LIST:\n";
            for (Entry<Table, ArrayList<AbstractExpression>> pair : tableFilterList.entrySet()) {
                i = 0;
                retval += "\tTABLE: " + pair.getKey().getTypeName() + "\n";
                for (AbstractExpression expr : pair.getValue())
                    retval += "\t\t(" + String.valueOf(i++) + ") " + expr.toString() + "\n";
            }

            retval += "JOIN CLAUSE LIST:\n";
            for (Entry<TablePair, ArrayList<AbstractExpression>> pair : joinSelectionList.entrySet()) {
                i = 0;
                retval += "\tTABLES: " + pair.getKey().t1.getTypeName() + " and " + pair.getKey().t2.getTypeName() + "\n";
                for (AbstractExpression expr : pair.getValue())
                    retval += "\t\t(" + String.valueOf(i++) + ") " + expr.toString() + "\n";
            }
        }
        return retval;
    }

    // TODO: This method COULD also get migrated with the parse...Expression functions
    // to class AbstractExpression or ExpressionUtil or possibly by itself to ParameterExpression
    protected static int paramIndexById(HashMap<Long, Integer> paramsById, long paramId) {
        if (paramId == -1) {
            return -1;
        }
        assert(paramsById.containsKey(paramId));
        return paramsById.get(paramId);
    }

    private void addExprToEquivalenceSets(AbstractExpression expr) {
        // Ignore expressions that are not of COMPARE_EQUAL type
        if (expr.getExpressionType() != ExpressionType.COMPARE_EQUAL) {
            return;
        }

        AbstractExpression leftExpr = expr.getLeft();
        AbstractExpression rightExpr = expr.getRight();
        // Can't use an expression based on a column value that is not just a simple column value.
        if ( ( ! (leftExpr instanceof TupleValueExpression)) && leftExpr.hasAnySubexpressionOfClass(TupleValueExpression.class) ) {
            return;
        }
        if ( ( ! (rightExpr instanceof TupleValueExpression)) && rightExpr.hasAnySubexpressionOfClass(TupleValueExpression.class) ) {
            return;
        }

        // Any two asserted-equal expressions need to map to the same equivalence set,
        // which must contain them and must be the only such set that contains them.
        Set<AbstractExpression> eqSet1 = null;
        if (valueEquivalence.containsKey(leftExpr)) {
            eqSet1 = valueEquivalence.get(leftExpr);
        }
        if (valueEquivalence.containsKey(rightExpr)) {
            Set<AbstractExpression> eqSet2 = valueEquivalence.get(rightExpr);
            if (eqSet1 == null) {
                // Add new leftExpr into existing rightExpr's eqSet.
                valueEquivalence.put(leftExpr, eqSet2);
                eqSet2.add(leftExpr);
            } else {
                // Merge eqSets, re-mapping all the rightExpr's equivalents into leftExpr's eqset.
                for (AbstractExpression eqMember : eqSet2) {
                    eqSet1.add(eqMember);
                    valueEquivalence.put(eqMember, eqSet1);
                }
            }
        } else {
            if (eqSet1 == null) {
                // Both leftExpr and rightExpr are new -- add leftExpr to the new eqSet first.
                eqSet1 = new HashSet<AbstractExpression>();
                valueEquivalence.put(leftExpr, eqSet1);
                eqSet1.add(leftExpr);
            }
            // Add new rightExpr into leftExpr's eqSet.
            valueEquivalence.put(rightExpr, eqSet1);
            eqSet1.add(rightExpr);
        }
    }

    /** Parse a where clause. This behavior is common to all kinds of statements.
     *  TODO: It's not clear why ParsedDeleteStmt has its own VERY SIMILAR code to do this in method parseCondition.
     *  There's a minor difference in how "ANDs" are modeled -- are they multiple condition nodes or
     *  single condition nodes with multiple children? That distinction may be due to an arbitrary difference
     *  in the parser's handling of different statements, but even if it's justified, this method could easily
     *  be extended to handle multiple multi-child conditionNodes.
     */
    protected void parseConditions(VoltXMLElement conditionNode) {
        if (conditionNode.children.size() == 0)
            return;

        VoltXMLElement exprNode = conditionNode.children.get(0);
        assert(where == null); // Should be non-reentrant -- not overwriting any previous value!
        where = parseExpressionTree(exprNode);
        assert(where != null);
        ExpressionUtil.finalizeValueTypes(where);
    }

}<|MERGE_RESOLUTION|>--- conflicted
+++ resolved
@@ -167,7 +167,6 @@
      */
     abstract void parse(VoltXMLElement stmtElement);
 
-<<<<<<< HEAD
     void parseTargetColumns(VoltXMLElement columnsNode, Table table, HashMap<Column, AbstractExpression> columns)
     {
         for (VoltXMLElement child : columnsNode.children) {
@@ -185,7 +184,8 @@
             ExpressionUtil.finalizeValueTypes(expr);
             columns.put(col, expr);
         }
-=======
+    }
+
     /**Parse tables and parameters
      * .
      * @param root
@@ -221,7 +221,6 @@
 
         this.sql = sql;
         this.joinOrder = joinOrder;
->>>>>>> 73952645
     }
 
     /**
@@ -621,7 +620,7 @@
 
     /**
      */
-void analyzeWhereExpression(ArrayList<AbstractExpression> whereList) {
+    void analyzeWhereExpression(ArrayList<AbstractExpression> whereList) {
         // This next bit of code identifies which tables get classified how
         HashSet<Table> tableSet = new HashSet<Table>();
         for (AbstractExpression expr : whereList) {
