/* Copyright (c) 2001-2014, The HSQL Development Group
 * All rights reserved.
 *
 * Redistribution and use in source and binary forms, with or without
 * modification, are permitted provided that the following conditions are met:
 *
 * Redistributions of source code must retain the above copyright notice, this
 * list of conditions and the following disclaimer.
 *
 * Redistributions in binary form must reproduce the above copyright notice,
 * this list of conditions and the following disclaimer in the documentation
 * and/or other materials provided with the distribution.
 *
 * Neither the name of the HSQL Development Group nor the names of its
 * contributors may be used to endorse or promote products derived from this
 * software without specific prior written permission.
 *
 * THIS SOFTWARE IS PROVIDED BY THE COPYRIGHT HOLDERS AND CONTRIBUTORS "AS IS"
 * AND ANY EXPRESS OR IMPLIED WARRANTIES, INCLUDING, BUT NOT LIMITED TO, THE
 * IMPLIED WARRANTIES OF MERCHANTABILITY AND FITNESS FOR A PARTICULAR PURPOSE
 * ARE DISCLAIMED. IN NO EVENT SHALL HSQL DEVELOPMENT GROUP, HSQLDB.ORG,
 * OR CONTRIBUTORS BE LIABLE FOR ANY DIRECT, INDIRECT, INCIDENTAL, SPECIAL,
 * EXEMPLARY, OR CONSEQUENTIAL DAMAGES (INCLUDING, BUT NOT LIMITED TO,
 * PROCUREMENT OF SUBSTITUTE GOODS OR SERVICES;
 * LOSS OF USE, DATA, OR PROFITS; OR BUSINESS INTERRUPTION) HOWEVER CAUSED AND
 * ON ANY THEORY OF LIABILITY, WHETHER IN CONTRACT, STRICT LIABILITY, OR TORT
 * (INCLUDING NEGLIGENCE OR OTHERWISE) ARISING IN ANY WAY OUT OF THE USE OF THIS
 * SOFTWARE, EVEN IF ADVISED OF THE POSSIBILITY OF SUCH DAMAGE.
 */


package org.hsqldb_voltpatches;

import org.hsqldb_voltpatches.ParserDQL.CompileContext;
import org.hsqldb_voltpatches.error.Error;
import org.hsqldb_voltpatches.error.ErrorCode;
import org.hsqldb_voltpatches.lib.IntValueHashMap;
import org.hsqldb_voltpatches.lib.OrderedIntHashSet;
import org.hsqldb_voltpatches.map.ValuePool;
import org.hsqldb_voltpatches.types.BinaryData;
import org.hsqldb_voltpatches.types.BinaryType;
import org.hsqldb_voltpatches.types.BlobData;
import org.hsqldb_voltpatches.types.CharacterType;
import org.hsqldb_voltpatches.types.DTIType;
import org.hsqldb_voltpatches.types.DateTimeType;
import org.hsqldb_voltpatches.types.IntervalType;
import org.hsqldb_voltpatches.types.NumberType;
import org.hsqldb_voltpatches.types.Type;
import org.hsqldb_voltpatches.types.Types;

// A VoltDB extension to allow use of X'..' as numeric literals
import java.math.BigInteger;
// End VoltDB extension
/**
 * Implementation of SQL standard function calls
 *
 * @author Fred Toussi (fredt@users dot sourceforge.net)
 * @version 2.1.1
 * @since 1.9.0
 */
public class FunctionSQL extends Expression {

    protected static final int FUNC_POSITION_CHAR                    = 1;     // numeric
    private static final int   FUNC_POSITION_BINARY                  = 2;
    private static final int   FUNC_OCCURENCES_REGEX                 = 3;
    private static final int   FUNC_POSITION_REGEX                   = 4;
    protected static final int FUNC_EXTRACT                          = 5;
    protected static final int FUNC_BIT_LENGTH                       = 6;
    protected static final int FUNC_CHAR_LENGTH                      = 7;
    protected static final int FUNC_OCTET_LENGTH                     = 8;
    private static final int   FUNC_CARDINALITY                      = 9;
    private static final int   FUNC_MAX_CARDINALITY                  = 10;
    private static final int   FUNC_TRIM_ARRAY                       = 11;
    private static final int   FUNC_ABS                              = 12;
    private static final int   FUNC_MOD                              = 13;
    protected static final int FUNC_LN                               = 14;
    private static final int   FUNC_EXP                              = 15;
    private static final int   FUNC_POWER                            = 16;
    private static final int   FUNC_SQRT                             = 17;
    private static final int   FUNC_FLOOR                            = 20;
    private static final int   FUNC_CEILING                          = 21;
    private static final int   FUNC_WIDTH_BUCKET                     = 22;
    protected static final int FUNC_SUBSTRING_CHAR                   = 23;    // string
    private static final int   FUNC_SUBSTRING_REG_EXPR               = 24;
    private static final int   FUNC_SUBSTRING_REGEX                  = 25;
    protected static final int FUNC_FOLD_LOWER                       = 26;
    protected static final int FUNC_FOLD_UPPER                       = 27;
    private static final int   FUNC_TRANSCODING                      = 28;
    private static final int   FUNC_TRANSLITERATION                  = 29;
    private static final int   FUNC_REGEX_TRANSLITERATION            = 30;
    protected static final int FUNC_TRIM_CHAR                        = 31;
    static final int           FUNC_OVERLAY_CHAR                     = 32;
    private static final int   FUNC_CHAR_NORMALIZE                   = 33;
    private static final int   FUNC_SUBSTRING_BINARY                 = 40;
    private static final int   FUNC_TRIM_BINARY                      = 41;
    private static final int   FUNC_OVERLAY_BINARY                   = 42;
    protected static final int FUNC_CURRENT_DATE                     = 43;    // datetime
    protected static final int FUNC_CURRENT_TIME                     = 44;
    protected static final int FUNC_CURRENT_TIMESTAMP                = 50;
    protected static final int FUNC_LOCALTIME                        = 51;
    protected static final int FUNC_LOCALTIMESTAMP                   = 52;
    private static final int   FUNC_CURRENT_CATALOG                  = 53;    // general
    private static final int   FUNC_CURRENT_DEFAULT_TRANSFORM_GROUP  = 54;
    private static final int   FUNC_CURRENT_PATH                     = 55;
    private static final int   FUNC_CURRENT_ROLE                     = 56;
    private static final int   FUNC_CURRENT_SCHEMA                   = 57;
    private static final int   FUNC_CURRENT_TRANSFORM_GROUP_FOR_TYPE = 58;
    private static final int   FUNC_CURRENT_USER                     = 59;
    private static final int   FUNC_SESSION_USER                     = 60;
    private static final int   FUNC_SYSTEM_USER                      = 61;
    protected static final int FUNC_USER                             = 62;
    private static final int   FUNC_VALUE                            = 63;

    //
    static final short[] noParamList             = new short[]{};
    static final short[] emptyParamList          = new short[] {
        Tokens.OPENBRACKET, Tokens.CLOSEBRACKET
    };
    static final short[] optionalNoParamList     = new short[] {
        Tokens.X_OPTION, 2, Tokens.OPENBRACKET, Tokens.CLOSEBRACKET
    };
    static final short[] optionalSingleParamList = new short[] {
        Tokens.OPENBRACKET, Tokens.X_OPTION, 1, Tokens.QUESTION,
        Tokens.CLOSEBRACKET
    };
    static final short[] singleParamList          = new short[] {
        Tokens.OPENBRACKET, Tokens.QUESTION, Tokens.CLOSEBRACKET
    };
    static final short[] optionalIntegerParamList = new short[] {
        Tokens.X_OPTION, 3, Tokens.OPENBRACKET, Tokens.X_POS_INTEGER,
        Tokens.CLOSEBRACKET
    };
    static final short[] optionalDoubleParamList = new short[] {
        Tokens.OPENBRACKET, Tokens.QUESTION, Tokens.X_OPTION, 2, Tokens.COMMA,
        Tokens.QUESTION, Tokens.CLOSEBRACKET
    };
    static final short[] doubleParamList = new short[] {
        Tokens.OPENBRACKET, Tokens.QUESTION, Tokens.COMMA, Tokens.QUESTION,
        Tokens.CLOSEBRACKET
    };
    static final short[] tripleParamList = new short[] {
        Tokens.OPENBRACKET, Tokens.QUESTION, Tokens.COMMA, Tokens.QUESTION,
        Tokens.COMMA, Tokens.QUESTION, Tokens.CLOSEBRACKET
    };
    static final short[] quadParamList = new short[] {
        Tokens.OPENBRACKET, Tokens.QUESTION, Tokens.COMMA, Tokens.QUESTION,
        Tokens.COMMA, Tokens.QUESTION, Tokens.COMMA, Tokens.QUESTION,
        Tokens.CLOSEBRACKET
    };

    //
    static IntValueHashMap   valueFuncMap            = new IntValueHashMap();
    static IntValueHashMap   regularFuncMap          = new IntValueHashMap();
    static OrderedIntHashSet nonDeterministicFuncSet = new OrderedIntHashSet();

    static {
        regularFuncMap.put(Tokens.T_POSITION, FUNC_POSITION_CHAR);
        /*
        regularFuncMap.put(Token.T_OCCURENCES_REGEX, FUNC_OCCURENCES_REGEX);
        */
        regularFuncMap.put(Tokens.T_POSITION_REGEX, FUNC_POSITION_REGEX);
        regularFuncMap.put(Tokens.T_EXTRACT, FUNC_EXTRACT);
        regularFuncMap.put(Tokens.T_BIT_LENGTH, FUNC_BIT_LENGTH);
        regularFuncMap.put(Tokens.T_CHAR_LENGTH, FUNC_CHAR_LENGTH);
        regularFuncMap.put(Tokens.T_CHARACTER_LENGTH, FUNC_CHAR_LENGTH);
        regularFuncMap.put(Tokens.T_OCTET_LENGTH, FUNC_OCTET_LENGTH);
        regularFuncMap.put(Tokens.T_CARDINALITY, FUNC_CARDINALITY);
        regularFuncMap.put(Tokens.T_MAX_CARDINALITY, FUNC_MAX_CARDINALITY);
        regularFuncMap.put(Tokens.T_TRIM_ARRAY, FUNC_TRIM_ARRAY);
        regularFuncMap.put(Tokens.T_ABS, FUNC_ABS);
        regularFuncMap.put(Tokens.T_MOD, FUNC_MOD);
        regularFuncMap.put(Tokens.T_LN, FUNC_LN);
        regularFuncMap.put(Tokens.T_EXP, FUNC_EXP);
        regularFuncMap.put(Tokens.T_POWER, FUNC_POWER);
        regularFuncMap.put(Tokens.T_SQRT, FUNC_SQRT);
        regularFuncMap.put(Tokens.T_FLOOR, FUNC_FLOOR);
        regularFuncMap.put(Tokens.T_CEILING, FUNC_CEILING);
        regularFuncMap.put(Tokens.T_CEIL, FUNC_CEILING);
        regularFuncMap.put(Tokens.T_WIDTH_BUCKET, FUNC_WIDTH_BUCKET);
        regularFuncMap.put(Tokens.T_SUBSTRING, FUNC_SUBSTRING_CHAR);
        /*
        regularFuncMap.put(Token.T_SUBSTRING_REG_EXPR,
                           FUNC_SUBSTRING_REG_EXPR);
        */
        regularFuncMap.put(Tokens.T_SUBSTRING_REGEX, FUNC_SUBSTRING_REGEX);
        regularFuncMap.put(Tokens.T_LOWER, FUNC_FOLD_LOWER);
        regularFuncMap.put(Tokens.T_UPPER, FUNC_FOLD_UPPER);
        /*
        regularFuncMap.put(Token.T_TRANSCODING, FUNC_TRANSCODING);
        regularFuncMap.put(Token.T_TRANSLITERATION, FUNC_TRANSLITERATION);
        regularFuncMap.put(Token.T_TRASLATION,
                           FUNC_REGEX_TRANSLITERATION);
        */
        regularFuncMap.put(Tokens.T_TRIM, FUNC_TRIM_CHAR);
        regularFuncMap.put(Tokens.T_OVERLAY, FUNC_OVERLAY_CHAR);
        /*
        regularFuncMap.put(Token.T_NORMALIZE, FUNC_CHAR_NORMALIZE);
        */
        regularFuncMap.put(Tokens.T_TRIM, FUNC_TRIM_BINARY);
    }

    static {
        valueFuncMap.put(Tokens.T_CURRENT_DATE, FUNC_CURRENT_DATE);
        valueFuncMap.put(Tokens.T_CURRENT_TIME, FUNC_CURRENT_TIME);
        valueFuncMap.put(Tokens.T_CURRENT_TIMESTAMP, FUNC_CURRENT_TIMESTAMP);
        valueFuncMap.put(Tokens.T_LOCALTIME, FUNC_LOCALTIME);
        valueFuncMap.put(Tokens.T_LOCALTIMESTAMP, FUNC_LOCALTIMESTAMP);
        valueFuncMap.put(Tokens.T_CURRENT_CATALOG, FUNC_CURRENT_CATALOG);
        /*
        valueFuncMap.put(Token.T_CURRENT_DEFAULT_TRANSFORM_GROUP,
                FUNC_CURRENT_DEFAULT_TRANSFORM_GROUP);
        */
        valueFuncMap.put(Tokens.T_CURRENT_PATH, FUNC_CURRENT_PATH);
        valueFuncMap.put(Tokens.T_CURRENT_ROLE, FUNC_CURRENT_ROLE);
        valueFuncMap.put(Tokens.T_CURRENT_SCHEMA, FUNC_CURRENT_SCHEMA);
        /*
        valueFuncMap.put(Token.T_CURRENT_TRANSFORM_GROUP_FOR_TYPE,
                FUNC_CURRENT_TRANSFORM_GROUP_FOR_TYPE);
        */
        valueFuncMap.put(Tokens.T_CURRENT_USER, FUNC_CURRENT_USER);
        valueFuncMap.put(Tokens.T_SESSION_USER, FUNC_SESSION_USER);
        valueFuncMap.put(Tokens.T_SYSTEM_USER, FUNC_SYSTEM_USER);
        valueFuncMap.put(Tokens.T_USER, FUNC_USER);
        valueFuncMap.put(Tokens.T_VALUE, FUNC_VALUE);

        //
        nonDeterministicFuncSet.addAll(valueFuncMap.values());
    }

    //
    int     funcType;
    boolean isDeterministic;
    String  name;
    short[] parseList;
    short[] parseListAlt;
    boolean isSQLValueFunction;
    // A VoltDB extension to control SQL functions,
    // their types and whether they are implemented in VoltDB.
    protected int parameterArg = -1;
    protected String voltDisabled;
    private static String DISABLED_IN_FUNCTIONSQL_CONSTRUCTOR = "SQL Function";
    // End of VoltDB extension

    public static FunctionSQL newSQLFunction(String token,
            CompileContext context) {

        int     id              = regularFuncMap.get(token, -1);
        boolean isValueFunction = false;

        if (id == -1) {
            id              = valueFuncMap.get(token, -1);
            isValueFunction = true;
        }

        if (id == -1) {
            return null;
        }

        FunctionSQL function = new FunctionSQL(id);

        if (id == FUNC_VALUE) {
            if (context.currentDomain == null) {
                return null;
            }

            function.dataType = context.currentDomain;
        } else {
            function.isSQLValueFunction = isValueFunction;
        }

        return function;
    }

    protected FunctionSQL() {

        super(OpTypes.SQL_FUNCTION);

        nodes = Expression.emptyArray;
    }

    protected FunctionSQL(int id) {

        this();

        this.funcType   = id;
        isDeterministic = !nonDeterministicFuncSet.contains(id);

        switch (id) {

            case FUNC_POSITION_CHAR :
            case FUNC_POSITION_BINARY :
                name      = Tokens.T_POSITION;
                parseList = new short[] {
                    Tokens.OPENBRACKET, Tokens.QUESTION, Tokens.IN,
                    Tokens.QUESTION, Tokens.X_OPTION, 5, Tokens.USING,
                    Tokens.X_KEYSET, 2, Tokens.CHARACTERS, Tokens.OCTETS,
                    Tokens.CLOSEBRACKET
                };
                break;

            case FUNC_OCCURENCES_REGEX :
            case FUNC_POSITION_REGEX :
                // A VoltDB extension to customize the SQL function set support
                voltDisabled = DISABLED_IN_FUNCTIONSQL_CONSTRUCTOR;
                // End of VoltDB extension
                break;

            case FUNC_EXTRACT :
                name      = Tokens.T_EXTRACT;
                parseList = new short[] {
                    // A VoltDB extension to support more selectors
                    Tokens.OPENBRACKET, Tokens.X_KEYSET, 19, Tokens.YEAR,
                    /* disable 1 line ...
                    Tokens.OPENBRACKET, Tokens.X_KEYSET, 17, Tokens.YEAR,
                    ... disabled 1 line */
                    // End of VoltDB extension
                    Tokens.MONTH, Tokens.DAY, Tokens.HOUR, Tokens.MINUTE,
                    Tokens.SECOND, Tokens.DAY_OF_WEEK, Tokens.WEEK_OF_YEAR,
                    Tokens.QUARTER, Tokens.DAY_OF_YEAR, Tokens.DAY_OF_MONTH,
                    Tokens.WEEK_OF_YEAR, Tokens.DAY_NAME, Tokens.MONTH_NAME,
                    Tokens.SECONDS_MIDNIGHT, Tokens.TIMEZONE_HOUR,
                    // A VoltDB extension to support WEEK, WEEKDAY
                    Tokens.WEEKDAY, Tokens.WEEK,
                    // End of VoltDB extension
                    Tokens.TIMEZONE_MINUTE, Tokens.FROM, Tokens.QUESTION,
                    Tokens.CLOSEBRACKET
                };
                break;

            case FUNC_CHAR_LENGTH :
                name      = Tokens.T_CHAR_LENGTH;
                parseList = new short[] {
                    Tokens.OPENBRACKET, Tokens.QUESTION, Tokens.X_OPTION, 5,
                    Tokens.USING, Tokens.X_KEYSET, 2, Tokens.CHARACTERS,
                    Tokens.OCTETS, Tokens.CLOSEBRACKET
                };
                break;

            case FUNC_BIT_LENGTH :
                name      = Tokens.T_BIT_LENGTH;
                parseList = singleParamList;
                // A VoltDB extension to customize the SQL function set support
                voltDisabled = DISABLED_IN_FUNCTIONSQL_CONSTRUCTOR;
                // End of VoltDB extension
                break;

            case FUNC_OCTET_LENGTH :
                name      = Tokens.T_OCTET_LENGTH;
                parseList = singleParamList;
                break;

            case FUNC_CARDINALITY :
                name      = Tokens.T_CARDINALITY;
                parseList = singleParamList;
                break;

            case FUNC_MAX_CARDINALITY :
                name      = Tokens.T_MAX_CARDINALITY;
                parseList = singleParamList;
                // A VoltDB extension to customize the SQL function set support
                voltDisabled = DISABLED_IN_FUNCTIONSQL_CONSTRUCTOR;
                // End of VoltDB extension
                break;

            case FUNC_TRIM_ARRAY :
                name      = Tokens.T_TRIM_ARRAY;
                parseList = doubleParamList;
                break;

            case FUNC_ABS :
                name      = Tokens.T_ABS;
                parseList = singleParamList;
                break;

            case FUNC_MOD :
                name      = Tokens.T_MOD;
                parseList = doubleParamList;
                // A VoltDB extension to customize the SQL function set support
                voltDisabled = DISABLED_IN_FUNCTIONSQL_CONSTRUCTOR;
                // End of VoltDB extension
                break;

            case FUNC_LN :
                name      = Tokens.T_LN;
                parseList = singleParamList;
                // A VoltDB extension to customize the SQL function set support
                voltDisabled = DISABLED_IN_FUNCTIONSQL_CONSTRUCTOR;
                // End of VoltDB extension
                break;

            case FUNC_EXP :
                name      = Tokens.T_EXP;
                parseList = singleParamList;
                break;

            case FUNC_POWER :
                name      = Tokens.T_POWER;
                parseList = doubleParamList;
                break;

            case FUNC_SQRT :
                name      = Tokens.T_SQRT;
                parseList = singleParamList;
                break;

            case FUNC_FLOOR :
                name      = Tokens.T_FLOOR;
                parseList = singleParamList;
                break;

            case FUNC_CEILING :
                name      = Tokens.T_CEILING;
                parseList = singleParamList;
                break;

            case FUNC_WIDTH_BUCKET :
                name      = Tokens.T_WIDTH_BUCKET;
                parseList = quadParamList;
                // A VoltDB extension to customize the SQL function set support
                voltDisabled = DISABLED_IN_FUNCTIONSQL_CONSTRUCTOR;
                // End of VoltDB extension
                break;

            // A VoltDB extension to customize the SQL function set support
            case FUNC_SUBSTRING_BINARY :
                voltDisabled = DISABLED_IN_FUNCTIONSQL_CONSTRUCTOR;
                // fall through
            case FUNC_SUBSTRING_CHAR :
            /* disable 2 lines ...
            case FUNC_SUBSTRING_CHAR :
            case FUNC_SUBSTRING_BINARY :
            ... disabled 2 lines */
            // End of VoltDB extension
                name      = Tokens.T_SUBSTRING;
                parseList = new short[] {
                    Tokens.OPENBRACKET, Tokens.QUESTION, Tokens.FROM,
                    Tokens.QUESTION, Tokens.X_OPTION, 2, Tokens.FOR,
                    Tokens.QUESTION, Tokens.X_OPTION, 5, Tokens.USING,
                    Tokens.X_KEYSET, 2, Tokens.CHARACTERS, Tokens.OCTETS,
                    Tokens.CLOSEBRACKET
                };
                parseListAlt = new short[] {
                    Tokens.OPENBRACKET, Tokens.QUESTION, Tokens.COMMA,
                    Tokens.QUESTION, Tokens.X_OPTION, 2, Tokens.COMMA,
                    Tokens.QUESTION, Tokens.CLOSEBRACKET
                };
                break;

            /*
            case FUNCTION_SUBSTRING_REG_EXPR :
                break;
            case FUNCTION_SUBSTRING_REGEX :
                break;
            */
            case FUNC_FOLD_LOWER :
                name      = Tokens.T_LOWER;
                parseList = singleParamList;
                break;

            case FUNC_FOLD_UPPER :
                name      = Tokens.T_UPPER;
                parseList = singleParamList;
                break;

            /*
            case FUNCTION_TRANSCODING :
                break;
            case FUNCTION_TRANSLITERATION :
                break;
            case FUNCTION_REGEX_TRANSLITERATION :
                break;
             */
            case FUNC_TRIM_CHAR :
            case FUNC_TRIM_BINARY :
                name      = Tokens.T_TRIM;
                parseList = new short[] {
                    Tokens.OPENBRACKET, Tokens.X_OPTION, 11,    //
                    Tokens.X_OPTION, 5,                         //
                    Tokens.X_KEYSET, 3, Tokens.LEADING, Tokens.TRAILING,
                    Tokens.BOTH,                                //
                    Tokens.X_OPTION, 1, Tokens.QUESTION,        //
                    Tokens.FROM, Tokens.QUESTION, Tokens.CLOSEBRACKET
                };
                break;

            /*
            case FUNCTION_CHAR_NORMALIZE :
                break;
            */
            // A VoltDB extension to customize the SQL function set support
            case FUNC_OVERLAY_BINARY :
                voltDisabled = DISABLED_IN_FUNCTIONSQL_CONSTRUCTOR;
                // fall through
            case FUNC_OVERLAY_CHAR :
            /* disable 2 lines ...
            case FUNC_OVERLAY_CHAR :
            case FUNC_OVERLAY_BINARY :
            ... disabled 2 lines */
            // End of VoltDB extension
                name      = Tokens.T_OVERLAY;
                parseList = new short[] {
                    Tokens.OPENBRACKET, Tokens.QUESTION, Tokens.PLACING,
                    Tokens.QUESTION, Tokens.FROM, Tokens.QUESTION,
                    Tokens.X_OPTION, 2, Tokens.FOR, Tokens.QUESTION,
                    Tokens.X_OPTION, 2, Tokens.USING, Tokens.CHARACTERS,
                    Tokens.CLOSEBRACKET
                };
                break;

            case FUNC_CURRENT_CATALOG :
                name      = Tokens.T_CURRENT_CATALOG;
                parseList = noParamList;
                // A VoltDB extension to customize the SQL function set support
                voltDisabled = DISABLED_IN_FUNCTIONSQL_CONSTRUCTOR;
                // End of VoltDB extension
                break;

            /*
            case FUNC_CURRENT_DEFAULT_TRANSFORM_GROUP :
                break;
            case FUNC_CURRENT_PATH :
                break;
            */
            case FUNC_CURRENT_ROLE :
                name      = Tokens.T_CURRENT_ROLE;
                parseList = noParamList;
                // A VoltDB extension to customize the SQL function set support
                voltDisabled = DISABLED_IN_FUNCTIONSQL_CONSTRUCTOR;
                // End of VoltDB extension
                break;

            case FUNC_CURRENT_SCHEMA :
                name      = Tokens.T_CURRENT_SCHEMA;
                parseList = noParamList;
                // A VoltDB extension to customize the SQL function set support
                voltDisabled = DISABLED_IN_FUNCTIONSQL_CONSTRUCTOR;
                // End of VoltDB extension
                break;

            /*
            case FUNC_CURRENT_TRANSFORM_GROUP_FOR_TYPE :
                break;
            */
            case FUNC_CURRENT_USER :
                name      = Tokens.T_CURRENT_USER;
                parseList = noParamList;
                // A VoltDB extension to customize the SQL function set support
                voltDisabled = DISABLED_IN_FUNCTIONSQL_CONSTRUCTOR;
                // End of VoltDB extension
                break;

            case FUNC_SESSION_USER :
                name      = Tokens.T_SESSION_USER;
                parseList = noParamList;
                // A VoltDB extension to customize the SQL function set support
                voltDisabled = DISABLED_IN_FUNCTIONSQL_CONSTRUCTOR;
                // End of VoltDB extension
                break;

            case FUNC_SYSTEM_USER :
                name      = Tokens.T_SYSTEM_USER;
                parseList = noParamList;
                // A VoltDB extension to customize the SQL function set support
                voltDisabled = DISABLED_IN_FUNCTIONSQL_CONSTRUCTOR;
                // End of VoltDB extension
                break;

            case FUNC_USER :
                name      = Tokens.T_USER;
                parseList = optionalNoParamList;
                // A VoltDB extension to customize the SQL function set support
                voltDisabled = DISABLED_IN_FUNCTIONSQL_CONSTRUCTOR;
                // End of VoltDB extension
                break;

            case FUNC_VALUE :
                name      = Tokens.T_VALUE;
                parseList = noParamList;
                // A VoltDB extension to customize the SQL function set support
                voltDisabled = DISABLED_IN_FUNCTIONSQL_CONSTRUCTOR;
                // End of VoltDB extension
                break;

            case FUNC_CURRENT_DATE :
                name      = Tokens.T_CURRENT_DATE;
                parseList = noParamList;
                // A VoltDB extension to customize the SQL function set support
                voltDisabled = DISABLED_IN_FUNCTIONSQL_CONSTRUCTOR;
                // End of VoltDB extension
                break;

            case FUNC_CURRENT_TIME :
                name      = Tokens.T_CURRENT_TIME;
                parseList = optionalIntegerParamList;
                // A VoltDB extension to customize the SQL function set support
                voltDisabled = DISABLED_IN_FUNCTIONSQL_CONSTRUCTOR;
                // End of VoltDB extension
                break;

            case FUNC_CURRENT_TIMESTAMP :
                name      = Tokens.T_CURRENT_TIMESTAMP;
                parseList = optionalIntegerParamList;
                break;

            case FUNC_LOCALTIME :
                name      = Tokens.T_LOCALTIME;
                parseList = optionalIntegerParamList;
                // A VoltDB extension to customize the SQL function set support
                voltDisabled = DISABLED_IN_FUNCTIONSQL_CONSTRUCTOR;
                // End of VoltDB extension
                break;

            case FUNC_LOCALTIMESTAMP :
                name      = Tokens.T_LOCALTIMESTAMP;
                parseList = optionalIntegerParamList;
                // A VoltDB extension to customize the SQL function set support
                voltDisabled = DISABLED_IN_FUNCTIONSQL_CONSTRUCTOR;
                // End of VoltDB extension
                break;

            default :
                throw Error.runtimeError(ErrorCode.U_S0500, "FunctionSQL");
        }
    }

    public void setArguments(Expression[] newNodes) {
        this.nodes = newNodes;
    }

    public Expression getFunctionExpression() {
        return this;
    }

    /**
     * Evaluates and returns this Function in the context of the session.<p>
     */
    public Object getValue(Session session) {

        Object[] data = new Object[nodes.length];

        for (int i = 0; i < nodes.length; i++) {
            Expression e = nodes[i];

            if (e != null) {
                data[i] = e.getValue(session, e.dataType);
            }
        }

        return getValue(session, data);
    }

    Object getValue(Session session, Object[] data) {

        switch (funcType) {

            case FUNC_POSITION_CHAR : {
                if (data[0] == null || data[1] == null) {
                    return null;
                }

                long offset = 0;

                if (nodes.length > 3 && nodes[3] != null) {
                    Object value = nodes[3].getValue(session);

                    offset = ((Number) value).longValue() - 1;

                    if (offset < 0) {
                        offset = 0;
                    }
                }

                long result =
                    ((CharacterType) nodes[1].dataType).position(
                        session, data[1], data[0], nodes[0].dataType,
                        offset) + 1;

                if (nodes[2] != null
                        && ((Number) nodes[2].valueData).intValue()
                           == Tokens.OCTETS) {
                    result *= 2;
                }

                return ValuePool.getLong(result);
            }
            case FUNC_POSITION_BINARY : {
                if (data[0] == null || data[1] == null) {
                    return null;
                }

                long result =
                    ((BinaryType) nodes[1].dataType).position(
                        session, (BlobData) data[1], (BlobData) data[0],
                        nodes[0].dataType, 0) + 1;

                if (nodes[2] != null
                        && ((Number) nodes[2].valueData).intValue()
                           == Tokens.OCTETS) {
                    result *= 2;
                }

                return ValuePool.getLong(result);
            }
            /*
            case FUNC_OCCURENCES_REGEX :
            case FUNC_POSITION_REGEX :
            */
            case FUNC_EXTRACT : {
                if (data[1] == null) {
                    return null;
                }

                int part = ((Number) nodes[0].valueData).intValue();

                part = DTIType.getFieldNameTypeForToken(part);

                switch (part) {

                    case Types.SQL_INTERVAL_SECOND : {
                        return ((DTIType) nodes[1].dataType).getSecondPart(
                            data[1]);
                    }
                    case DTIType.MONTH_NAME :
                    case DTIType.DAY_NAME : {
                        return ((DateTimeType) nodes[1].dataType)
                            .getPartString(session, data[1], part);
                    }
                    default : {
                        int value =
                            ((DTIType) nodes[1].dataType).getPart(session,
                                data[1], part);

                        return ValuePool.getInt(value);
                    }
                }
            }
            case FUNC_CHAR_LENGTH : {
                if (data[0] == null) {
                    return null;
                }

                long result = ((CharacterType) nodes[0].dataType).size(session,
                    data[0]);

                return ValuePool.getLong(result);
            }
            case FUNC_BIT_LENGTH : {
                if (data[0] == null) {
                    return null;
                }

                long result;

                if (nodes[0].dataType.isBinaryType()) {
                    result = ((BlobData) data[0]).bitLength(session);
                } else {
                    result =
                        16 * ((CharacterType) nodes[0].dataType).size(session,
                            data[0]);
                }

                return ValuePool.getLong(result);
            }
            case FUNC_OCTET_LENGTH : {
                if (data[0] == null) {
                    return null;
                }

                long result;

                if (nodes[0].dataType.isBinaryType()) {
                    result = ((BlobData) data[0]).length(session);
                } else {
                    result =
                        2 * ((CharacterType) nodes[0].dataType).size(session,
                            data[0]);
                }

                return ValuePool.getLong(result);
            }
            case FUNC_CARDINALITY : {
                if (data[0] == null) {
                    return null;
                }

                int result = nodes[0].dataType.cardinality(session, data[0]);

                return ValuePool.getInt(result);
            }
            case FUNC_MAX_CARDINALITY : {
                if (data[0] == null) {
                    return null;
                }

                int result = nodes[0].dataType.arrayLimitCardinality();

                return ValuePool.getInt(result);
            }
            case FUNC_TRIM_ARRAY : {
                if (data[0] == null) {
                    return null;
                }

                if (data[1] == null) {
                    return null;
                }

                Object[] array  = (Object[]) data[0];
                int      length = ((Number) data[1]).intValue();

                if (length < 0 || length > array.length) {
                    throw Error.error(ErrorCode.X_2202E);
                }

                Object[] newArray = new Object[array.length - length];

                System.arraycopy(array, 0, newArray, 0, newArray.length);

                return newArray;
            }
            case FUNC_ABS : {
                if (data[0] == null) {
                    return null;
                }

                return dataType.absolute(data[0]);
            }
            case FUNC_MOD : {
                if (data[0] == null || data[1] == null) {
                    return null;
                }

                // result type is the same as nodes[1]
                Object value = ((NumberType) nodes[0].dataType).modulo(session,
                    data[0], data[1], nodes[0].dataType);

                return dataType.convertToType(session, value,
                                              nodes[0].dataType);
            }
            case FUNC_LN : {
                if (data[0] == null) {
                    return null;
                }

                double d = ((Number) data[0]).doubleValue();

                if (d <= 0) {
                    throw Error.error(ErrorCode.X_2201E);
                }

                d = Math.log(d);

                return ValuePool.getDouble(Double.doubleToLongBits(d));
            }
            case FUNC_EXP : {
                if (data[0] == null) {
                    return null;
                }

                double val = Math.exp(((Number) data[0]).doubleValue());
                // A VoltDB extension to tweak compliance with standard sql error handling
                if (Double.isNaN(val) || Double.isInfinite(val)) {
                    throw Error.error(ErrorCode.X_2201F);
                }
                // End of VoltDB extension

                return ValuePool.getDouble(Double.doubleToLongBits(val));
            }
            case FUNC_POWER : {
                if (data[0] == null || data[1] == null) {
                    return null;
                }

                double base     = ((Number) data[0]).doubleValue();
                double exponent = ((Number) data[1]).doubleValue();
                double val;

                if (base == 0) {
                    if (exponent < 0) {
                        throw Error.error(ErrorCode.X_2201F);
                    } else if (exponent == 0) {
                        val = 1;
                    } else {
                        val = 0;
                    }
                } else {
                    val = Math.pow(base, exponent);
                    // A VoltDB extension to tweak compliance with standard sql error handling
                    if (Double.isNaN(val) || Double.isInfinite(val)) {
                        throw Error.error(ErrorCode.X_2201F);
                    }
                    // End of VoltDB extension
                }

                return ValuePool.getDouble(Double.doubleToLongBits(val));
            }
            case FUNC_SQRT : {
                if (data[0] == null) {
                    return null;
                }

                double val = Math.sqrt(((Number) data[0]).doubleValue());
                // A VoltDB extension to tweak compliance with standard sql error handling
                if (Double.isNaN(val) || Double.isInfinite(val)) {
                    throw Error.error(ErrorCode.X_2201F);
                }
                // End of VoltDB extension

                return ValuePool.getDouble(Double.doubleToLongBits(val));
            }
            case FUNC_FLOOR : {
                if (data[0] == null) {
                    return null;
                }

                return ((NumberType) dataType).floor(data[0]);
            }
            case FUNC_CEILING : {
                if (data[0] == null) {
                    return null;
                }

                return ((NumberType) dataType).ceiling(data[0]);
            }
            case FUNC_WIDTH_BUCKET : {
                for (int i = 0; i < data.length; i++) {
                    if (data[i] == null) {
                        return null;
                    }
                }

                if (((NumberType) nodes[3].dataType).isNegative(data[3])) {
                    throw Error.error(ErrorCode.X_2201G);
                }

                int compare = nodes[1].dataType.compare(session, data[1],
                    data[2]);
                Type   subType;
                Object temp;
                Object temp2;

                if (nodes[0].dataType.isNumberType()) {
                    subType = nodes[0].dataType;
                } else {
                    subType = nodes[0].dataType.getCombinedType(session,
                            nodes[0].dataType, OpTypes.SUBTRACT);
                }

                switch (compare) {

                    case 0 :
                        throw Error.error(ErrorCode.X_2201G);
                    case -1 : {
                        if (nodes[0].dataType.compare(
                                session, data[0], data[1]) < 0) {
                            return ValuePool.INTEGER_0;
                        }

                        if (nodes[0].dataType.compare(
                                session, data[0], data[2]) >= 0) {
                            return dataType.add(session, data[3],
                                                ValuePool.INTEGER_1,
                                                Type.SQL_INTEGER);
                        }

                        temp = subType.subtract(session, data[0], data[1],
                                                nodes[0].dataType);
                        temp2 = subType.subtract(session, data[2], data[1],
                                                 nodes[0].dataType);

                        break;
                    }
                    case 1 : {
                        if (nodes[0].dataType.compare(
                                session, data[0], data[1]) > 0) {
                            return ValuePool.INTEGER_0;
                        }

                        if (nodes[0].dataType.compare(
                                session, data[0], data[2]) <= 0) {
                            return dataType.add(session, data[3],
                                                ValuePool.INTEGER_1,
                                                Type.SQL_INTEGER);
                        }

                        temp = subType.subtract(session, data[1], data[0],
                                                nodes[0].dataType);
                        temp2 = subType.subtract(session, data[1], data[2],
                                                 nodes[0].dataType);

                        break;
                    }
                    default :
                        throw Error.runtimeError(ErrorCode.U_S0500, "");
                }

                Type opType;

                if (subType.typeCode == Types.SQL_DOUBLE) {
                    opType = subType;
                } else {
                    opType = IntervalType.factorType;
                    temp   = opType.convertToType(session, temp, subType);
                    temp2  = opType.convertToType(session, temp2, subType);
                }

                temp = opType.multiply(temp, data[3]);
                temp = opType.divide(session, temp, temp2);
                temp = dataType.convertToDefaultType(session, temp);

                return dataType.add(session, temp, ValuePool.INTEGER_1,
                                    Type.SQL_INTEGER);
            }
            case FUNC_SUBSTRING_CHAR : {
                if (data[0] == null || data[1] == null) {
                    return null;
                }

                Object value;

                value = Type.SQL_BIGINT.convertToType(session, data[1],
                                                      nodes[1].dataType);

                long offset = ((Number) value).longValue() - 1;
                long length = 0;

                // A VoltDB extension to make the third parameter optional and ignored vs. broken and disabled
                /* disable 1 line ...
                if (nodes[2] != null) {
                ... disabled 1 line */
                if (nodes.length > 2 && nodes[2] != null) {
                // End of VoltDB extension
                    if (data[2] == null) {
                        return null;
                    }

                    value = Type.SQL_BIGINT.convertToType(session, data[2],
                                                          nodes[2].dataType);
                    length = ((Number) value).longValue();
                }

                // A VoltDB extension to make the fourth parameter optional and ignored vs. broken and disabled
                /* disable 9 lines ...
                if (nodes.length > 3 && nodes[3] != null
                        && ((Number) nodes[2].valueData).intValue()
                           == Tokens.OCTETS) {

                    // not clear what the rules on USING OCTECTS are with UTF
                }

                return ((CharacterType) dataType).substring(session, data[0],
                        offset, length, nodes[2] != null, false);
                ... disabled 9 lines */

                return ((CharacterType) dataType).substring(session, data[0],
                        offset, length, (nodes.length > 2 && nodes[2] != null), false);
                // End of VoltDB extension
            }
            /*
            case FUNCTION_SUBSTRING_REG_EXPR :
                break;
            case FUNCTION_SUBSTRING_REGEX :
                break;
            */
            case FUNC_FOLD_LOWER :
                if (data[0] == null) {
                    return null;
                }

                return ((CharacterType) dataType).lower(session, data[0]);

            case FUNC_FOLD_UPPER :
                if (data[0] == null) {
                    return null;
                }

                return ((CharacterType) dataType).upper(session, data[0]);

            /*
            case FUNCTION_TRANSCODING :
                break;
            case FUNCTION_TRANSLITERATION :
                break;
            case FUNCTION_REGEX_TRANSLITERATION :
                break;
             */
            case FUNC_TRIM_CHAR : {
                if (data[1] == null || data[2] == null) {
                    return null;
                }

                boolean leading  = false;
                boolean trailing = false;

                switch (((Number) nodes[0].valueData).intValue()) {

                    case Tokens.BOTH :
                        leading = trailing = true;
                        break;

                    case Tokens.LEADING :
                        leading = true;
                        break;

                    case Tokens.TRAILING :
                        trailing = true;
                        break;

                    default :
                        throw Error.runtimeError(ErrorCode.U_S0500,
                                                 "FunctionSQL");
                }

                String string = (String) data[1];

                if (string.length() != 1) {
                    throw Error.error(ErrorCode.X_22027);
                }

                char character = string.charAt(0);

                return ((CharacterType) dataType).trim(session, data[2],
                                                       character, leading,
                                                       trailing);
            }
            case FUNC_OVERLAY_CHAR : {
                if (data[0] == null || data[1] == null || data[2] == null) {
                    return null;
                }

                Object value;

                value = Type.SQL_BIGINT.convertToType(session, data[2],
                                                      nodes[2].dataType);

                long offset = ((Number) value).longValue() - 1;
                long length = 0;

                if (nodes[3] != null) {
                    if (data[3] == null) {
                        return null;
                    }

                    value = Type.SQL_BIGINT.convertToType(session, data[3],
                                                          nodes[3].dataType);
                    length = ((Number) value).longValue();
                }

                return ((CharacterType) dataType).overlay(null, data[0],
                        data[1], offset, length, nodes[3] != null);
            }
            /*
            case FUNCTION_CHAR_NORMALIZE :
                break;
            */
            case FUNC_SUBSTRING_BINARY : {
                if (data[0] == null || data[1] == null) {
                    return null;
                }

                Object value;

                value = Type.SQL_BIGINT.convertToType(session, data[1],
                                                      nodes[1].dataType);

                long offset = ((Number) value).longValue() - 1;
                long length = 0;

                if (nodes[2] != null) {
                    if (data[2] == null) {
                        return null;
                    }

                    value = Type.SQL_BIGINT.convertToType(session, data[2],
                                                          nodes[2].dataType);
                    length = ((Number) value).intValue();
                }

                return ((BinaryType) dataType).substring(session,
                        (BlobData) data[0], offset, length, nodes[2] != null);
            }
            case FUNC_TRIM_BINARY : {
                if (data[1] == null || data[2] == null) {
                    return null;
                }

                boolean leading  = false;
                boolean trailing = false;
                int     spec     = ((Number) nodes[0].valueData).intValue();

                switch (spec) {

                    case Tokens.BOTH :
                        leading = trailing = true;
                        break;

                    case Tokens.LEADING :
                        leading = true;
                        break;

                    case Tokens.TRAILING :
                        trailing = true;
                        break;

                    default :
                        throw Error.runtimeError(ErrorCode.U_S0500,
                                                 "FunctionSQL");
                }

                BlobData string = (BlobData) data[1];

                if (string.length(session) != 1) {
                    throw Error.error(ErrorCode.X_22027);
                }

                byte[] bytes = string.getBytes();

                return ((BinaryType) dataType).trim(session,
                                                    (BlobData) data[2],
                                                    bytes[0], leading,
                                                    trailing);
            }
            case FUNC_OVERLAY_BINARY : {
                if (data[0] == null || data[1] == null || data[2] == null) {
                    return null;
                }

                Object value;

                value = Type.SQL_BIGINT.convertToType(session, data[2],
                                                      nodes[2].dataType);

                long offset = ((Number) value).longValue() - 1;
                long length = 0;

                if (nodes[3] != null) {
                    if (data[3] == null) {
                        return null;
                    }

                    value = Type.SQL_BIGINT.convertToType(session, data[3],
                                                          nodes[3].dataType);
                    length = ((Number) value).longValue();
                }

                return ((BinaryType) dataType).overlay(session,
                                                       (BlobData) data[0],
                                                       (BlobData) data[1],
                                                       offset, length,
                                                       nodes[3] != null);
            }
            case FUNC_CURRENT_CATALOG :
                return session.database.getCatalogName().name;

            /*
            case FUNC_CURRENT_DEFAULT_TRANSFORM_GROUP :
            case FUNC_CURRENT_PATH :
            */
            case FUNC_CURRENT_ROLE :
                return session.getRole() == null ? null
                                                 : session.getRole().getName()
                                                     .getNameString();

            case FUNC_CURRENT_SCHEMA :
                return session.getCurrentSchemaHsqlName().name;

            /*
            case FUNC_CURRENT_TRANSFORM_GROUP_FOR_TYPE :
            */
            case FUNC_CURRENT_USER :
                return session.getUser().getName().getNameString();

            case FUNC_SESSION_USER :
                return session.getUser().getName().getNameString();

            case FUNC_SYSTEM_USER :
                return session.getUser().getName().getNameString();

            case FUNC_USER :
                return session.getUser().getName().getNameString();

            case FUNC_VALUE :
                return session.sessionData.currentValue;

            case FUNC_CURRENT_DATE :
                if (session.database.sqlSyntaxOra) {
                    return dataType.convertToTypeLimits(
                        session, session.getCurrentTimestamp(false));
                }

                return session.getCurrentDate();

            case FUNC_CURRENT_TIME :
                return dataType.convertToTypeLimits(
                    session, session.getCurrentTime(true));

            case FUNC_CURRENT_TIMESTAMP :
                return dataType.convertToTypeLimits(
                    session, session.getCurrentTimestamp(true));

            case FUNC_LOCALTIME :
                return dataType.convertToTypeLimits(
                    session, session.getCurrentTime(false));

            case FUNC_LOCALTIMESTAMP :
                return dataType.convertToTypeLimits(
                    session, session.getCurrentTimestamp(false));

            default :
                throw Error.runtimeError(ErrorCode.U_S0500, "FunctionSQL");
        }
    }

    public void resolveTypes(Session session, Expression parent) {

        for (int i = 0; i < nodes.length; i++) {
            if (nodes[i] != null) {
                nodes[i].resolveTypes(session, this);
            }
        }

        switch (funcType) {

            case FUNC_POSITION_CHAR :
            case FUNC_POSITION_BINARY : {
                if (nodes[0].dataType == null) {
                    if (nodes[1].dataType == null) {
                        throw Error.error(ErrorCode.X_42567);
                    }

                    if (nodes[1].dataType.typeCode == Types.SQL_CLOB
                            || nodes[1].dataType.isBinaryType()) {
                        nodes[0].dataType = nodes[1].dataType;
                    } else {
                        nodes[0].dataType = Type.SQL_VARCHAR;
                    }
                }

                if (nodes[1].dataType == null) {
                    if (nodes[0].dataType.typeCode == Types.SQL_CLOB
                            || nodes[0].dataType.isBinaryType()) {
                        nodes[1].dataType = nodes[0].dataType;
                    } else {
                        nodes[1].dataType = Type.SQL_VARCHAR;
                    }
                }

                if (nodes[0].dataType.isCharacterType()
                        && nodes[1].dataType.isCharacterType()) {
                    funcType = FUNC_POSITION_CHAR;
                } else if (nodes[0].dataType.isBinaryType()
                           && nodes[1].dataType.isBinaryType()) {
                    if (nodes[0].dataType.isBitType()
                            || nodes[1].dataType.isBitType()) {
                        throw Error.error(ErrorCode.X_42563);
                    }

                    funcType = FUNC_POSITION_BINARY;
                } else {
                    throw Error.error(ErrorCode.X_42563);
                }

                if (nodes.length > 3 && nodes[3] != null) {
                    if (nodes[3].isDynamicParam()) {
                        nodes[3].dataType = Type.SQL_BIGINT;
                    }

                    if (!nodes[3].dataType.isNumberType()) {
                        throw Error.error(ErrorCode.X_42563);
                    }
                }

                dataType = Type.SQL_BIGINT;

                break;
            }
            /*
            case FUNC_OCCURENCES_REGEX :
            case FUNC_POSITION_REGEX :
            */
            case FUNC_EXTRACT : {
                if (nodes[1].dataType == null) {
                    throw Error.error(ErrorCode.X_42567);
                }

                if (!nodes[1].dataType.isDateTimeType()
                        && !nodes[1].dataType.isIntervalType()) {
                    throw Error.error(ErrorCode.X_42563);
                }

                int     part = ((Number) nodes[0].valueData).intValue();
                DTIType type = (DTIType) nodes[1].dataType;

                part     = DTIType.getFieldNameTypeForToken(part);
                dataType = type.getExtractType(part);

                break;
            }
            case FUNC_BIT_LENGTH : {
                if (nodes[0].dataType == null) {
                    nodes[0].dataType = Type.SQL_BIT_VARYING_MAX_LENGTH;
                }

                if (!nodes[0].dataType.isCharacterType()
                        && !nodes[0].dataType.isBinaryType()) {
                    throw Error.error(ErrorCode.X_42563);
                }

                dataType = Type.SQL_BIGINT;

                break;
            }
            case FUNC_CHAR_LENGTH :
                if (nodes[0].dataType == null) {
                    nodes[0].dataType = Type.SQL_VARCHAR;
                }

                if (!nodes[0].dataType.isCharacterType()) {
                    throw Error.error(ErrorCode.X_42563);
                }

            // fall through
            case FUNC_OCTET_LENGTH : {
                if (nodes[0].dataType == null) {
                    nodes[0].dataType = Type.SQL_VARCHAR;
                }

                if (!nodes[0].dataType.isCharacterType()
                        && !nodes[0].dataType.isBinaryType()) {
                    throw Error.error(ErrorCode.X_42563);
                }

                dataType = Type.SQL_BIGINT;

                break;
            }
            case FUNC_CARDINALITY : {
                if (nodes[0].dataType == null) {
                    throw Error.error(ErrorCode.X_42567);
                }

                if (!nodes[0].dataType.isArrayType()) {
                    throw Error.error(ErrorCode.X_42563);
                }

                dataType = Type.SQL_INTEGER;

                break;
            }
            case FUNC_MAX_CARDINALITY : {
                if (nodes[0].dataType == null) {
                    throw Error.error(ErrorCode.X_42567);
                }

                if (!nodes[0].dataType.isArrayType()) {
                    throw Error.error(ErrorCode.X_42563);
                }

                dataType = Type.SQL_INTEGER;

                break;
            }
            case FUNC_TRIM_ARRAY : {
                if (nodes[0].dataType == null) {
                    throw Error.error(ErrorCode.X_42567);
                }

                if (!nodes[0].dataType.isArrayType()) {
                    throw Error.error(ErrorCode.X_42563);
                }

                if (nodes[1].dataType == null) {
                    nodes[1].dataType = Type.SQL_INTEGER;
                }

                if (!nodes[1].dataType.isIntegralType()) {
                    throw Error.error(ErrorCode.X_42563);
                }

                dataType = nodes[0].dataType;

                break;
            }
            case FUNC_MOD : {
                if (nodes[0].dataType == null) {
                    nodes[0].dataType = nodes[1].dataType;
                }

                if (nodes[1].dataType == null) {
                    nodes[1].dataType = nodes[0].dataType;
                }

                if (nodes[0].dataType == null) {
                    throw Error.error(ErrorCode.X_42567);
                }

                if (!nodes[0].dataType.isNumberType()
                        || !nodes[1].dataType.isNumberType()) {
                    throw Error.error(ErrorCode.X_42563);
                }

                nodes[0].dataType =
                    ((NumberType) nodes[0].dataType).getIntegralType();
                nodes[1].dataType =
                    ((NumberType) nodes[1].dataType).getIntegralType();
                dataType = nodes[1].dataType;
                // A VoltDB extension to customize the SQL function set support
                parameterArg = 1;
                // End of VoltDB extension

                break;
            }
            case FUNC_POWER : {
                if (nodes[0].dataType == null) {
                    // A VoltDB extension to swap out this odd propagation of unrelated types.
                    // VoltDB simply gives missing types the benefit of the doubt.
                    nodes[0].dataType = Type.SQL_DOUBLE;
                    // For VoltDB, the retest for null below is now redundant.
                    /* disable 1 line ...
                    nodes[0].dataType = nodes[1].dataType;
                    ... disabled 1 line */
                    // End of VoltDB extension
                }

                if (nodes[1].dataType == null) {
                    // A VoltDB extension swapped out this odd propagation of unrelated types.
                    // VoltDB simply gives missing types the benefit of the doubt.
                    nodes[1].dataType = Type.SQL_DOUBLE;
                    /* disable 1 line ...
                    nodes[1].dataType = nodes[0].dataType;
                    ... disabled 1 line */
                    // End of VoltDB extension
                }

                if (nodes[0].dataType == null) {
                    throw Error.error(ErrorCode.X_42567);
                }

                if (!nodes[0].dataType.isNumberType()
                        || !nodes[1].dataType.isNumberType()) {
                    throw Error.error(ErrorCode.X_42563);
                }

                nodes[0].dataType = Type.SQL_DOUBLE;
                nodes[1].dataType = Type.SQL_DOUBLE;
                dataType          = Type.SQL_DOUBLE;

                break;
            }
            case FUNC_LN :
            case FUNC_EXP :
            case FUNC_SQRT : {
                if (nodes[0].dataType == null) {
                    nodes[0].dataType = Type.SQL_DOUBLE;
                }

                if (!nodes[0].dataType.isNumberType()) {
                    throw Error.error(ErrorCode.X_42563);
                }

                nodes[0].dataType = Type.SQL_DOUBLE;
                dataType          = Type.SQL_DOUBLE;

                break;
            }
            case FUNC_ABS :
                if (nodes[0].dataType != null
                        && nodes[0].dataType.isIntervalType()) {
                    dataType = nodes[0].dataType;
                    // A VoltDB extension to customize the SQL function set support
                    parameterArg = 0;
                    // End of VoltDB extension

                    break;
                }

            // fall through
            case FUNC_FLOOR :
            case FUNC_CEILING : {
                if (nodes[0].dataType == null) {
                    nodes[0].dataType = Type.SQL_DOUBLE;
                }

                if (!nodes[0].dataType.isNumberType()) {
                    throw Error.error(ErrorCode.X_42563);
                }

                dataType = nodes[0].dataType;
                // A VoltDB extension to customize the SQL function set support
                parameterArg = 0;
                // End of VoltDB extension

                if (dataType.typeCode == Types.SQL_DECIMAL
                        || dataType.typeCode == Types.SQL_NUMERIC) {
                    if (dataType.scale > 0) {
                        dataType = NumberType.getNumberType(dataType.typeCode,
                                                            dataType.precision
                                                            + 1, 0);
                    }
                }

                break;
            }
            case FUNC_WIDTH_BUCKET : {
                nodes[0].dataType = Type.getAggregateType(nodes[0].dataType,
                        nodes[1].dataType);
                nodes[0].dataType = Type.getAggregateType(nodes[0].dataType,
                        nodes[2].dataType);

                if (nodes[0].dataType == null) {
                    throw Error.error(ErrorCode.X_42567);
                }

                if (!nodes[0].dataType.isNumberType()
                        && !nodes[0].dataType.isDateTimeType()) {
                    throw Error.error(ErrorCode.X_42563);
                }

                nodes[1].dataType = nodes[0].dataType;
                nodes[2].dataType = nodes[0].dataType;

                if (nodes[3].dataType == null) {
                    nodes[3].dataType = Type.SQL_INTEGER;
                }

                if (!nodes[3].dataType.isIntegralType()) {
                    throw Error.error(ErrorCode.X_42563);
                }

                dataType = nodes[3].dataType;
                // A VoltDB extension to customize the SQL function set support
                parameterArg = 3;
                // End of VoltDB extension

                break;
            }
            case FUNC_SUBSTRING_CHAR :
            case FUNC_SUBSTRING_BINARY : {
                if (nodes[0].dataType == null) {

                    // in 20.6 parameter not allowed as type cannot be determined as binary or char
                    // throw Error.error(ErrorCode.X_42567);
                    nodes[0].dataType = Type.SQL_VARCHAR_DEFAULT;
                }

                if (nodes[1].dataType == null) {
                    nodes[1].dataType = Type.SQL_NUMERIC;
                }

                if (!nodes[1].dataType.isNumberType()) {
                    throw Error.error(ErrorCode.X_42563);
                }

                // A VoltDB extension to make the third parameter optional
                /* disable 1 line ...
                if (nodes[2] != null) {
                ... disabled 1 line */
                if (nodes.length > 2 && nodes[2] != null) {
                // End of VoltDB extension
                    if (nodes[2].dataType == null) {
                        nodes[2].dataType = Type.SQL_NUMERIC;
                    }

                    if (!nodes[2].dataType.isNumberType()) {
                        throw Error.error(ErrorCode.X_42563);
                    }

                    nodes[2].dataType =
                        ((NumberType) nodes[2].dataType).getIntegralType();
                }

                dataType = nodes[0].dataType;
                // A VoltDB extension to customize the SQL function set support
                parameterArg = 0;
                // End of VoltDB extension

                if (dataType.isCharacterType()) {
                    funcType = FUNC_SUBSTRING_CHAR;

                    if (dataType.typeCode == Types.SQL_CHAR) {
                        dataType = CharacterType.getCharacterType(
                            Types.SQL_VARCHAR, dataType.precision,
                            dataType.getCollation());
                    }
                } else if (dataType.isBinaryType()) {
                    funcType = FUNC_SUBSTRING_BINARY;
                } else {
                    throw Error.error(ErrorCode.X_42563);
                }

                if (nodes.length > 3 && nodes[3] != null) {

                    // always boolean constant if defined
                }

                break;
            }
            /*
            case FUNCTION_SUBSTRING_REG_EXPR :
                break;
            case FUNCTION_SUBSTRING_REGEX :
                break;
            */
            case FUNC_FOLD_LOWER :
            case FUNC_FOLD_UPPER :
                if (nodes[0].dataType == null) {
                    nodes[0].dataType = Type.SQL_VARCHAR_DEFAULT;
                }

                dataType = nodes[0].dataType;
                // A VoltDB extension to customize the SQL function set support
                parameterArg = 0;
                // End of VoltDB extension

                if (!dataType.isCharacterType()) {
                    throw Error.error(ErrorCode.X_42563);
                }
                break;

            /*
            case FUNCTION_TRANSCODING :
                break;
            case FUNCTION_TRANSLITERATION :
                break;
            case FUNCTION_REGEX_TRANSLITERATION :
                break;
             */
            case FUNC_TRIM_CHAR :
            case FUNC_TRIM_BINARY :
                if (nodes[0] == null) {
                    nodes[0] =
                        new ExpressionValue(ValuePool.getInt(Tokens.BOTH),
                                            Type.SQL_INTEGER);
                }

                if (nodes[2].dataType == null) {
                    nodes[2].dataType = Type.SQL_VARCHAR_DEFAULT;
                }

                dataType = nodes[2].dataType;
                // A VoltDB extension to customize the SQL function set support
                parameterArg = 2;
                // End of VoltDB extension

                if (dataType.isCharacterType()) {
                    funcType = FUNC_TRIM_CHAR;

                    if (dataType.typeCode == Types.SQL_CHAR) {
                        dataType = CharacterType.getCharacterType(
                            Types.SQL_VARCHAR, dataType.precision,
                            dataType.getCollation());
                    }

                    if (nodes[1] == null) {
                        nodes[1] = new ExpressionValue(" ", Type.SQL_CHAR);
                    }
                    // A VoltDB extension to customize the SQL function set support
                    else if (nodes[1].dataType != Type.SQL_CHAR) {
                        nodes[1].dataType = Type.SQL_CHAR;
                    }
                    // End of VoltDB extension
                } else if (dataType.isBinaryType()) {
                    funcType = FUNC_TRIM_BINARY;

                    if (nodes[1] == null) {
                        nodes[1] = new ExpressionValue(
                            new BinaryData(new byte[]{ 0 }, false),
                            Type.SQL_BINARY);
                    }
                } else {
                    throw Error.error(ErrorCode.X_42563);
                }
                break;

            case FUNC_OVERLAY_CHAR :
            case FUNC_OVERLAY_BINARY : {
                if (nodes[0].dataType == null) {
                    if (nodes[1].dataType == null) {
                        nodes[0].dataType = Type.SQL_VARCHAR_DEFAULT;
                        nodes[1].dataType = Type.SQL_VARCHAR_DEFAULT;

                        // throw Error.error(ErrorCode.X_42567);
                    }

                    if (nodes[1].dataType.typeCode == Types.SQL_CLOB
                            || nodes[1].dataType.isBinaryType()) {
                        nodes[0].dataType = nodes[1].dataType;
                    } else {
                        nodes[0].dataType = Type.SQL_VARCHAR_DEFAULT;
                    }
                }

                if (nodes[1].dataType == null) {
                    if (nodes[0].dataType.typeCode == Types.SQL_CLOB
                            || nodes[0].dataType.isBinaryType()) {
                        nodes[1].dataType = nodes[0].dataType;
                    } else {
                        nodes[1].dataType = Type.SQL_VARCHAR_DEFAULT;
                    }
                }

                if (nodes[0].dataType.isCharacterType()
                        && nodes[1].dataType.isCharacterType()) {
                    funcType = FUNC_OVERLAY_CHAR;

                    if (nodes[0].dataType.typeCode == Types.SQL_CLOB
                            || nodes[1].dataType.typeCode == Types.SQL_CLOB) {
                        dataType =
                            CharacterType
                                .getCharacterType(Types.SQL_CLOB,
                                                  nodes[0].dataType.precision
                                                  + nodes[1].dataType
                                                      .precision, nodes[0]
                                                      .dataType
                                                      .getCollation());
                    } else {
                        dataType =
                            CharacterType
                                .getCharacterType(Types.SQL_VARCHAR,
                                                  nodes[0].dataType.precision
                                                  + nodes[1].dataType
                                                      .precision, nodes[0]
                                                      .dataType
                                                      .getCollation());
                    }
                } else if (nodes[0].dataType.isBinaryType()
                           && nodes[1].dataType.isBinaryType()) {
                    funcType = FUNC_OVERLAY_BINARY;

                    if (nodes[0].dataType.typeCode == Types.SQL_BLOB
                            || nodes[1].dataType.typeCode == Types.SQL_BLOB) {
                        dataType = BinaryType.getBinaryType(
                            Types.SQL_BLOB,
                            nodes[0].dataType.precision
                            + nodes[1].dataType.precision);
                    } else {
                        dataType = BinaryType.getBinaryType(
                            Types.SQL_VARBINARY,
                            nodes[0].dataType.precision
                            + nodes[1].dataType.precision);
                    }
                } else {
                    throw Error.error(ErrorCode.X_42563);
                }
                // A VoltDB extension to customize the SQL function set support
                parameterArg = 0;
                // End of VoltDB extension

                if (nodes[2].dataType == null) {
                    nodes[2].dataType = Type.SQL_NUMERIC;
                }

                if (!nodes[2].dataType.isNumberType()) {
                    throw Error.error(ErrorCode.X_42563);
                }

                nodes[2].dataType =
                    ((NumberType) nodes[2].dataType).getIntegralType();

                if (nodes[3] != null) {
                    if (nodes[3].dataType == null) {
                        nodes[3].dataType = Type.SQL_NUMERIC;
                    }

                    if (!nodes[3].dataType.isNumberType()) {
                        throw Error.error(ErrorCode.X_42563);
                    }

                    nodes[3].dataType =
                        ((NumberType) nodes[3].dataType).getIntegralType();
                }

                break;
            }
            /*
            case FUNCTION_CHAR_NORMALIZE :
                break;
            */
            case FUNC_CURRENT_CATALOG :
            case FUNC_CURRENT_DEFAULT_TRANSFORM_GROUP :
            case FUNC_CURRENT_PATH :
            case FUNC_CURRENT_ROLE :
            case FUNC_CURRENT_SCHEMA :
            case FUNC_CURRENT_TRANSFORM_GROUP_FOR_TYPE :
            case FUNC_CURRENT_USER :
            case FUNC_SESSION_USER :
            case FUNC_SYSTEM_USER :
            case FUNC_USER :
                dataType = TypeInvariants.SQL_IDENTIFIER;
                break;

            case FUNC_VALUE :
                break;

            case FUNC_CURRENT_DATE :
                if (session.database.sqlSyntaxOra) {
                    dataType = Type.SQL_TIMESTAMP_NO_FRACTION;

                    break;
                }

                dataType = Type.SQL_DATE;
                break;

            case FUNC_CURRENT_TIME : {
                int precision = DateTimeType.defaultTimeFractionPrecision;

                if (nodes.length > 0 && nodes[0] != null) {
                    precision = ((Integer) nodes[0].valueData).intValue();
                }

                dataType =
                    DateTimeType.getDateTimeType(Types.SQL_TIME_WITH_TIME_ZONE,
                                                 precision);

                break;
            }
            case FUNC_CURRENT_TIMESTAMP : {
                // A VoltDB extension to disable TIME ZONE support
                dataType = Type.SQL_TIMESTAMP;
                /* disable 8 lines ...
                int precision = DateTimeType.defaultTimestampFractionPrecision;

                if (nodes.length > 0 && nodes[0] != null) {
                    precision = ((Integer) nodes[0].valueData).intValue();
                }

                dataType = DateTimeType.getDateTimeType(
                    Types.SQL_TIMESTAMP_WITH_TIME_ZONE, precision);
                ... disabled 8 lines */
                // End of VoltDB extension

                break;
            }
            case FUNC_LOCALTIME : {
                int precision = DateTimeType.defaultTimeFractionPrecision;

                if (nodes.length > 0 && nodes[0] != null) {
                    precision = ((Integer) nodes[0].valueData).intValue();
                }

                dataType = DateTimeType.getDateTimeType(Types.SQL_TIME,
                        precision);

                break;
            }
            case FUNC_LOCALTIMESTAMP : {
                int precision = DateTimeType.defaultTimestampFractionPrecision;

                if (nodes.length > 0 && nodes[0] != null) {
                    precision = ((Integer) nodes[0].valueData).intValue();
                }

                dataType = DateTimeType.getDateTimeType(Types.SQL_TIMESTAMP,
                        precision);

                break;
            }
            default :
                throw Error.runtimeError(ErrorCode.U_S0500, "FunctionSQL");
        }
    }

    public String getSQL() {

        StringBuffer sb = new StringBuffer();

        switch (funcType) {

            case FUNC_POSITION_CHAR :
            case FUNC_POSITION_BINARY : {
                sb.append(Tokens.T_POSITION).append('(')                 //
                    .append(nodes[0].getSQL()).append(' ')               //
                    .append(Tokens.T_IN).append(' ')                     //
                    .append(nodes[1].getSQL());

                if (nodes[2] != null
                        && Boolean.TRUE.equals(nodes[2].valueData)) {
                    sb.append(' ').append(Tokens.T_USING).append(' ').append(
                        Tokens.T_OCTETS);
                }

                sb.append(')');

                break;
            }
            case FUNC_OCCURENCES_REGEX :
                break;

            case FUNC_POSITION_REGEX :
                break;

            case FUNC_EXTRACT : {
                int type = ((Integer) nodes[0].valueData).intValue();

                type = DTIType.getFieldNameTypeForToken(type);

                String token = DTIType.getFieldNameTokenForType(type);

                sb.append(Tokens.T_EXTRACT).append('(').append(token)    //
                    .append(' ').append(Tokens.T_FROM).append(' ')       //
                    .append(nodes[1].getSQL()).append(')');

                break;
            }
            case FUNC_CHAR_LENGTH : {
                sb.append(Tokens.T_CHAR_LENGTH).append('(')              //
                    .append(nodes[0].getSQL()).append(')');

                break;
            }
            case FUNC_BIT_LENGTH : {
                sb.append(Tokens.T_BIT_LENGTH).append('(')               //
                    .append(nodes[0].getSQL()).append(')');

                break;
            }
            case FUNC_OCTET_LENGTH : {
                sb.append(Tokens.T_OCTET_LENGTH).append('(')             //
                    .append(nodes[0].getSQL()).append(')');

                break;
            }
            case FUNC_CARDINALITY : {
                sb.append(Tokens.T_CARDINALITY).append('(')              //
                    .append(nodes[0].getSQL()).append(')');

                break;
            }
            case FUNC_MAX_CARDINALITY : {
                sb.append(Tokens.T_MAX_CARDINALITY).append('(')          //
                    .append(nodes[0].getSQL()).append(')');

                break;
            }
            case FUNC_TRIM_ARRAY : {
                sb.append(Tokens.T_TRIM_ARRAY).append('(')               //
                    .append(nodes[0].getSQL()).append(',')               //
                    .append(nodes[1].getSQL()).append(')');              //

                break;
            }
            case FUNC_ABS : {
                sb.append(Tokens.T_ABS).append('(')                      //
                    .append(nodes[0].getSQL()).append(')');

                break;
            }
            case FUNC_MOD : {
                sb.append(Tokens.T_MOD).append('(')                      //
                    .append(nodes[0].getSQL()).append(',')               //
                    .append(nodes[1].getSQL()).append(')');

                break;
            }
            case FUNC_LN : {
                sb.append(Tokens.T_LN).append('(')                       //
                    .append(nodes[0].getSQL()).append(')');

                break;
            }
            case FUNC_EXP : {
                sb.append(Tokens.T_EXP).append('(')                      //
                    .append(nodes[0].getSQL()).append(')');

                break;
            }
            case FUNC_POWER : {
                sb.append(Tokens.T_POWER).append('(')                    //
                    .append(nodes[0].getSQL()).append(',')               //
                    .append(nodes[1].getSQL()).append(')');

                break;
            }
            case FUNC_SQRT : {
                sb.append(Tokens.T_SQRT).append('(')                     //
                    .append(nodes[0].getSQL()).append(')');

                break;
            }
            case FUNC_FLOOR : {
                sb.append(Tokens.T_FLOOR).append('(')                    //
                    .append(nodes[0].getSQL()).append(')');

                break;
            }
            case FUNC_CEILING : {
                sb.append(Tokens.T_CEILING).append('(')                  //
                    .append(nodes[0].getSQL()).append(')');

                break;
            }
            case FUNC_WIDTH_BUCKET : {
                sb.append(Tokens.T_WIDTH_BUCKET).append('(')             //
                    .append(nodes[0].getSQL()).append(',')               //
                    .append(nodes[1].getSQL()).append(',')               //
                    .append(nodes[2].getSQL()).append(',')               //
                    .append(nodes[3].getSQL()).append(')');

                break;
            }
            case FUNC_SUBSTRING_CHAR :
            case FUNC_SUBSTRING_BINARY :
                sb.append(Tokens.T_SUBSTRING).append('(')                //
                    .append(nodes[0].getSQL()).append(' ')               //
                    .append(Tokens.T_FROM).append(' ')                   //
                    .append(nodes[1].getSQL());

                if (nodes[2] != null) {
                    sb.append(' ').append(Tokens.T_FOR).append(' ')      //
                        .append(nodes[2].getSQL());
                }

                if (nodes.length > 3 && nodes[3] != null) {
                    if (Boolean.TRUE.equals(nodes[3].valueData)) {
                        sb.append(' ').append(Tokens.T_USING).append(
                            ' ').append(Tokens.T_OCTETS);
                    }
                }

                sb.append(')');
                break;

            /*
            case FUNCTION_SUBSTRING_REGEX :
                break;
            */
            case FUNC_FOLD_LOWER :
                sb.append(Tokens.T_LOWER).append('(').append(
                    nodes[0].getSQL()).append(')');
                break;

            case FUNC_FOLD_UPPER :
                sb.append(Tokens.T_UPPER).append('(').append(
                    nodes[0].getSQL()).append(')');
                break;

            /*
            case FUNCTION_TRANSCODING :
                break;
            case FUNCTION_TRANSLITERATION :
                break;
            case FUNCTION_REGEX_TRANSLITERATION :
                break;
             */
            case FUNC_OVERLAY_CHAR :
            case FUNC_OVERLAY_BINARY :
                sb.append(Tokens.T_OVERLAY).append('(')                  //
                    .append(nodes[0].getSQL()).append(' ')               //
                    .append(Tokens.T_PLACING).append(' ')                //
                    .append(nodes[1].getSQL()).append(' ')               //
                    .append(Tokens.T_FROM).append(' ')                   //
                    .append(nodes[2].getSQL());

                if (nodes[3] != null) {
                    sb.append(' ').append(Tokens.T_FOR).append(' ').append(
                        nodes[3].getSQL());
                }

                if (nodes[4] != null) {
                    if (Boolean.TRUE.equals(nodes[4].valueData)) {
                        sb.append(' ').append(Tokens.T_USING).append(
                            ' ').append(Tokens.T_OCTETS);
                    }
                }

                sb.append(')');
                break;

            /*
            case FUNCTION_NORMALIZE :
                break;
            */
            case FUNC_TRIM_CHAR :
            case FUNC_TRIM_BINARY :
                String spec = null;

                switch (((Number) nodes[0].valueData).intValue()) {

                    case Tokens.BOTH :
                        spec = Tokens.T_BOTH;
                        break;

                    case Tokens.LEADING :
                        spec = Tokens.T_LEADING;
                        break;

                    case Tokens.TRAILING :
                        spec = Tokens.T_TRAILING;
                        break;
                }

                sb.append(Tokens.T_TRIM).append('(')                     //
                    .append(spec).append(' ')                            //
                    .append(nodes[1].getSQL()).append(' ')               //
                    .append(Tokens.T_FROM).append(' ')                   //
                    .append(nodes[2].getSQL()).append(')');
                break;

            case FUNC_CURRENT_CATALOG :
            case FUNC_CURRENT_DEFAULT_TRANSFORM_GROUP :
            case FUNC_CURRENT_PATH :
            case FUNC_CURRENT_ROLE :
            case FUNC_CURRENT_SCHEMA :
            case FUNC_CURRENT_TRANSFORM_GROUP_FOR_TYPE :
            case FUNC_CURRENT_USER :
            case FUNC_SESSION_USER :
            case FUNC_SYSTEM_USER :
            case FUNC_USER :
            case FUNC_CURRENT_DATE :
            case FUNC_VALUE :
                return name;

            case FUNC_LOCALTIME :
            case FUNC_CURRENT_TIME : {
                int precision = DateTimeType.defaultTimeFractionPrecision;

                if (nodes.length > 0 && nodes[0] != null) {
                    precision = ((Number) nodes[0].valueData).intValue();
                }

                if (precision == DateTimeType.defaultTimeFractionPrecision) {
                    return name;
                }

                sb.append(name).append(Tokens.T_OPENBRACKET).append(precision);
                sb.append(Tokens.T_CLOSEBRACKET);

                return sb.toString();
            }
            case FUNC_LOCALTIMESTAMP :
            case FUNC_CURRENT_TIMESTAMP : {
                int precision = DateTimeType.defaultTimestampFractionPrecision;

                if (nodes.length > 0 && nodes[0] != null) {
                    precision = ((Number) nodes[0].valueData).intValue();
                }

                if (precision
                        == DateTimeType.defaultTimestampFractionPrecision) {
                    return name;
                }

                sb.append(name).append(Tokens.T_OPENBRACKET).append(precision);
                sb.append(Tokens.T_CLOSEBRACKET);

                return sb.toString();
            }
            default :
                throw Error.runtimeError(ErrorCode.U_S0500, "FunctionSQL");
        }

        return sb.toString();
    }

    public boolean equals(Expression other) {

        if (other instanceof FunctionSQL) {
            if (funcType == ((FunctionSQL) other).funcType) {
                return super.equals(other);
            }
        }

        return false;
    }

    public int hashCode() {
        return opType + funcType;
    }

    /**
     * Returns a String representation of this object. <p>
     */
    public String describe(Session session, int blanks) {

        StringBuffer sb = new StringBuffer();

        sb.append('\n');

        for (int i = 0; i < blanks; i++) {
            sb.append(' ');
        }

        sb.append("FUNCTION ").append("=[\n");
        sb.append(name).append("(");

        for (int i = 0; i < nodes.length; i++) {
            if (nodes[i] == null) {
                continue;
            }

            sb.append("[").append(nodes[i].describe(session,
                    blanks)).append("]");
        }

        sb.append(") returns ").append(dataType.getNameString());
        sb.append("]\n");

        return sb.toString();
    }

    public boolean isDeterministic() {
        return isDeterministic;
    }

    public boolean isValueFunction() {
        return isSQLValueFunction;
    }

    /************************* Volt DB Extensions *************************/

    // FunctionCustom adds a few values to the range of FUNC_ constants above that should probaby be
    // kept unique. types.DTIType and Types add a few values to the range used by VoltDB for
    // implementing EXTRACT variants. These are based on other ranges of constants that
    // DO overlap with these FUNC_ constant, so they are dynamically adjusted with the
    // following fixed offset when used as function ids.
    private final static int   SQL_EXTRACT_VOLT_FUNC_OFFSET = 1000;

    // Assume that 10000-19999 are available for VoltDB-specific use
    // in specialized implementations of existing HSQL functions.
    private final static int   FUNC_VOLT_SUBSTRING_CHAR_FROM = 10000;

    /**
     * VoltDB added method to get a non-catalog-dependent
     * representation of this HSQLDB object.
     * @param session The current Session object may be needed to resolve
     * some names.
     * @return XML, correctly indented, representing this object.
     * @throws HSQLParseException
     */
    VoltXMLElement voltAnnotateFunctionXML(VoltXMLElement exp)
    {
        // XXX Should this throw HSQLParseException instead?
        assert(getType() == OpTypes.SQL_FUNCTION);

        exp.attributes.put("name", name);
        exp.attributes.put("valuetype", dataType.getNameString());
        if (parameterArg != -1) {
            exp.attributes.put("parameter", String.valueOf(parameterArg));
        }
        int volt_funcType = funcType;

        switch (funcType) {
        case FUNC_SUBSTRING_CHAR :
            // A little tweaking is needed here because VoltDB wants to define separate functions for 2-argument and 3-argument SUBSTRING
            if (nodes.length == 2 || nodes[2] == null) {
                exp.attributes.put("volt_alias", "substring_from");
                volt_funcType = FUNC_VOLT_SUBSTRING_CHAR_FROM;
            } else {
                exp.attributes.put("volt_alias", "substring_from_for");
            }
            break;
        case FUNC_EXTRACT :
            // A little tweaking is needed here because VoltDB wants to define separate functions for each extract "field" (hard-coded node[0] value).
            String volt_alias = null;
            int keywordConstant = ((Integer) nodes[0].valueData).intValue();
            switch (keywordConstant) {
            case Tokens.DAY_NAME :
            // case DTIType.DAY_NAME :
                volt_alias = "day_name";
                break;
            case Tokens.MONTH_NAME :
            // case DTIType.MONTH_NAME :
                volt_alias = "month_name";
                break;
            case Tokens.QUARTER :
            // case DTIType.QUARTER :
                volt_alias = "quarter";
                break;
            case Tokens.DAY_OF_YEAR :
            // case DTIType.DAY_OF_YEAR :
                volt_alias = "day_of_year";
                break;
            case Tokens.WEEKDAY :
                volt_alias = "weekday";
                break;
            case Tokens.DAY_OF_WEEK :
            // case DTIType.DAY_OF_WEEK :
                volt_alias = "day_of_week";
                break;
            case Tokens.WEEK:
                keywordConstant = Tokens.WEEK_OF_YEAR;
            case Tokens.WEEK_OF_YEAR :
            // case DTIType.WEEK_OF_YEAR :
                volt_alias = "week_of_year";
                break;
            case Types.SQL_INTERVAL_YEAR :
                volt_alias = "interval_year";
                break;
            case Types.SQL_INTERVAL_MONTH :
                volt_alias = "interval_month";
                break;
            case Types.SQL_INTERVAL_DAY :
                volt_alias = "interval_day";
                break;
            case Types.SQL_INTERVAL_HOUR :
                volt_alias = "interval_hour";
                break;
            case Types.SQL_INTERVAL_MINUTE :
                volt_alias = "interval_minute";
                break;
            case Types.SQL_INTERVAL_SECOND :
                volt_alias = "interval_second";
                break;
            case Tokens.YEAR :
                volt_alias = "year";
                break;
            case Tokens.MONTH :
                volt_alias = "month";
                break;
            case Tokens.DAY_OF_MONTH :
            // case DTIType.DAY_OF_MONTH :
                keywordConstant = Tokens.DAY;
            case Tokens.DAY :
                volt_alias = "day";
                break;
            case Tokens.HOUR :
                volt_alias = "hour";
                break;
            case Tokens.MINUTE :
                volt_alias = "minute";
                break;
            case Tokens.SECOND :
                volt_alias = "interval_second";
                break;
            case Tokens.SECONDS_MIDNIGHT :
            // case DTIType.SECONDS_MIDNIGHT :
                volt_alias = "seconds_midnight";
                break;
            case Tokens.TIMEZONE_HOUR :
            // case DTIType.TIMEZONE_HOUR :
                volt_alias = "timezone_hour";
                break;
            case Tokens.TIMEZONE_MINUTE :
            // case DTIType.TIMEZONE_MINUTE :
                volt_alias = "timezone_minute";
                break;
            default :
                throw Error.runtimeError(ErrorCode.U_S0500, "DateTimeTypeForVoltDB: " + String.valueOf(keywordConstant));
            }

            exp.attributes.put("function_id", String.valueOf(keywordConstant + SQL_EXTRACT_VOLT_FUNC_OFFSET));
            exp.attributes.put("volt_alias", volt_alias);
            // Having accounted for the first argument, remove it from the child expression list.
            exp.children.remove(0);
            return exp;

        case FunctionForVoltDB.FunctionId.FUNC_VOLT_SINCE_EPOCH :
            volt_alias = null;
            keywordConstant = ((Integer) nodes[0].valueData).intValue();
            int since_epoch_func = -1;
            switch (keywordConstant) {
            case Tokens.SECOND :
                volt_alias = "since_epoch_second";
                since_epoch_func = FunctionForVoltDB.FunctionId.FUNC_VOLT_SINCE_EPOCH_SECOND;
                break;
            case Tokens.MILLIS :
            case Tokens.MILLISECOND:
                volt_alias = "since_epoch_millisecond";
                since_epoch_func = FunctionForVoltDB.FunctionId.FUNC_VOLT_SINCE_EPOCH_MILLISECOND;
                break;
            case Tokens.MICROS :
            case Tokens.MICROSECOND :
                volt_alias = "since_epoch_microsecond";
                since_epoch_func = FunctionForVoltDB.FunctionId.FUNC_VOLT_SINCE_EPOCH_MICROSECOND;
                break;
            default:
                throw Error.runtimeError(ErrorCode.U_S0500, "DateTimeTypeForVoltDB: " + String.valueOf(keywordConstant));
            }

            exp.attributes.put("function_id", String.valueOf(since_epoch_func));
            exp.attributes.put("volt_alias", volt_alias);

            // Having accounted for the first argument, remove it from the child expression list.
            exp.children.remove(0);
            return exp;

        case FunctionForVoltDB.FunctionId.FUNC_VOLT_TO_TIMESTAMP :
            volt_alias = null;
            keywordConstant = ((Integer) nodes[0].valueData).intValue();
            int to_timestamp_func = -1;
            switch (keywordConstant) {
            case Tokens.SECOND :
                volt_alias = "to_timestamp_second";
                to_timestamp_func = FunctionForVoltDB.FunctionId.FUNC_VOLT_TO_TIMESTAMP_SECOND;
                break;
            case Tokens.MILLIS :
            case Tokens.MILLISECOND :
                volt_alias = "to_timestamp_millisecond";
                to_timestamp_func = FunctionForVoltDB.FunctionId.FUNC_VOLT_TO_TIMESTAMP_MILLISECOND;
                break;
            case Tokens.MICROS :
            case Tokens.MICROSECOND :
                volt_alias = "to_timestamp_microsecond";
                to_timestamp_func = FunctionForVoltDB.FunctionId.FUNC_VOLT_TO_TIMESTAMP_MICROSECOND;
                break;
            default:
                throw Error.runtimeError(ErrorCode.U_S0500, "DateTimeTypeForVoltDB: " + String.valueOf(keywordConstant));
            }

            exp.attributes.put("function_id", String.valueOf(to_timestamp_func));
            exp.attributes.put("volt_alias", volt_alias);

            // Having accounted for the first argument, remove it from the child expression list.
            exp.children.remove(0);
            return exp;

        case FunctionForVoltDB.FunctionId.FUNC_VOLT_TRUNCATE_TIMESTAMP :
            volt_alias = null;
            keywordConstant = ((Integer) nodes[0].valueData).intValue();
            int truncate_func = -1;
            switch (keywordConstant) {
            case Tokens.YEAR :
                volt_alias = "truncate_year";
                truncate_func = FunctionForVoltDB.FunctionId.FUNC_VOLT_TRUNCATE_YEAR;
                break;
            case Tokens.QUARTER :
                volt_alias = "truncate_quarter";
                truncate_func = FunctionForVoltDB.FunctionId.FUNC_VOLT_TRUNCATE_QUARTER;
                break;
            case Tokens.MONTH :
                volt_alias = "truncate_month";
                truncate_func = FunctionForVoltDB.FunctionId.FUNC_VOLT_TRUNCATE_MONTH;
                break;
            case Tokens.DAY :
                volt_alias = "truncate_day";
                truncate_func = FunctionForVoltDB.FunctionId.FUNC_VOLT_TRUNCATE_DAY;
                break;
            case Tokens.HOUR :
                volt_alias = "truncate_hour";
                truncate_func = FunctionForVoltDB.FunctionId.FUNC_VOLT_TRUNCATE_HOUR;
                break;
            case Tokens.MINUTE :
                volt_alias = "truncate_minute";
                truncate_func = FunctionForVoltDB.FunctionId.FUNC_VOLT_TRUNCATE_MINUTE;
                break;
            case Tokens.SECOND :
                volt_alias = "truncate_second";
                truncate_func = FunctionForVoltDB.FunctionId.FUNC_VOLT_TRUNCATE_SECOND;
                break;
            case Tokens.MILLIS:
            case Tokens.MILLISECOND :
                volt_alias = "truncate_millisecond";
                truncate_func = FunctionForVoltDB.FunctionId.FUNC_VOLT_TRUNCATE_MILLISECOND;
                break;
            case Tokens.MICROS:
            case Tokens.MICROSECOND :
                volt_alias = "truncate_microseconcd";
                truncate_func = FunctionForVoltDB.FunctionId.FUNC_VOLT_TRUNCATE_MICROSECOND;
                break;
            default:
                throw Error.runtimeError(ErrorCode.U_S0500, "DateTimeTypeForVoltDB: " + String.valueOf(keywordConstant));
            }

            exp.attributes.put("function_id", String.valueOf(truncate_func));
            exp.attributes.put("volt_alias", volt_alias);

            // Having accounted for the first argument, remove it from the child expression list.
            exp.children.remove(0);
            return exp;

        default :
            if (voltDisabled != null) {
                exp.attributes.put("disabled", voltDisabled);
            }
            break;
        }

        exp.attributes.put("function_id", String.valueOf(volt_funcType));

        switch (funcType) {
        case FUNC_SUBSTRING_CHAR :
            // A little tweaking is needed here because VoltDB wants to define separate functions for 2-argument and 3-argument SUBSTRING
            if (nodes.length == 2 || nodes[2] == null) {
                exp.attributes.put("volt_alias", "substring_from");
            } else {
                exp.attributes.put("volt_alias", "substring_from_for");
            }
            break;
        default :
            break;
        }

        return exp;
    }

    public static int voltGetCurrentTimestampId() {
        return FUNC_CURRENT_TIMESTAMP;
    }

    protected void voltResolveToBigintTypesForBitwise(SessionInterface session) {
        for (int i = 0; i < nodes.length; i++) {
            voltResolveToBigintType(session, i);
        }
        dataType = Type.SQL_BIGINT;
    }

<<<<<<< HEAD
    protected void voltResolveToBigintType(SessionInterface session, int i) {
        if (nodes[i].dataType == null) {
            nodes[i].dataType = Type.SQL_BIGINT;
=======
    protected void voltResolveToBigintType(int nodeIdx) {
        Expression node = nodes[nodeIdx];

        if (node.dataType == null) {
            node.dataType = Type.SQL_BIGINT;
            return;
>>>>>>> 2bc80179
        }

        if (node.dataType.typeCode == Types.SQL_BIGINT) {
            return;
        }

        if (node.valueData == null) {
            throw Error.error(ErrorCode.X_42561);
        }

        if (node.dataType.isIntegralType()) {
            // Only constants are checked here for long type range limits
            NumberType.checkValueIsInLongLimits(node.valueData);
            node.dataType = Type.SQL_BIGINT;
        }
        else if (node.dataType.isBinaryType() && node.opType == OpTypes.VALUE) {
            boolean success = ExpressionValue.voltMutateToBigintType(node, this, nodeIdx);
            if (! success) {
                throw Error.error(ErrorCode.X_42561);
            }
<<<<<<< HEAD
            // Only constants are checked here for long type range limits
            NumberType.checkValueIsInLongLimits(session, nodes[i].valueData);
            nodes[i].dataType = Type.SQL_BIGINT;
=======
        }
        else {
            throw Error.error(ErrorCode.X_42561);
>>>>>>> 2bc80179
        }
    }

    protected void voltResolveToBigintCompatibleType(SessionInterface session, int i) {
        if (nodes[i].dataType == null) {
            nodes[i].dataType = Type.SQL_BIGINT;
        }
        else if (nodes[i].dataType.typeCode != Types.SQL_BIGINT) {
            if (! nodes[i].dataType.isIntegralType()) {
                throw Error.error(ErrorCode.X_42561);
            }
            if (nodes[i].valueData != null) {                       // is constant
                // check constants in range
                NumberType.checkValueIsInLongLimits(session, nodes[i].valueData);
                nodes[i].dataType = Type.SQL_BIGINT;
            }
        }
    }

    /**********************************************************************/
}<|MERGE_RESOLUTION|>--- conflicted
+++ resolved
@@ -2595,18 +2595,12 @@
         dataType = Type.SQL_BIGINT;
     }
 
-<<<<<<< HEAD
-    protected void voltResolveToBigintType(SessionInterface session, int i) {
-        if (nodes[i].dataType == null) {
-            nodes[i].dataType = Type.SQL_BIGINT;
-=======
-    protected void voltResolveToBigintType(int nodeIdx) {
+    protected void voltResolveToBigintType(SessionInterface session, int nodeIdx) {
         Expression node = nodes[nodeIdx];
 
         if (node.dataType == null) {
             node.dataType = Type.SQL_BIGINT;
             return;
->>>>>>> 2bc80179
         }
 
         if (node.dataType.typeCode == Types.SQL_BIGINT) {
@@ -2619,7 +2613,7 @@
 
         if (node.dataType.isIntegralType()) {
             // Only constants are checked here for long type range limits
-            NumberType.checkValueIsInLongLimits(node.valueData);
+            NumberType.checkValueIsInLongLimits(session, node.valueData);
             node.dataType = Type.SQL_BIGINT;
         }
         else if (node.dataType.isBinaryType() && node.opType == OpTypes.VALUE) {
@@ -2627,15 +2621,9 @@
             if (! success) {
                 throw Error.error(ErrorCode.X_42561);
             }
-<<<<<<< HEAD
-            // Only constants are checked here for long type range limits
-            NumberType.checkValueIsInLongLimits(session, nodes[i].valueData);
-            nodes[i].dataType = Type.SQL_BIGINT;
-=======
         }
         else {
             throw Error.error(ErrorCode.X_42561);
->>>>>>> 2bc80179
         }
     }
 
