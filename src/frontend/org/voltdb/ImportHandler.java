/* This file is part of VoltDB.
 * Copyright (C) 2008-2015 VoltDB Inc.
 *
 * This program is free software: you can redistribute it and/or modify
 * it under the terms of the GNU Affero General Public License as
 * published by the Free Software Foundation, either version 3 of the
 * License, or (at your option) any later version.
 *
 * This program is distributed in the hope that it will be useful,
 * but WITHOUT ANY WARRANTY; without even the implied warranty of
 * MERCHANTABILITY or FITNESS FOR A PARTICULAR PURPOSE.  See the
 * GNU Affero General Public License for more details.
 *
 * You should have received a copy of the GNU Affero General Public License
 * along with VoltDB.  If not, see <http://www.gnu.org/licenses/>.
 */

package org.voltdb;

import java.util.concurrent.TimeUnit;

import org.voltcore.logging.VoltLogger;
import org.voltcore.utils.CoreUtils;
import org.voltdb.importer.ImportContext;

import com.google_voltpatches.common.util.concurrent.ListeningExecutorService;
import org.voltcore.logging.Level;
import org.voltcore.utils.EstTime;
import org.voltcore.utils.RateLimitedLogger;
import org.voltdb.client.ClientResponse;
import org.voltdb.client.ProcedureCallback;

/**
 * This class packs the parameters and dispatches the transactions.
 * Make sure responses over network thread does not touch this class.
 * @author akhanzode
 */
public class ImportHandler {

    private static final VoltLogger m_logger = new VoltLogger("IMPORT");

    private final ListeningExecutorService m_es;
    private final ImportContext m_importContext;
    private boolean m_stopped = false;

<<<<<<< HEAD
=======
    private static final ImportClientResponseAdapter m_adapter = new ImportClientResponseAdapter(ClientInterface.IMPORTER_CID, "Importer");
    private static final AtomicLong m_lock = new AtomicLong(0);

    private static final long MAX_PENDING_TRANSACTIONS = Integer.getInteger("IMPORTER_MAX_PENDING_TRANSACTION", 5000);
    final static long SUPPRESS_INTERVAL = 60;

>>>>>>> 6c8bd495
    // The real handler gets created for each importer.
    public ImportHandler(ImportContext importContext,
                         CatalogContext catContext) {
        //Need 2 threads one for data processing and one for stop.
        m_es = CoreUtils.getListeningExecutorService("ImportHandler - " + importContext.getName(), 2);
        m_importContext = importContext;
    }

    /**
     * Submit ready for data
     */
    public void readyForData() {
        m_es.submit(new Runnable() {
            @Override
            public void run() {
                m_logger.info("Importer ready importing data for: " + m_importContext.getName());
                try {
                    m_importContext.readyForData();
                } catch (Throwable t) {
                    m_logger.error("ImportContext stopped with following exception", t);
                }
                m_logger.info("Importer finished importing data for: " + m_importContext.getName());
            }
        });
    }

    public void stop() {
        m_stopped = true;
        m_es.submit(new Runnable() {

            @Override
            public void run() {
                try {
                    m_importContext.stop();
                } catch (Exception ex) {
                    ex.printStackTrace();
                }
                m_logger.info("Importer stopped: " + m_importContext.getName());
            }
        });
        try {
            m_es.shutdown();
            m_es.awaitTermination(1, TimeUnit.DAYS);
        } catch (Exception ex) {
            m_logger.warn("Importer did not stop gracefully.", ex);
        }
    }

    /**
     * Returns true if a table with the given name exists in the server catalog.
     */
    public boolean hasTable(String name) {
        return VoltDB.instance().getClientInterface().getInternalConnectionHandler().hasTable(name);
    }

    public class NullCallback implements ProcedureCallback {
        @Override
        public void clientCallback(ClientResponse response) throws Exception {
        }
    }

    public boolean callProcedure(ImportContext ic, String proc, Object... fieldList) {
<<<<<<< HEAD
        if (!m_stopped) {
            return VoltDB.instance().getClientInterface().getInternalConnectionHandler()
                    .callProcedure(ic.getBackpressureTimeout(), proc, fieldList);
=======
        return callProcedure(ic, new NullCallback(), proc, fieldList);
    }

    public boolean callProcedure(ImportContext ic, ProcedureCallback cb, String proc, Object... fieldList) {
        // Check for admin mode restrictions before proceeding any further
        if (VoltDB.instance().getMode() == OperationMode.PAUSED || m_stopped) {
            m_logger.warn("Server is paused and is currently unavailable - please try again later.");
            m_failedCount.incrementAndGet();
            return false;
        }
        Procedure catProc = m_catalogContext.procedures.get(proc);
        if (catProc == null) {
            catProc = m_catalogContext.m_defaultProcs.checkForDefaultProcedure(proc);
        }

        if (catProc == null) {
            if (proc.equals("@AdHoc")) {
                // Map @AdHoc... to @AdHoc_RW_MP for validation. In the future if security is
                // configured differently for @AdHoc... variants this code will have to
                // change in order to use the proper variant based on whether the work
                // is single or multi partition and read-only or read-write.
                proc = "@AdHoc_RW_MP";
            }
            SystemProcedureCatalog.Config sysProc = SystemProcedureCatalog.listing.get(proc);
            if (sysProc != null) {
                catProc = sysProc.asCatalogProcedure();
            }
            if (catProc == null) {
                m_logger.error("Can not invoke procedure from streaming interface procedure not found.");
                m_failedCount.incrementAndGet();
                return false;
            }
        }

        int counter = 1;
        int maxSleepNano = 100000;
        long start = System.nanoTime();
        while (m_adapter.getPendingCount() > MAX_PENDING_TRANSACTIONS) {
            try {
                int nanos = 500 * counter++;
                Thread.sleep(0, nanos > maxSleepNano ? maxSleepNano : nanos);
                if (m_stopped) {
                    return false;
                }
                //We have reached max timeout.
                if (System.nanoTime() - start > ic.getBackpressureTimeout()) {
                    return false;
                }
            } catch (InterruptedException ex) { }
        }
        final long nowNanos = System.nanoTime();
        StoredProcedureInvocation task = new StoredProcedureInvocation();
        ParameterSet pset = ParameterSet.fromArrayWithCopy(fieldList);
        //type + procname(len + name) + connectionId (long) + params
        int sz = 1 + 4 + proc.length() + 8 + pset.getSerializedSize();
        //This is released in callback from adapter side.
        final BBContainer tcont = getBuffer(sz);
        final ByteBuffer taskbuf = tcont.b();
        try {
            taskbuf.put(ProcedureInvocationType.ORIGINAL.getValue());
            taskbuf.putInt(proc.length());
            taskbuf.put(proc.getBytes());
            taskbuf.putLong(m_adapter.connectionId());
            pset.flattenToBuffer(taskbuf);
            taskbuf.flip();
            task.initFromBuffer(taskbuf);
        } catch (IOException ex) {
            m_failedCount.incrementAndGet();
            m_logger.error("Failed to serialize parameters for stream: " + proc, ex);
            tcont.discard();
            return false;
        }

        final CatalogContext.ProcedurePartitionInfo ppi = (CatalogContext.ProcedurePartitionInfo)catProc.getAttachment();

        int partition = -1;
        if (catProc.getSinglepartition()) {
            try {
                partition = getPartitionForProcedure(ppi.index, ppi.type, task);
            } catch (Exception e) {
                m_logger.error("Can not invoke SP procedure from streaming interface partition not found.");
                m_failedCount.incrementAndGet();
                tcont.discard();
                return false;
            }
        }

        boolean success;
        //Synchronize this to create good handles across all ImportHandlers
        synchronized(ImportHandler.m_lock) {
            success = m_adapter.createTransaction(catProc, cb, task, tcont, partition, nowNanos);
        }
        if (!success) {
            tcont.discard();
            m_failedCount.incrementAndGet();
>>>>>>> 6c8bd495
        } else {
            m_logger.warn("Importer is in stopped state. Cannot execute procedures");
            return false;
        }
    }

    //Do rate limited logging for messages.
    private void rateLimitedLog(Level level, Throwable cause, String format, Object...args) {
        RateLimitedLogger.tryLogForMessage(
                EstTime.currentTimeMillis(),
                SUPPRESS_INTERVAL, TimeUnit.SECONDS,
                m_logger, level,
                cause, format, args
                );
    }

    /**
     * Log info message
     * @param message
     */
    public void info(String message) {
        m_logger.info(message);
    }

    /**
     * Log error message
     * @param message
     */
    public void error(String message) {
        m_logger.error(message);
    }

    /**
     * Log warn message
     * @param message
     */
    public void warn(String message) {
        m_logger.warn(message);
    }

    public boolean isDebugEnabled() {
        return m_logger.isDebugEnabled();
    }

    public boolean isTraceEnabled() {
        return m_logger.isTraceEnabled();
    }

    public boolean isInfoEnabled() {
        return m_logger.isInfoEnabled();
    }

    /**
     * Log debug message
     * @param message
     */
    public void debug(String message) {
        m_logger.debug(message);
    }

    /**
     * Log error message
     * @param message
     */
    public void error(String message, Throwable t) {
        m_logger.error(message, t);
    }

    public void error(Throwable t, String format, Object...args) {
        rateLimitedLog(Level.ERROR, t, format, args);
    }

}<|MERGE_RESOLUTION|>--- conflicted
+++ resolved
@@ -18,17 +18,16 @@
 package org.voltdb;
 
 import java.util.concurrent.TimeUnit;
+import java.util.concurrent.atomic.AtomicLong;
 
+import org.voltcore.logging.Level;
 import org.voltcore.logging.VoltLogger;
 import org.voltcore.utils.CoreUtils;
+import org.voltcore.utils.EstTime;
+import org.voltcore.utils.RateLimitedLogger;
 import org.voltdb.importer.ImportContext;
 
 import com.google_voltpatches.common.util.concurrent.ListeningExecutorService;
-import org.voltcore.logging.Level;
-import org.voltcore.utils.EstTime;
-import org.voltcore.utils.RateLimitedLogger;
-import org.voltdb.client.ClientResponse;
-import org.voltdb.client.ProcedureCallback;
 
 /**
  * This class packs the parameters and dispatches the transactions.
@@ -41,23 +40,22 @@
 
     private final ListeningExecutorService m_es;
     private final ImportContext m_importContext;
+    private final CatalogContext m_catalogContext;
     private boolean m_stopped = false;
 
-<<<<<<< HEAD
-=======
-    private static final ImportClientResponseAdapter m_adapter = new ImportClientResponseAdapter(ClientInterface.IMPORTER_CID, "Importer");
+    private static final InternalClientResponseAdapter m_adapter = new InternalClientResponseAdapter(ClientInterface.INTERNAL_CID, "Importer");
     private static final AtomicLong m_lock = new AtomicLong(0);
 
     private static final long MAX_PENDING_TRANSACTIONS = Integer.getInteger("IMPORTER_MAX_PENDING_TRANSACTION", 5000);
     final static long SUPPRESS_INTERVAL = 60;
 
->>>>>>> 6c8bd495
     // The real handler gets created for each importer.
     public ImportHandler(ImportContext importContext,
                          CatalogContext catContext) {
         //Need 2 threads one for data processing and one for stop.
         m_es = CoreUtils.getListeningExecutorService("ImportHandler - " + importContext.getName(), 2);
         m_importContext = importContext;
+        m_catalogContext = catContext;
     }
 
     /**
@@ -107,119 +105,20 @@
         return VoltDB.instance().getClientInterface().getInternalConnectionHandler().hasTable(name);
     }
 
+    /*
     public class NullCallback implements ProcedureCallback {
         @Override
         public void clientCallback(ClientResponse response) throws Exception {
         }
     }
+    */
 
     public boolean callProcedure(ImportContext ic, String proc, Object... fieldList) {
-<<<<<<< HEAD
-        if (!m_stopped) {
-            return VoltDB.instance().getClientInterface().getInternalConnectionHandler()
-                    .callProcedure(ic.getBackpressureTimeout(), proc, fieldList);
-=======
-        return callProcedure(ic, new NullCallback(), proc, fieldList);
+        return VoltDB.instance().getClientInterface().getInternalConnectionHandler()
+                .callProcedure(ic.getBackpressureTimeout(), proc, fieldList);
+        //return callProcedure(ic, new NullCallback(), proc, fieldList);
     }
 
-    public boolean callProcedure(ImportContext ic, ProcedureCallback cb, String proc, Object... fieldList) {
-        // Check for admin mode restrictions before proceeding any further
-        if (VoltDB.instance().getMode() == OperationMode.PAUSED || m_stopped) {
-            m_logger.warn("Server is paused and is currently unavailable - please try again later.");
-            m_failedCount.incrementAndGet();
-            return false;
-        }
-        Procedure catProc = m_catalogContext.procedures.get(proc);
-        if (catProc == null) {
-            catProc = m_catalogContext.m_defaultProcs.checkForDefaultProcedure(proc);
-        }
-
-        if (catProc == null) {
-            if (proc.equals("@AdHoc")) {
-                // Map @AdHoc... to @AdHoc_RW_MP for validation. In the future if security is
-                // configured differently for @AdHoc... variants this code will have to
-                // change in order to use the proper variant based on whether the work
-                // is single or multi partition and read-only or read-write.
-                proc = "@AdHoc_RW_MP";
-            }
-            SystemProcedureCatalog.Config sysProc = SystemProcedureCatalog.listing.get(proc);
-            if (sysProc != null) {
-                catProc = sysProc.asCatalogProcedure();
-            }
-            if (catProc == null) {
-                m_logger.error("Can not invoke procedure from streaming interface procedure not found.");
-                m_failedCount.incrementAndGet();
-                return false;
-            }
-        }
-
-        int counter = 1;
-        int maxSleepNano = 100000;
-        long start = System.nanoTime();
-        while (m_adapter.getPendingCount() > MAX_PENDING_TRANSACTIONS) {
-            try {
-                int nanos = 500 * counter++;
-                Thread.sleep(0, nanos > maxSleepNano ? maxSleepNano : nanos);
-                if (m_stopped) {
-                    return false;
-                }
-                //We have reached max timeout.
-                if (System.nanoTime() - start > ic.getBackpressureTimeout()) {
-                    return false;
-                }
-            } catch (InterruptedException ex) { }
-        }
-        final long nowNanos = System.nanoTime();
-        StoredProcedureInvocation task = new StoredProcedureInvocation();
-        ParameterSet pset = ParameterSet.fromArrayWithCopy(fieldList);
-        //type + procname(len + name) + connectionId (long) + params
-        int sz = 1 + 4 + proc.length() + 8 + pset.getSerializedSize();
-        //This is released in callback from adapter side.
-        final BBContainer tcont = getBuffer(sz);
-        final ByteBuffer taskbuf = tcont.b();
-        try {
-            taskbuf.put(ProcedureInvocationType.ORIGINAL.getValue());
-            taskbuf.putInt(proc.length());
-            taskbuf.put(proc.getBytes());
-            taskbuf.putLong(m_adapter.connectionId());
-            pset.flattenToBuffer(taskbuf);
-            taskbuf.flip();
-            task.initFromBuffer(taskbuf);
-        } catch (IOException ex) {
-            m_failedCount.incrementAndGet();
-            m_logger.error("Failed to serialize parameters for stream: " + proc, ex);
-            tcont.discard();
-            return false;
-        }
-
-        final CatalogContext.ProcedurePartitionInfo ppi = (CatalogContext.ProcedurePartitionInfo)catProc.getAttachment();
-
-        int partition = -1;
-        if (catProc.getSinglepartition()) {
-            try {
-                partition = getPartitionForProcedure(ppi.index, ppi.type, task);
-            } catch (Exception e) {
-                m_logger.error("Can not invoke SP procedure from streaming interface partition not found.");
-                m_failedCount.incrementAndGet();
-                tcont.discard();
-                return false;
-            }
-        }
-
-        boolean success;
-        //Synchronize this to create good handles across all ImportHandlers
-        synchronized(ImportHandler.m_lock) {
-            success = m_adapter.createTransaction(catProc, cb, task, tcont, partition, nowNanos);
-        }
-        if (!success) {
-            tcont.discard();
-            m_failedCount.incrementAndGet();
->>>>>>> 6c8bd495
-        } else {
-            m_logger.warn("Importer is in stopped state. Cannot execute procedures");
-            return false;
-        }
-    }
 
     //Do rate limited logging for messages.
     private void rateLimitedLog(Level level, Throwable cause, String format, Object...args) {
