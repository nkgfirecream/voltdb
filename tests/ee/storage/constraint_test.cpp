--- conflicted
+++ resolved
@@ -188,13 +188,8 @@
     std::vector<int> pkey_column_indices;
     pkey_column_indices.push_back(0);
     TableIndexScheme pkey("idx_pkey", voltdb::BALANCED_TREE_INDEX,
-<<<<<<< HEAD
-                          pkey_column_indices, TableIndex::indexColumnsDirectly(),
-                          true, true, true, NULL);
-=======
                           pkey_column_indices, TableIndex::simplyIndexColumns(),
                           true, true, NULL);
->>>>>>> 2a338156
 
     setTable(pkey);
 
@@ -253,13 +248,8 @@
     std::vector<int> pkey_column_indices;
     pkey_column_indices.push_back(0);
     voltdb::TableIndexScheme pkey("idx_pkey", BALANCED_TREE_INDEX,
-<<<<<<< HEAD
-                                  pkey_column_indices, TableIndex::indexColumnsDirectly(),
-                                  true, true, false, NULL);
-=======
                                   pkey_column_indices, TableIndex::simplyIndexColumns(),
                                   true, true, NULL);
->>>>>>> 2a338156
 
     setTable(pkey);
 
@@ -316,13 +306,8 @@
     pkey_column_indices.push_back(2);
     pkey_column_indices.push_back(3);
     TableIndexScheme pkey("idx_pkey", BALANCED_TREE_INDEX,
-<<<<<<< HEAD
-                          pkey_column_indices, TableIndex::indexColumnsDirectly(),
-                          true, true, false, NULL);
-=======
                           pkey_column_indices, TableIndex::simplyIndexColumns(),
                           true, true, NULL);
->>>>>>> 2a338156
 
     setTable(pkey);
 
@@ -367,13 +352,8 @@
     pkey_column_indices.push_back(2);
     pkey_column_indices.push_back(3);
     TableIndexScheme pkey("idx_pkey", BALANCED_TREE_INDEX,
-<<<<<<< HEAD
-                          pkey_column_indices, TableIndex::indexColumnsDirectly(),
-                          true, true, false, NULL);
-=======
                           pkey_column_indices, TableIndex::simplyIndexColumns(),
                           true, true, NULL);
->>>>>>> 2a338156
 
     setTable(pkey);
 
