/* This file is part of VoltDB.
 * Copyright (C) 2008-2014 VoltDB Inc.
 *
 * This program is free software: you can redistribute it and/or modify
 * it under the terms of the GNU Affero General Public License as
 * published by the Free Software Foundation, either version 3 of the
 * License, or (at your option) any later version.
 *
 * This program is distributed in the hope that it will be useful,
 * but WITHOUT ANY WARRANTY; without even the implied warranty of
 * MERCHANTABILITY or FITNESS FOR A PARTICULAR PURPOSE.  See the
 * GNU Affero General Public License for more details.
 *
 * You should have received a copy of the GNU Affero General Public License
 * along with VoltDB.  If not, see <http://www.gnu.org/licenses/>.
 */

package org.voltdb.plannodes;

import org.json_voltpatches.JSONException;
import org.json_voltpatches.JSONObject;
import org.json_voltpatches.JSONStringer;
import org.voltdb.VoltType;
import org.voltdb.catalog.Database;
import org.voltdb.expressions.TupleValueExpression;

public abstract class AbstractOperationPlanNode extends AbstractPlanNode {

    public enum Members {
        TARGET_TABLE_NAME;
    }

    // The target table is the table that the plannode wants to perform some operation on.
    protected String m_targetTableName = "";

    protected AbstractOperationPlanNode() {
        super();
    }

    @Override
<<<<<<< HEAD
    public void getTablesAndIndexes(Collection<String> tablesRead,
                                    Collection<String> tableAliasesRead,
                                    Collection<String> tableUpdated,
                                    Collection<String> tableAliaseUpdated,
                                    Collection<String> indexes)
=======
    public String getUpdatedTable()
>>>>>>> 2244ddbc
    {
        assert(m_targetTableName.length() > 0);
        return m_targetTableName;
    }

    protected String debugInfo(String spacer) {
        return spacer + "TargetTableName[" + m_targetTableName + "]\n";
    }

    @Override
    public void validate() throws Exception {
        super.validate();

        // All Operation nodes need to have a target table
        if (m_targetTableName == null) {
            throw new Exception("ERROR: The Target TableId is null for PlanNode '" + this + "'");
        }
    }

    /**
     * Accessor for flag marking the plan as guaranteeing an identical result/effect
     * when "replayed" against the same database state, such as during replication or CL recovery.
     * @return true, since statement does not produce a query result
     */
    @Override
    public boolean isOrderDeterministic() {
        return true;
    }

    /**
     * @return the target_table_name
     */
    public final String getTargetTableName() {
        return m_targetTableName;
    }

    /**
     * @param target_table_name the target_table_name to set
     */
    public final void setTargetTableName(final String target_table_name) {
        m_targetTableName = target_table_name;
    }

    @Override
    public void generateOutputSchema(Database db)
    {
        // Operation nodes (Insert/update/delete) have an output schema
        // of one column, which is the number of modified tuples
        // Delete nodes have a special case with no child node when they
        // are truncating the entire table
        assert(m_children.size() == 1 ||
               ((this instanceof DeletePlanNode) &&
                (((DeletePlanNode)this).m_truncate)));
        if (m_children.size() == 1)
        {
            m_children.get(0).generateOutputSchema(db);
        }
        // Our output schema isn't ever going to change, only generate this once
        if (m_outputSchema == null)
        {
            m_outputSchema = new NodeSchema();
            // If there is a child node, its output schema will depend on that.
            // If not, mark this flag true to get initialized in EE.
            m_hasSignificantOutputSchema = m_children.size() == 0 ? true : false;

            // This TVE is magic and repeats unfortunately like this
            // throughout the planner.  Consolidate at some point --izzy
            TupleValueExpression tve = new TupleValueExpression(
                    "VOLT_TEMP_TABLE", "VOLT_TEMP_TABLE", "modified_tuples", "modified_tuples", 0);
            tve.setValueType(VoltType.BIGINT);
            tve.setValueSize(VoltType.BIGINT.getLengthInBytesForFixedTypes());
            SchemaColumn col = new SchemaColumn("VOLT_TEMP_TABLE",
                                                "VOLT_TEMP_TABLE",
                                                "modified_tuples",
                                                "modified_tuples",
                                                tve);
            m_outputSchema.addColumn(col);
        }
        return;
    }

    @Override
    public void resolveColumnIndexes()
    {
        assert(m_children.size() == 1 ||
               ((this instanceof DeletePlanNode) &&
                (((DeletePlanNode)this).m_truncate)));
        if (m_children.size() == 1)
        {
            m_children.get(0).resolveColumnIndexes();
        }
        // No operation plan node (INSERT/UPDATE/DELETE) currently
        // has any care about column indexes.  I think that updates may
        // (should) eventually care about a mapping of input schema
        // to columns in the target table that doesn't rely on matching
        // column names in the EE. --izzy
    }

    @Override
    public void toJSONString(JSONStringer stringer) throws JSONException {
        super.toJSONString(stringer);
        stringer.key(Members.TARGET_TABLE_NAME.name()).value(m_targetTableName);
    }

    @Override
    public void loadFromJSONObject( JSONObject jobj, Database db ) throws JSONException {
        helpLoadFromJSONObject(jobj, db);
        m_targetTableName = jobj.getString( Members.TARGET_TABLE_NAME.name() );
    }
}<|MERGE_RESOLUTION|>--- conflicted
+++ resolved
@@ -38,15 +38,7 @@
     }
 
     @Override
-<<<<<<< HEAD
-    public void getTablesAndIndexes(Collection<String> tablesRead,
-                                    Collection<String> tableAliasesRead,
-                                    Collection<String> tableUpdated,
-                                    Collection<String> tableAliaseUpdated,
-                                    Collection<String> indexes)
-=======
     public String getUpdatedTable()
->>>>>>> 2244ddbc
     {
         assert(m_targetTableName.length() > 0);
         return m_targetTableName;
