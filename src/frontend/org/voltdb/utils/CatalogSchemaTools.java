/* This file is part of VoltDB.
 * Copyright (C) 2008-2015 VoltDB Inc.
 *
 * This program is free software: you can redistribute it and/or modify
 * it under the terms of the GNU Affero General Public License as
 * published by the Free Software Foundation, either version 3 of the
 * License, or (at your option) any later version.
 *
 * This program is distributed in the hope that it will be useful,
 * but WITHOUT ANY WARRANTY; without even the implied warranty of
 * MERCHANTABILITY or FITNESS FOR A PARTICULAR PURPOSE.  See the
 * GNU Affero General Public License for more details.
 *
 * You should have received a copy of the GNU Affero General Public License
 * along with VoltDB.  If not, see <http://www.gnu.org/licenses/>.
 */

package org.voltdb.utils;

import java.io.File;
import java.io.FileWriter;
import java.io.IOException;
import java.text.SimpleDateFormat;
import java.util.ArrayList;
import java.util.Date;
import java.util.EnumSet;
import java.util.HashSet;
import java.util.List;
import java.util.Set;

import org.apache.commons.lang3.StringUtils;
import org.hsqldb_voltpatches.HSQLInterface;
import org.json_voltpatches.JSONException;
import org.voltdb.VoltDB;
import org.voltdb.VoltType;
import org.voltdb.catalog.Catalog;
import org.voltdb.catalog.CatalogMap;
import org.voltdb.catalog.Cluster;
import org.voltdb.catalog.Column;
import org.voltdb.catalog.ColumnRef;
import org.voltdb.catalog.Constraint;
import org.voltdb.catalog.ConstraintRef;
import org.voltdb.catalog.Database;
import org.voltdb.catalog.Group;
import org.voltdb.catalog.GroupRef;
import org.voltdb.catalog.Index;
import org.voltdb.catalog.Procedure;
import org.voltdb.catalog.Statement;
import org.voltdb.catalog.Table;
import org.voltdb.common.Constants;
import org.voltdb.common.Permission;
import org.voltdb.compilereport.ProcedureAnnotation;
import org.voltdb.compilereport.TableAnnotation;
import org.voltdb.expressions.AbstractExpression;
import org.voltdb.planner.parseinfo.StmtTargetTableScan;
import org.voltdb.types.ConstraintType;

/**
 *
 */
public abstract class CatalogSchemaTools {

    final static String spacer = "   ";

    // Set to true to enable dumping to /tmp/canonical-<timestamp>.sql
    // Make sure it's false before committing.
    final static boolean dumpSchema = false;

    /**
     * Convert a Table catalog object into the proper SQL DDL, including all indexes,
     * constraints, and foreign key references.
     * Also returns just the CREATE TABLE statement, since, like all good methods,
     * it should have two purposes....
     * It would be nice to have a separate method to just generate the CREATE TABLE,
     * but we use that pass to also figure out what separate constraint and index
     * SQL DDL needs to be generated, so instead, we opt to build the CREATE TABLE DDL
     * separately as we go here, and then fill it in to the StringBuilder being used
     * to construct the full canonical DDL at the appropriate time.
     * @param Table - object to be analyzed
     * @param String - the Query if this Table is a View
     * @param Boolean - true if this Table is an Export Table
     * @return SQL Schema text representing the CREATE TABLE statement to generate the table
     */
    public static String toSchema(StringBuilder sb, Table catalog_tbl, String viewQuery, String isExportTableWithTarget) {
        assert(!catalog_tbl.getColumns().isEmpty());
        boolean tableIsView = (viewQuery != null);

        // We need the intermediate results of building the table schema string so that
        // we can return the full CREATE TABLE statement, so accumulate it separately
        StringBuilder table_sb = new StringBuilder();

        Set<Index> skip_indexes = new HashSet<Index>();
        Set<Constraint> skip_constraints = new HashSet<Constraint>();

        if (tableIsView) {
            table_sb.append("CREATE VIEW " + catalog_tbl.getTypeName() + " (");
        }
        else {
            table_sb.append("CREATE TABLE " + catalog_tbl.getTypeName() + " (");
        }

        // Columns
        String add = "\n";
        for (Column catalog_col : CatalogUtil.getSortedCatalogItems(catalog_tbl.getColumns(), "index")) {
            VoltType col_type = VoltType.get((byte)catalog_col.getType());

            // this next assert would be great if we dealt with default values well
            //assert(! ((catalog_col.getDefaultvalue() == null) && (catalog_col.getNullable() == false) ) );

            if (tableIsView) {
                table_sb.append(add + spacer + catalog_col.getTypeName());
                add = ",\n";
                continue;
            }

            table_sb.append(add + spacer + catalog_col.getTypeName() + " " + col_type.toSQLString() +
                    ((col_type == VoltType.STRING || col_type == VoltType.VARBINARY) &&
                    catalog_col.getSize() > 0 ? "(" + catalog_col.getSize() +
                    (catalog_col.getInbytes() ? " BYTES" : "") + ")" : "") );

            // Default value
            String defaultvalue = catalog_col.getDefaultvalue();
            //VoltType defaulttype = VoltType.get((byte)catalog_col.getDefaulttype());
            boolean nullable = catalog_col.getNullable();
            // TODO: Shouldn't have to check whether the string contains "null"
            if (defaultvalue == null) {
            }
            else if (defaultvalue.toLowerCase().equals("null") && nullable) {
                defaultvalue = null;
            }
            else {
                if (col_type == VoltType.TIMESTAMP) {
                    if (defaultvalue.startsWith("CURRENT_TIMESTAMP")) {
                        defaultvalue = "CURRENT_TIMESTAMP";
                    }
                    else {
                        assert(defaultvalue.matches("[0-9]+"));
                        long epoch = Long.parseLong(defaultvalue);
                        Date d = new Date(epoch / 1000);
                        SimpleDateFormat sdf = new SimpleDateFormat("yyyy-MM-dd HH:mm:ss");
                        defaultvalue = "\'" + sdf.format(d) + "." +
                                StringUtils.leftPad(String.valueOf(epoch % 1000000), 6, "0") + "\'";
                    }
                }
                else {
                    // XXX: if (defaulttype != VoltType.VOLTFUNCTION) {
                    // TODO: Escape strings properly
                    defaultvalue = defaultvalue.replace("\'", "\'\'");
                    defaultvalue = "'" + defaultvalue + "'";
                }
            }
            if (defaultvalue == null) {
                table_sb.append((!nullable ? " NOT NULL" : "") );
            }
            else {
                table_sb.append(" DEFAULT " + (defaultvalue != null ? defaultvalue : "NULL") +
                        (!nullable ? " NOT NULL" : "") );
            }

            // Single-column constraints
            for (ConstraintRef catalog_const_ref : catalog_col.getConstraints()) {
                Constraint catalog_const = catalog_const_ref.getConstraint();
                ConstraintType const_type = ConstraintType.get(catalog_const.getType());

                // Check if there is another column in our table with the same constraint
                // If there is, then we need to add it to the end of the table definition
                boolean found = false;
                for (Column catalog_other_col : catalog_tbl.getColumns()) {
                    if (catalog_other_col.equals(catalog_col)) continue;
                    if (catalog_other_col.getConstraints().getIgnoreCase(catalog_const.getTypeName()) != null) {
                        found = true;
                        break;
                    }
                }
                if (!found) {
                    switch (const_type) {
                        case FOREIGN_KEY: {
                            Table catalog_fkey_tbl = catalog_const.getForeignkeytable();
                            Column catalog_fkey_col = null;
                            for (ColumnRef ref : catalog_const.getForeignkeycols()) {
                                catalog_fkey_col = ref.getColumn();
                                break; // Nasty hack to get first item
                            }

                            assert(catalog_fkey_col != null);
                            table_sb.append(" REFERENCES " + catalog_fkey_tbl.getTypeName() + " (" +
                                    catalog_fkey_col.getTypeName() + ")" );
                            skip_constraints.add(catalog_const);
                            break;
                        }
                        default:
                            // Nothing for now
                    }
                }
            }

            add = ",\n";
        }

        // Constraints
        for (Constraint catalog_const : catalog_tbl.getConstraints()) {
            if (skip_constraints.contains(catalog_const)) continue;
            ConstraintType const_type = ConstraintType.get(catalog_const.getType());

            // Primary Keys / Unique Constraints
            if (const_type == ConstraintType.PRIMARY_KEY || const_type == ConstraintType.UNIQUE) {
                Index catalog_idx = catalog_const.getIndex();
                if (!tableIsView) {
                    // Get the ConstraintType.

                    table_sb.append(add + spacer);
                    if (!catalog_const.getTypeName().startsWith(HSQLInterface.AUTO_GEN_PREFIX)) {
                        table_sb.append("CONSTRAINT " + catalog_const.getTypeName() + " ");
                    }
                    if (const_type == ConstraintType.PRIMARY_KEY || const_type == ConstraintType.UNIQUE) {
                        if (const_type == ConstraintType.PRIMARY_KEY) {
                            table_sb.append("PRIMARY KEY (");
                        }
                        else {
                            if (catalog_idx.getAssumeunique()) {
                                table_sb.append("ASSUMEUNIQUE (");
                            }
                            else {
                                table_sb.append("UNIQUE (");
                            }
                        }
                        String col_add = "";
                        String exprStrings = new String();
                        if (catalog_idx.getExpressionsjson() != null && !catalog_idx.getExpressionsjson().equals("")) {
                            StmtTargetTableScan tableScan = new StmtTargetTableScan(catalog_tbl, catalog_tbl.getTypeName());
                            try {
                                List<AbstractExpression> expressions = AbstractExpression.fromJSONArrayString(catalog_idx.getExpressionsjson(), tableScan);
                                String sep = "";
                                for (AbstractExpression expr : expressions) {
                                    exprStrings += sep + expr.explain(catalog_tbl.getTypeName());
                                    sep = ",";
                                }
                            }
                            catch (JSONException e) {
                            }
                            table_sb.append(col_add + exprStrings);
                        }
                        else {
                            for (ColumnRef catalog_colref : CatalogUtil.getSortedCatalogItems(catalog_idx.getColumns(), "index")) {
                                table_sb.append(col_add + catalog_colref.getColumn().getTypeName() );
                                col_add = ", ";
                            } // FOR
                        }
                        table_sb.append(")");
                    }
                }
                if (catalog_idx.getTypeName().startsWith(HSQLInterface.AUTO_GEN_PREFIX) ||
                        catalog_idx.getTypeName().startsWith(HSQLInterface.AUTO_GEN_MATVIEW) ) {
                    skip_indexes.add(catalog_idx);
                }

            // Foreign Key
            } else if (const_type == ConstraintType.FOREIGN_KEY) {
                Table catalog_fkey_tbl = catalog_const.getForeignkeytable();
                String col_add = "";
                String our_columns = "";
                String fkey_columns = "";
                for (ColumnRef catalog_colref : catalog_const.getForeignkeycols()) {
                    // The name of the ColumnRef is the column in our base table
                    Column our_column = catalog_tbl.getColumns().getIgnoreCase(catalog_colref.getTypeName());
                    assert(our_column != null);
                    our_columns += col_add + our_column.getTypeName();

                    Column fkey_column = catalog_colref.getColumn();
                    assert(fkey_column != null);
                    fkey_columns += col_add + fkey_column.getTypeName();

                    col_add = ", ";
                }
                table_sb.append(add + spacer + "CONSTRAINT " + catalog_const.getTypeName() + " " +
                                         "FOREIGN KEY (" + our_columns + ") " +
                                         "REFERENCES " + catalog_fkey_tbl.getTypeName() + " (" + fkey_columns + ")" );
            }
            skip_constraints.add(catalog_const);
        }

        if (catalog_tbl.getTuplelimit() != Integer.MAX_VALUE) {
            table_sb.append(add + spacer + "LIMIT PARTITION ROWS " + String.valueOf(catalog_tbl.getTuplelimit()) );
            CatalogMap<Statement> deleteMap = catalog_tbl.getTuplelimitdeletestmt();
            if (deleteMap.size() > 0) {
                assert(deleteMap.size() == 1);
                String deleteStmt = deleteMap.iterator().next().getSqltext();
                if (deleteStmt.endsWith(";")) {
                    // StatementCompiler appends the semicolon, we don't want it here.
                    deleteStmt = deleteStmt.substring(0, deleteStmt.length() - 1);
                }
                table_sb.append(" EXECUTE (" + deleteStmt + ")");
            }
        }

        if (viewQuery != null) {
            table_sb.append("\n) AS \n");
            table_sb.append(spacer + viewQuery + ";\n");
        }
        else {
            table_sb.append("\n);\n");
        }

        // We've built the full CREATE TABLE statement for this table,
        // Append the generated table schema to the canonical DDL StringBuilder
        sb.append(table_sb.toString());

        // Partition Table
        if (catalog_tbl.getPartitioncolumn() != null && viewQuery == null) {
            sb.append("PARTITION TABLE " + catalog_tbl.getTypeName() + " ON COLUMN " +
                    catalog_tbl.getPartitioncolumn().getTypeName() + ";\n" );
        }

        // All other Indexes
        for (Index catalog_idx : catalog_tbl.getIndexes()) {
            if (skip_indexes.contains(catalog_idx)) continue;

            if (catalog_idx.getUnique()) {
                if (catalog_idx.getAssumeunique()) {
                    sb.append("CREATE ASSUMEUNIQUE INDEX ");
                }
                else {
                    sb.append("CREATE UNIQUE INDEX ");
                }
            }
            else {
                sb.append("CREATE INDEX ");
            }


            sb.append(catalog_idx.getTypeName() +
                   " ON " + catalog_tbl.getTypeName() + " (");
            add = "";

            String jsonstring = catalog_idx.getExpressionsjson();

            if (jsonstring.isEmpty()) {
                for (ColumnRef catalog_colref : CatalogUtil.getSortedCatalogItems(catalog_idx.getColumns(), "index")) {
                    sb.append(add + catalog_colref.getColumn().getTypeName() );
                    add = ", ";
                }
            } else {
                List<AbstractExpression> indexedExprs = null;
                try {
                    indexedExprs = AbstractExpression.fromJSONArrayString(jsonstring,
                            new StmtTargetTableScan(catalog_tbl, catalog_tbl.getTypeName()));
                } catch (JSONException e) {
                    // TODO Auto-generated catch block
                    e.printStackTrace();
                }
                for (AbstractExpression expr : indexedExprs) {
                    sb.append(add + expr.explain(catalog_tbl.getTypeName()) );
                    add = ", ";
                }
            }
            sb.append(")");

<<<<<<< HEAD
            String jsonPredicate = catalog_idx.getPredicatejson();
            if (!jsonPredicate.isEmpty()) {
                try {
                    AbstractExpression predicate = AbstractExpression.fromJSONString(jsonPredicate,
                        new StmtTargetTableScan(catalog_tbl, catalog_tbl.getTypeName()));
                    sb.append(" WHERE " + predicate.explain(catalog_tbl.getTypeName()));
                } catch (JSONException e) {
                    // TODO Auto-generated catch block
                    e.printStackTrace();
                }
            }
            sb.append(";\n");
        }
        if (isExportTable) {
            sb.append("EXPORT TABLE " + catalog_tbl.getTypeName() + ";\n");
=======
        if (isExportTableWithTarget != null) {
            sb.append("EXPORT TABLE " + catalog_tbl.getTypeName());
            if (!isExportTableWithTarget.equalsIgnoreCase(Constants.DEFAULT_EXPORT_CONNECTOR_NAME)) {
                sb.append(" TO STREAM " + isExportTableWithTarget);
            }
            sb.append(";\n");
        }

        if (catalog_tbl.getIsdred()) {
            sb.append("DR TABLE " + catalog_tbl.getTypeName() + ";\n");
>>>>>>> ab3bd6df
        }

        sb.append("\n");
        // Canonical DDL generation for this table is done, now just hand the CREATE TABLE
        // statement to whoever might be interested (DDLCompiler, I'm looking in your direction)
        return table_sb.toString();
    }

    /**
     * Convert a Group (Role) into a DDL string.
     * @param Group
     */
    public static void toSchema(StringBuilder sb, Group grp) {
        // Don't output the default roles because user cannot change them.
        if (grp.getTypeName().equalsIgnoreCase("ADMINISTRATOR") || grp.getTypeName().equalsIgnoreCase("USER")) {
            return;
        }

        final EnumSet<Permission> permissions = Permission.getPermissionSetForGroup(grp);
        sb.append("CREATE ROLE ").append(grp.getTypeName());

        String delimiter = " WITH ";
        for (Permission permission : permissions) {
            sb.append(delimiter).append(permission.name());
            delimiter = ", ";
        }

        sb.append(";\n");
    }

    /**
     * Convert a Catalog Procedure into a DDL string.
     * @param Procedure proc
     */
    public static void toSchema(StringBuilder sb, Procedure proc)
    {
        // Groovy: hasJava (true), m_language ("GROOVY"), m_defaultproc (false)
        // CRUD: hasJava (false), m_language (""), m_defaultproc (true)
        // SQL: hasJava (false), m_language(""), m_defaultproc (false), m_statements.m_items."SQL"
        // JAVA: hasJava (true, m_language ("JAVA"), m_defaultproc (false)
        if (proc.getDefaultproc()) {
            return;
        }

        // Build the optional ALLOW clause.
        CatalogMap<GroupRef> roleList = proc.getAuthgroups();
        String add;
        String allowClause = new String();
        if (roleList.size() > 0) {
            add = "\n" + spacer + "ALLOW ";
            for (GroupRef role : roleList) {
                allowClause += add + role.getGroup().getTypeName();
                add = ", ";
            }
        }

        // Build the optional PARTITION clause.
        StringBuilder partitionClause = new StringBuilder();
        ProcedureAnnotation annot = (ProcedureAnnotation) proc.getAnnotation();
        if (proc.getSinglepartition()) {
            if (annot != null && annot.classAnnotated) {
                partitionClause.append("--Annotated Partitioning Takes Precedence Over DDL Procedure Partitioning Statement\n--");
            }
            else {
                partitionClause.append("\n");
            }
            partitionClause.append(spacer);
            partitionClause.append(String.format(
                    "PARTITION ON TABLE %s COLUMN %s",
                    proc.getPartitiontable().getTypeName(),
                    proc.getPartitioncolumn().getTypeName() ));
            if (proc.getPartitionparameter() != 0) {
                partitionClause.append(String.format(
                        " PARAMETER %s",
                        String.valueOf(proc.getPartitionparameter()) ));
            }
        }

        // Build the appropriate CREATE PROCEDURE statement variant.
        if (!proc.getHasjava()) {
            // SQL Statement procedure
            sb.append(String.format(
                    "CREATE PROCEDURE %s%s%s\n%sAS\n%s%s",
                    proc.getClassname(),
                    allowClause,
                    partitionClause.toString(),
                    spacer,
                    spacer,
                    proc.getStatements().get("SQL").getSqltext().trim()));
        }
        else if (proc.getLanguage().equals("JAVA")) {
            // Java Class
            sb.append(String.format(
                    "CREATE PROCEDURE %s%s\n%sFROM CLASS %s",
                    allowClause,
                    partitionClause.toString(),
                    spacer,
                    proc.getClassname()));
        }
        else {
            // Groovy procedure
            sb.append(String.format(
                    "CREATE PROCEDURE %s%s%s\n%sAS ###%s### LANGUAGE GROOVY",
                    proc.getClassname(),
                    allowClause,
                    partitionClause.toString(),
                    spacer,
                    annot.scriptImpl));
        }

        // The SQL statement variant may have terminated the CREATE PROCEDURE statement.
        if (!sb.toString().endsWith(";")) {
            sb.append(";");
        }

        // Give me some space man.
        sb.append("\n\n");
    }

    /**
     * Convert a List of class names into a string containing equivalent IMPORT CLASS DDL statements.
     * @param String[] classNames
     * @return Set of Catalog Tables.
     */
    public static void toSchema(StringBuilder sb, String[] importLines)
    {
        for (String importLine : importLines) {
            sb.append(importLine);
        }
    }

    /**
     * Convert a catalog into a string containing all DDL statements.
     * @param String[] classNames
     * @return String of DDL statements.
     */
    public static String toSchema(Catalog catalog, String[] importLines)
    {
        StringBuilder sb = new StringBuilder();

        sb.append("-- This file was generated by VoltDB version ");
        sb.append(VoltDB.instance().getVersionString());
        SimpleDateFormat sdf = new SimpleDateFormat("yyyy-MM-dd HH:mm:ss z");
        String time = sdf.format(System.currentTimeMillis());
        sb.append(" on: " + time + ".\n");

        sb.append("-- This file represents the current database schema.\n");
        sb.append("-- Use this file as input to reproduce the current database structure in another database instance.\n");

        for (Cluster cluster : catalog.getClusters()) {
            for (Database db : cluster.getDatabases()) {
                toSchema(sb, importLines);

                for (Group grp : db.getGroups()) {
                    toSchema(sb, grp);
                }
                sb.append("\n");

                List<Table> viewList = new ArrayList<Table>();
                for (Table table : db.getTables()) {
                    Object annotation = table.getAnnotation();
                    if (annotation != null && ((TableAnnotation)annotation).ddl != null
                            && table.getMaterializer() != null) {
                        viewList.add(table);
                        continue;
                    }
                    toSchema(sb, table, null, CatalogUtil.getExportTargetIfExportTableOrNullOtherwise(db, table));
                }
                // A View cannot preceed a table that it depends on in the DDL
                for (Table table : viewList) {
                    String viewQuery = ((TableAnnotation)table.getAnnotation()).ddl;
                    toSchema(sb, table, viewQuery, CatalogUtil.getExportTargetIfExportTableOrNullOtherwise(db, table));
                }
                sb.append("\n");

                for (Procedure proc : db.getProcedures()) {
                    toSchema(sb, proc);
                }
                sb.append("\n");
            }
        }

        if (dumpSchema) {
            String ts = new SimpleDateFormat("MMddHHmmssSSS").format(new Date());
            File f = new File(String.format("/tmp/canonical-%s.sql", ts));
            try {
                FileWriter fw = new FileWriter(f);
                fw.write(sb.toString());
                fw.close();
            } catch (IOException e) {
                e.printStackTrace();
            }
        }

        return sb.toString();
    }

}<|MERGE_RESOLUTION|>--- conflicted
+++ resolved
@@ -355,7 +355,6 @@
             }
             sb.append(")");
 
-<<<<<<< HEAD
             String jsonPredicate = catalog_idx.getPredicatejson();
             if (!jsonPredicate.isEmpty()) {
                 try {
@@ -369,9 +368,6 @@
             }
             sb.append(";\n");
         }
-        if (isExportTable) {
-            sb.append("EXPORT TABLE " + catalog_tbl.getTypeName() + ";\n");
-=======
         if (isExportTableWithTarget != null) {
             sb.append("EXPORT TABLE " + catalog_tbl.getTypeName());
             if (!isExportTableWithTarget.equalsIgnoreCase(Constants.DEFAULT_EXPORT_CONNECTOR_NAME)) {
@@ -382,7 +378,6 @@
 
         if (catalog_tbl.getIsdred()) {
             sb.append("DR TABLE " + catalog_tbl.getTypeName() + ";\n");
->>>>>>> ab3bd6df
         }
 
         sb.append("\n");
