--- conflicted
+++ resolved
@@ -325,11 +325,7 @@
      * @param configBytes  config data (format determined by cooked flag)
      * @param cooked  compressible wire serialization format if true
      */
-<<<<<<< HEAD
-    public static void updateHashinator(
-=======
     public static UndoAction updateHashinator(
->>>>>>> 02dc8eaa
             Class<? extends TheHashinator> hashinatorImplementation,
             long version,
             byte configBytes[],
@@ -338,14 +334,6 @@
             final Pair<Long, ? extends TheHashinator> snapshot = instance.get();
             if (version > snapshot.getFirst()) {
                 Pair<Long, ? extends TheHashinator> update =
-<<<<<<< HEAD
-                        Pair.of(version, constructHashinator(hashinatorImplementation,
-                                                             configBytes,
-                                                             cooked));
-                if (instance.compareAndSet(snapshot, update)) return;
-            } else {
-                return;
-=======
                         Pair.of(version, constructHashinator(hashinatorImplementation, configBytes, cooked));
                 if (instance.compareAndSet(snapshot, update)) {
                     return new UndoAction() {
@@ -367,7 +355,6 @@
                     @Override
                     public void undo() {}
                 };
->>>>>>> 02dc8eaa
             }
         }
     }
@@ -478,13 +465,8 @@
      * @param config
      * @return UndoAction Undo action to revert hashinator update
      */
-<<<<<<< HEAD
-    public static void updateConfiguredHashinator(long version, byte config[]) {
-        updateHashinator(getConfiguredHashinatorClass(), version, config, true);
-=======
     public static UndoAction updateConfiguredHashinator(long version, byte config[]) {
         return updateHashinator(getConfiguredHashinatorClass(), version, config, true);
->>>>>>> 02dc8eaa
     }
 
     public static Pair<Long, byte[]> getCurrentVersionedConfig()
