--- conflicted
+++ resolved
@@ -48,14 +48,6 @@
      * or disabled.
      */
     private static final boolean doAllTests    = false;
-<<<<<<< HEAD
-    private static final boolean ENG_8306_DONE = false;
-    private static final boolean ENG_8325_DONE = false;
-    private static final boolean ENG_8628_DONE = false;
-    private static final boolean ENG_8633_DONE = false;
-    private static final boolean ENG_8636_DONE = false;
-    private static final boolean ENG_8638_DONE = false;
-=======
     // hsql232 ENG-8306
     private static final boolean HSQL232_ENG_8306_DONE = false;
     // hsql232 ENG-8325
@@ -68,7 +60,6 @@
     private static final boolean HSQL232_ENG_8636_DONE = false;
     // hsql232 ENG-8638
     private static final boolean HSQL232_ENG_8638_DONE = false;
->>>>>>> 3401706f
 
     private static final boolean doTest(boolean flag) {
         return doAllTests || flag;
@@ -660,11 +651,7 @@
                     "having max(wage) IN " +
                     "       (select wage from R1) " +
                     "order by dept desc";
-<<<<<<< HEAD
-            if (doTest(ENG_8306_DONE)) {
-=======
             if (doTest(HSQL232_ENG_8306_DONE)) {
->>>>>>> 3401706f
                 // Uncomment these tests when ENG-8306 "HAVING with subquery" is fixed
                 validateTableOfLongs(client, sql, new long[][] {{2}, {1}});
             } else {
@@ -677,11 +664,7 @@
                     "having max(wage) + 1 - 1 " +
                     "       IN (select wage from R1) " +
                     "order by dept desc";
-<<<<<<< HEAD
-            if (doTest(ENG_8306_DONE)) {
-=======
             if (doTest(HSQL232_ENG_8306_DONE)) {
->>>>>>> 3401706f
                 // Uncomment these tests when ENG-8306 "HAVING with subquery" is fixed
                 validateTableOfLongs(client, sql, new long[][] {{2}, {1}});
             } else {
@@ -998,11 +981,7 @@
                 "       (select WAGE, DEPT from R2 where ID = R1.ID))" +
                 "      IS NULL " +
                 "order by ID;";
-<<<<<<< HEAD
-        if (doTest(ENG_8633_DONE)) {
-=======
         if (doTest(HSQL232_ENG_8633_DONE)) {
->>>>>>> 3401706f
             validateTableOfLongs(client, sql, new long[][] {{100}, {101}, {102}});
         }
 
@@ -1014,11 +993,7 @@
                 "        where ID = 107))" +
                 "      IS NULL " +
                 "order by ID;";
-<<<<<<< HEAD
-        if (doTest(ENG_8633_DONE)) {
-=======
         if (doTest(HSQL232_ENG_8633_DONE)) {
->>>>>>> 3401706f
             validateTableOfLongs(client, sql, new long[][] {{100}, {101}, {102}});
         }
     }
@@ -1961,22 +1936,14 @@
         validateTableOfLongs(client, sql, EMPTY_TABLE);
 
         if (!isHSQL()) {
-<<<<<<< HEAD
-            if (doTest(ENG_8325_DONE)) {
-=======
             if (doTest(HSQL232_ENG_8325_DONE)) {
->>>>>>> 3401706f
                 sql =   "select ID from R1 " +
                         "where WAGE NOT IN " +
                         "      (select WAGE from R2 " +
                         "       where ID IN (100, 102, 103));";
                 validateTableOfLongs(client, sql, EMPTY_TABLE);
             }
-<<<<<<< HEAD
-            if (doTest(ENG_8325_DONE)) {
-=======
             if (doTest(HSQL232_ENG_8325_DONE)) {
->>>>>>> 3401706f
                 sql =   "select ID from R1 " +
                         "where NOT WAGE IN " +
                         "          (select WAGE from R2 " +
@@ -2157,11 +2124,7 @@
                 "       where ID > 107);";
         validateTableOfLongs(client, sql, new long[][] {{100}});
 
-<<<<<<< HEAD
-        if (doTest(ENG_8325_DONE)) {
-=======
         if (doTest(HSQL232_ENG_8325_DONE)) {
->>>>>>> 3401706f
             // The inner set consists only of NULLs
             sql =   "select ID from R1 " +
                     "where WAGE = ALL " +
@@ -2319,11 +2282,8 @@
                 "     ON T1.ID = P2.DEPT " +
                 "where T1.ID = 3 " +
                 "order by T1.ID;";
-<<<<<<< HEAD
-        if (doTest(ENG_8633_DONE)) {
-=======
+
         if (doTest(HSQL232_ENG_8633_DONE)) {
->>>>>>> 3401706f
             validateTableOfLongs(client, sql, new long[][] {{3, 1}});
         }
 
@@ -2412,11 +2372,8 @@
                     "from R1 " +
                     "group by dept, wage " +
                     "order by dept, wage;";
-<<<<<<< HEAD
-            if (doTest(ENG_8628_DONE)) {
-=======
+
             if (doTest(HSQL232_ENG_8628_DONE)) {
->>>>>>> 3401706f
                 validateTableOfLongs(client, sql, new long[][] {
                         {1, 1, 2}, {1, 1, 1}, {1, 1, 1}, {2, 1, 2}, {2, 2, 2}, {2,1,2}});
             }
@@ -2426,11 +2383,8 @@
                     "from R1 " +
                     "group by dept " +
                     "order by dept;";
-<<<<<<< HEAD
-            if (doTest(ENG_8628_DONE)) {
-=======
+
             if (doTest(HSQL232_ENG_8628_DONE)) {
->>>>>>> 3401706f
                 validateTableOfLongs(client, sql, new long[][] {{1,3,8}, {2, 4, 7}});
             }
         }
@@ -2500,11 +2454,7 @@
         validateTableOfLongs(client, sql, new long[][] {{1,3}, {2, 4}});
 
         // duplicates the subquery expression
-<<<<<<< HEAD
-        if (doTest(ENG_8636_DONE)) {
-=======
         if (doTest(HSQL232_ENG_8636_DONE)) {
->>>>>>> 3401706f
             sql =   "select R1.DEPT, " +
                     "       abs((select count(dept) from R2 where R2.wage > R1.wage) / 2 - 3) as tag1, " +
                     "       abs((select count(dept) from R2 where R2.wage > R1.wage) / 2 - 3) as tag2, " +
@@ -2534,11 +2484,7 @@
                 "count(*) as ct from R1 " +
                 "group by dept, tag1 " +
                 "order by dept, ct;";
-<<<<<<< HEAD
-        if (doTest(ENG_8636_DONE)) {
-=======
         if (doTest(HSQL232_ENG_8636_DONE)) {
->>>>>>> 3401706f
             validateTableOfLongs(client, sql, new long[][] {{1,2,7,1}, {1,1,6,2}, {2,1,6,1}, {2,3,8,3}});
         }
 
@@ -2586,11 +2532,7 @@
                 "from R_ENG8145_2 parent " +
                 "group by id " +
                 "order by id;";
-<<<<<<< HEAD
-        if (doTest(ENG_8636_DONE)) {
-=======
         if (doTest(HSQL232_ENG_8636_DONE)) {
->>>>>>> 3401706f
             validateTableOfLongs(client, sql, expected);
         }
 
@@ -2599,11 +2541,7 @@
         client.callProcedure("@AdHoc", "insert into R_ENG8173_1 values (1, 'goo', 25);");
 
         VoltTable vt = null;
-<<<<<<< HEAD
-        if (doTest(ENG_8638_DONE)) {
-=======
-        if (doTest(HSQL232_ENG_8638_DONE)) {
->>>>>>> 3401706f
+        if (doTest(HSQ232_ENG_8638_DONE)) {
             // These queries were failing because we weren't calling "resolveColumnIndexes"
             // for subqueries that appeared on the select list (as part of a projection node).
             vt = client.callProcedure("@AdHoc",
@@ -2928,11 +2866,7 @@
                 "order by ID;";
         validateTableOfLongs(client, sql, new long[][] {{1}, {2}});
 
-<<<<<<< HEAD
-        if (doTest(ENG_8325_DONE)) {
-=======
         if (doTest(HSQL232_ENG_8325_DONE)) {
->>>>>>> 3401706f
             // R1 2, 10, 1 = R2 4, 10, 1 and 5, 10, 1
             sql =   "select R1.ID from R1 " +
                     "where (R1.WAGE, R1.DEPT) = ALL " +
@@ -3044,11 +2978,7 @@
         validateTableOfScalarLongs(client, "select wage from r1 where wage = (select max(wage) from r1)", new long[] {300});
         validateTableOfScalarLongs(client, "select wage from r1 where wage = (select max(wage) - 30 from r1) + 30", new long[] {300});
 
-<<<<<<< HEAD
-        if (doTest(ENG_8325_DONE)) {
-=======
         if (doTest(HSQL232_ENG_8325_DONE)) {
->>>>>>> 3401706f
             // The IN operator takes a VectorExpression on its RHS, which uses the "args" field.
             // Make sure that we can handle subqueries in there too.
             validateTableOfScalarLongs(client,
