--- conflicted
+++ resolved
@@ -414,7 +414,6 @@
         utility.verbose_info(response)
         return utility.VoltResponseWrapper(response)
 
-<<<<<<< HEAD
     def java_execute(self, java_class, java_opts_override, *args, **kwargs):
         """
         Execute a Java program.
@@ -454,7 +453,7 @@
         kwargs = {}
         self.setup_daemon_kwargs(kwargs, name=name, description=description, output=output)
         return self._get_daemonizer(**kwargs)
-=======
+
     def find_resource(self, name, required=False):
         """
         Find a resource file.
@@ -467,7 +466,6 @@
         if required:
             utility.abort('Resource file "%s" is missing.' % name)
         return None
->>>>>>> c24f81be
 
     def _print_verb_help(self, verb_name):
         # Internal method to display help for a verb
