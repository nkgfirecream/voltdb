/* This file is part of VoltDB.
 * Copyright (C) 2008-2016 VoltDB Inc.
 *
 * This program is free software: you can redistribute it and/or modify
 * it under the terms of the GNU Affero General Public License as
 * published by the Free Software Foundation, either version 3 of the
 * License, or (at your option) any later version.
 *
 * This program is distributed in the hope that it will be useful,
 * but WITHOUT ANY WARRANTY; without even the implied warranty of
 * MERCHANTABILITY or FITNESS FOR A PARTICULAR PURPOSE.  See the
 * GNU Affero General Public License for more details.
 *
 * You should have received a copy of the GNU Affero General Public License
 * along with VoltDB.  If not, see <http://www.gnu.org/licenses/>.
 */

package org.voltdb;

import java.io.BufferedWriter;
import java.io.ByteArrayInputStream;
import java.io.File;
import java.io.FileFilter;
import java.io.FileInputStream;
import java.io.FileOutputStream;
import java.io.FileWriter;
import java.io.IOException;
import java.io.InputStream;
import java.io.PrintStream;
import java.io.PrintWriter;
import java.io.UnsupportedEncodingException;
import java.lang.management.ManagementFactory;
import java.lang.reflect.Constructor;
import java.lang.reflect.Field;
import java.net.Inet4Address;
import java.net.Inet6Address;
import java.net.InetAddress;
import java.net.NetworkInterface;
import java.net.SocketException;
import java.nio.charset.StandardCharsets;
import java.text.SimpleDateFormat;
import java.util.ArrayList;
import java.util.Arrays;
import java.util.Collection;
import java.util.Date;
import java.util.Enumeration;
import java.util.HashMap;
import java.util.HashSet;
import java.util.LinkedList;
import java.util.List;
import java.util.Map;
import java.util.Map.Entry;
import java.util.Optional;
import java.util.Random;
import java.util.Set;
import java.util.SortedMap;
import java.util.TreeMap;
import java.util.concurrent.Callable;
import java.util.concurrent.ExecutionException;
import java.util.concurrent.Future;
import java.util.concurrent.ScheduledExecutorService;
import java.util.concurrent.ScheduledFuture;
import java.util.concurrent.ScheduledThreadPoolExecutor;
import java.util.concurrent.Semaphore;
import java.util.concurrent.TimeUnit;
import java.util.concurrent.atomic.AtomicBoolean;

import org.apache.cassandra_voltpatches.GCInspector;
import org.apache.log4j.Appender;
import org.apache.log4j.DailyRollingFileAppender;
import org.apache.log4j.FileAppender;
import org.apache.log4j.Logger;
import org.apache.zookeeper_voltpatches.CreateMode;
import org.apache.zookeeper_voltpatches.KeeperException;
import org.apache.zookeeper_voltpatches.WatchedEvent;
import org.apache.zookeeper_voltpatches.Watcher;
import org.apache.zookeeper_voltpatches.ZooDefs.Ids;
import org.apache.zookeeper_voltpatches.ZooKeeper;
import org.apache.zookeeper_voltpatches.data.Stat;
import org.json_voltpatches.JSONException;
import org.json_voltpatches.JSONObject;
import org.json_voltpatches.JSONStringer;
import org.voltcore.logging.Level;
import org.voltcore.logging.VoltLogger;
import org.voltcore.messaging.HostMessenger;
import org.voltcore.messaging.SiteMailbox;
import org.voltcore.utils.CoreUtils;
import org.voltcore.utils.OnDemandBinaryLogger;
import org.voltcore.utils.Pair;
import org.voltcore.utils.ShutdownHooks;
import org.voltcore.utils.VersionChecker;
import org.voltcore.zk.CoreZK;
import org.voltcore.zk.ZKCountdownLatch;
import org.voltcore.zk.ZKUtil;
import org.voltdb.TheHashinator.HashinatorType;
import org.voltdb.VoltDB.Configuration;
import org.voltdb.catalog.Catalog;
import org.voltdb.catalog.Cluster;
import org.voltdb.catalog.Database;
import org.voltdb.catalog.Deployment;
import org.voltdb.catalog.SnapshotSchedule;
import org.voltdb.catalog.Systemsettings;
import org.voltdb.common.NodeState;
import org.voltdb.compiler.AdHocCompilerCache;
import org.voltdb.compiler.AsyncCompilerAgent;
import org.voltdb.compiler.ClusterConfig;
import org.voltdb.compiler.deploymentfile.ConsistencyType;
import org.voltdb.compiler.deploymentfile.DeploymentType;
import org.voltdb.compiler.deploymentfile.HeartbeatType;
import org.voltdb.compiler.deploymentfile.PartitionDetectionType;
import org.voltdb.compiler.deploymentfile.PathsType;
import org.voltdb.compiler.deploymentfile.SystemSettingsType;
import org.voltdb.dtxn.InitiatorStats;
import org.voltdb.dtxn.LatencyHistogramStats;
import org.voltdb.dtxn.LatencyStats;
import org.voltdb.dtxn.SiteTracker;
import org.voltdb.export.ExportManager;
import org.voltdb.importer.ImportManager;
import org.voltdb.iv2.BaseInitiator;
import org.voltdb.iv2.Cartographer;
import org.voltdb.iv2.Initiator;
import org.voltdb.iv2.KSafetyStats;
import org.voltdb.iv2.LeaderAppointer;
import org.voltdb.iv2.MpInitiator;
import org.voltdb.iv2.SpInitiator;
import org.voltdb.iv2.SpScheduler.DurableUniqueIdListener;
import org.voltdb.iv2.TxnEgo;
import org.voltdb.jni.ExecutionEngine;
import org.voltdb.join.BalancePartitionsStatistics;
import org.voltdb.join.ElasticJoinService;
import org.voltdb.licensetool.LicenseApi;
import org.voltdb.messaging.VoltDbMessageFactory;
import org.voltdb.planner.ActivePlanRepository;
import org.voltdb.probe.MeshProber;
import org.voltdb.rejoin.Iv2RejoinCoordinator;
import org.voltdb.rejoin.JoinCoordinator;
import org.voltdb.utils.CLibrary;
import org.voltdb.utils.CatalogUtil;
import org.voltdb.utils.CatalogUtil.CatalogAndIds;
import org.voltdb.utils.Encoder;
import org.voltdb.utils.HTTPAdminListener;
import org.voltdb.utils.LogKeys;
import org.voltdb.utils.MiscUtils;
import org.voltdb.utils.PlatformProperties;
import org.voltdb.utils.SystemStatsCollector;
import org.voltdb.utils.VoltFile;
import org.voltdb.utils.VoltSampler;

import com.google_voltpatches.common.base.Charsets;
import com.google_voltpatches.common.base.Joiner;
import com.google_voltpatches.common.base.Preconditions;
import com.google_voltpatches.common.base.Throwables;
import com.google_voltpatches.common.collect.ImmutableList;
import com.google_voltpatches.common.collect.ImmutableMap;
import com.google_voltpatches.common.net.HostAndPort;
import com.google_voltpatches.common.util.concurrent.ListenableFuture;
import com.google_voltpatches.common.util.concurrent.ListeningExecutorService;
import com.google_voltpatches.common.util.concurrent.SettableFuture;
import java.util.Properties;

/**
 * RealVoltDB initializes global server components, like the messaging
 * layer, ExecutionSite(s), and ClientInterface. It provides accessors
 * or references to those global objects. It is basically the global
 * namespace. A lot of the global namespace is described by VoltDBInterface
 * to allow test mocking.
 */
public class RealVoltDB implements VoltDBInterface, RestoreAgent.Callback, HostMessenger.HostWatcher {
    private static final boolean DISABLE_JMX = Boolean.valueOf(System.getProperty("DISABLE_JMX", "true"));

    /** Default deployment file contents if path to deployment is null */
    private static final String[] defaultDeploymentXML = {
        "<?xml version=\"1.0\"?>",
        "<!-- This file is an auto-generated default deployment configuration. -->",
        "<deployment>",
        "    <cluster hostcount=\"1\" />",
        /* this is where paths would be added at line 4 (starting from 0) */
        "    <httpd enabled=\"true\">",
        "        <jsonapi enabled=\"true\" />",
        "    </httpd>",
        "</deployment>"
    };
    private static final int insertPathsAtLine = 4;

    private final Properties m_pathList = new Properties();

    private final VoltLogger hostLog = new VoltLogger("HOST");
    private final VoltLogger consoleLog = new VoltLogger("CONSOLE");

    private VoltDB.Configuration m_config = new VoltDB.Configuration();
    int m_configuredNumberOfPartitions;
    int m_configuredReplicationFactor;
    // CatalogContext is immutable, just make sure that accessors see a consistent version
    volatile CatalogContext m_catalogContext;
    private String m_buildString;
    static final String m_defaultVersionString = "6.5";
    // by default set the version to only be compatible with itself
    static final String m_defaultHotfixableRegexPattern = "^\\Q6.5\\E\\z";
    // these next two are non-static because they can be overrriden on the CLI for test
    private String m_versionString = m_defaultVersionString;
    private String m_hotfixableRegexPattern = m_defaultHotfixableRegexPattern;
    HostMessenger m_messenger = null;
    private ClientInterface m_clientInterface = null;
    HTTPAdminListener m_adminListener;
    private OpsRegistrar m_opsRegistrar = new OpsRegistrar();

    private AsyncCompilerAgent m_asyncCompilerAgent = null;
    public AsyncCompilerAgent getAsyncCompilerAgent() { return m_asyncCompilerAgent; }
    private PartitionCountStats m_partitionCountStats = null;
    private IOStats m_ioStats = null;
    private MemoryStats m_memoryStats = null;
    private CpuStats m_cpuStats = null;
    private CommandLogStats m_commandLogStats = null;
    private StatsManager m_statsManager = null;
    private SnapshotCompletionMonitor m_snapshotCompletionMonitor;
    // These are unused locally, but they need to be registered with the StatsAgent so they're
    // globally available
    @SuppressWarnings("unused")
    private InitiatorStats m_initiatorStats;
    private LiveClientsStats m_liveClientsStats = null;
    int m_myHostId;
    String m_httpPortExtraLogMessage = null;
    boolean m_jsonEnabled;

    // IV2 things
    TreeMap<Integer, Initiator> m_iv2Initiators = new TreeMap<Integer, Initiator>();
    Cartographer m_cartographer = null;
    LeaderAppointer m_leaderAppointer = null;
    GlobalServiceElector m_globalServiceElector = null;
    MpInitiator m_MPI = null;
    Map<Integer, Long> m_iv2InitiatorStartingTxnIds = new HashMap<Integer, Long>();
    private ScheduledFuture<?> resMonitorWork;


    private NodeStateTracker m_statusTracker;
    // Should the execution sites be started in recovery mode
    // (used for joining a node to an existing cluster)
    // If CL is enabled this will be set to true
    // by the CL when the truncation snapshot completes
    // and this node is viable for replay
    volatile boolean m_rejoining = false;
    // Need to separate the concepts of rejoin data transfer and rejoin
    // completion.  This boolean tracks whether or not the data transfer
    // process is done.  CL truncation snapshots will not flip the all-complete
    // boolean until no mode data is pending.
    // Yes, this is fragile having two booleans.  We could aggregate them into
    // some rejoining state enum at some point.
    volatile boolean m_rejoinDataPending = false;
    // Since m_rejoinDataPending is set asynchronously, sites could have inconsistent
    // view of what the value is during the execution of a sysproc. Use this and
    // m_safeMpTxnId to prevent the race. The m_safeMpTxnId is updated once in the
    // lifetime of the node to reflect the first MP txn that witnessed the flip of
    // m_rejoinDataPending.
    private final Object m_safeMpTxnIdLock = new Object();
    private long m_lastSeenMpTxnId = Long.MIN_VALUE;
    private long m_safeMpTxnId = Long.MAX_VALUE;
    String m_rejoinTruncationReqId = null;

    // Are we adding the node to the cluster instead of rejoining?
    volatile boolean m_joining = false;

    long m_clusterCreateTime;
    AtomicBoolean m_replicationActive = new AtomicBoolean(false);
    private ProducerDRGateway m_producerDRGateway = null;
    private ConsumerDRGateway m_consumerDRGateway = null;

    //Only restrict recovery completion during test
    static Semaphore m_testBlockRecoveryCompletion = new Semaphore(Integer.MAX_VALUE);
    private long m_executionSiteRecoveryFinish;
    private long m_executionSiteRecoveryTransferred;

    // Rejoin coordinator
    private JoinCoordinator m_joinCoordinator = null;
    private ElasticJoinService m_elasticJoinService = null;

    // Snapshot IO agent
    private SnapshotIOAgent m_snapshotIOAgent = null;

    // id of the leader, or the host restore planner says has the catalog
    int m_hostIdWithStartupCatalog;
    String m_pathToStartupCatalog;

    // Synchronize initialize and shutdown
    private final Object m_startAndStopLock = new Object();

    // Synchronize updates of catalog contexts across the multiple sites on this host.
    // Ensure that the first site to reach catalogUpdate() does all the work and that no
    // others enter until that's finished.  CatalogContext is immutable and volatile, accessors
    // should be able to always get a valid context without needing this lock.
    private final Object m_catalogUpdateLock = new Object();

    // add a random number to the sampler output to make it likely to be unique for this process.
    private final VoltSampler m_sampler = new VoltSampler(10, "sample" + String.valueOf(new Random().nextInt() % 10000) + ".txt");
    private final AtomicBoolean m_hasStartedSampler = new AtomicBoolean(false);

    List<Integer> m_partitionsToSitesAtStartupForExportInit;

    RestoreAgent m_restoreAgent = null;

    private final ListeningExecutorService m_es = CoreUtils.getCachedSingleThreadExecutor("StartAction ZK Watcher", 15000);

    private volatile boolean m_isRunning = false;
    private boolean m_isRunningWithOldVerb = true;

    @Override
    public boolean isRunningWithOldVerbs() {
        return m_isRunningWithOldVerb;
     };

    @Override
    public boolean rejoining() {
        return m_rejoining;
    }

    @Override
    public boolean rejoinDataPending() {
        return m_rejoinDataPending;
    }

    @Override
    public boolean isMpSysprocSafeToExecute(long txnId)
    {
        synchronized (m_safeMpTxnIdLock) {
            if (txnId >= m_safeMpTxnId) {
                return true;
            }

            if (txnId > m_lastSeenMpTxnId) {
                m_lastSeenMpTxnId = txnId;
                if (!rejoinDataPending() && m_safeMpTxnId == Long.MAX_VALUE) {
                    m_safeMpTxnId = txnId;
                }
            }

            return txnId >= m_safeMpTxnId;
        }
    }

    private long m_recoveryStartTime;

    CommandLog m_commandLog;

    private volatile OperationMode m_mode = OperationMode.INITIALIZING;
    private OperationMode m_startMode = null;

    volatile String m_localMetadata = "";

    private ListeningExecutorService m_computationService;

    private Thread m_configLogger;

    // methods accessed via the singleton
    @Override
    public void startSampler() {
        if (m_hasStartedSampler.compareAndSet(false, true)) {
            m_sampler.start();
        }
    }

    private ScheduledThreadPoolExecutor m_periodicWorkThread;
    private ScheduledThreadPoolExecutor m_periodicPriorityWorkThread;

    // The configured license api: use to decide enterprise/community edition feature enablement
    LicenseApi m_licenseApi;
    String m_licenseInformation = "";
    private LatencyStats m_latencyStats;

    private LatencyHistogramStats m_latencyHistogramStats;

    private File getConfigLogDirectory() {
        return getConfigLogDirectory(m_config);
    }

    private File getConfigLogDirectory(Configuration config) {
        return new VoltFile(config.m_voltdbRoot, VoltDB.CONFIG_DIR);
    }

    private File getConfigLogDeployment() {
        return getConfigLogDeployment(m_config);
    }

    private File getConfigLogDeployment(Configuration config) {
        return new VoltFile(getConfigLogDirectory(config), "deployment.xml");
    }

    @Override
    public LicenseApi getLicenseApi() {
        return m_licenseApi;
    }

    @Override
    public String getLicenseInformation() {
        return m_licenseInformation;
    }

    @Override
    public String getVoltDBRootPath(PathsType.Voltdbroot path) {
        if (isRunningWithOldVerbs()) {
           return path.getPath();
        }
        return m_pathList.getProperty(VoltDB.VOLTDBROOT_PATH_KEY);
    }

    @Override
    public String getCommandLogPath(PathsType.Commandlog path) {
        if (isRunningWithOldVerbs()) {
           return path.getPath();
        }
        return m_pathList.getProperty(VoltDB.CL_PATH_KEY);
    }

    @Override
    public String getCommandLogSnapshotPath(PathsType.Commandlogsnapshot path) {
        if (isRunningWithOldVerbs()) {
           return path.getPath();
        }
        return m_pathList.getProperty(VoltDB.CL_SNAPSHOT_PATH_KEY);
    }

    @Override
    public String getSnapshotPath(PathsType.Snapshots path) {
        if (isRunningWithOldVerbs()) {
           return path.getPath();
        }
        return m_pathList.getProperty(VoltDB.SNAPTHOT_PATH_KEY);
    }

    @Override
    public String getExportOverflowPath(PathsType.Exportoverflow path) {
        if (isRunningWithOldVerbs()) {
           return path.getPath();
        }
        return m_pathList.getProperty(VoltDB.EXPORT_OVERFLOW_PATH_KEY);
    }

    @Override
    public String getDROverflowPath(PathsType.Droverflow path) {
        if (isRunningWithOldVerbs()) {
           return path.getPath();
        }
        return m_pathList.getProperty(VoltDB.DR_OVERFLOW_PATH_KEY);
    }

    @Override
    public String getPath(String name) {
        return m_pathList.getProperty(name);
    }

    @Override
    public String getVoltDBRootPath() {
        return m_pathList.getProperty(VoltDB.VOLTDBROOT_PATH_KEY);
    }

    @Override
    public String getCommandLogPath() {
        return m_pathList.getProperty(VoltDB.CL_PATH_KEY);
    }

    @Override
    public String getCommandLogSnapshotPath() {
        return m_pathList.getProperty(VoltDB.CL_SNAPSHOT_PATH_KEY);
    }

    @Override
    public String getSnapshotPath() {
        return m_pathList.getProperty(VoltDB.SNAPTHOT_PATH_KEY);
    }

    @Override
    public String getExportOverflowPath() {
        return m_pathList.getProperty(VoltDB.EXPORT_OVERFLOW_PATH_KEY);
    }

    @Override
    public String getDROverflowPath() {
        return m_pathList.getProperty(VoltDB.DR_OVERFLOW_PATH_KEY);
    }

    private String managedPathEmptyCheck(String voltDbRoot, String path) {
        VoltFile managedPath;
        if (new File(path).isAbsolute())
            managedPath = new VoltFile(path);
        else
            managedPath = new VoltFile(voltDbRoot, path);
        if (managedPath.exists() && managedPath.list().length > 0)
            return managedPath.getAbsolutePath();
        return null;
    }

    private void managedPathsEmptyCheck(Configuration config) {
        List<String> nonEmptyPaths = managedPathsWithFiles(config, m_catalogContext.getDeployment());
        if (!nonEmptyPaths.isEmpty()) {
            StringBuilder crashMessage =
                    new StringBuilder("Files from a previous database session exist in the managed directories:");
            for (String nonEmptyPath : nonEmptyPaths) {
                crashMessage.append("\n  - " + nonEmptyPath);
            }
            crashMessage.append("\nUse the recover command to restore the previous database or use create --force" +
                " to start a new database session overwriting existing files.");
            VoltDB.crashLocalVoltDB(crashMessage.toString());
        }
    }

    private List<String> managedPathsWithFiles(Configuration config, DeploymentType deployment) {
        ImmutableList.Builder<String> nonEmptyPaths = ImmutableList.builder();
        if (!config.m_isEnterprise) {
            return nonEmptyPaths.build();
        }
        PathsType paths = deployment.getPaths();
        String voltDbRoot = getVoltDBRootPath(paths.getVoltdbroot());
        String path;
        if ((path = managedPathEmptyCheck(voltDbRoot, getSnapshotPath(paths.getSnapshots()))) != null)
            nonEmptyPaths.add(path);
        if ((path = managedPathEmptyCheck(voltDbRoot, getExportOverflowPath(paths.getExportoverflow()))) != null)
            nonEmptyPaths.add(path);
        if ((path = managedPathEmptyCheck(voltDbRoot, getDROverflowPath(paths.getDroverflow()))) != null)
            nonEmptyPaths.add(path);
        if ((path = managedPathEmptyCheck(voltDbRoot, getCommandLogPath(paths.getCommandlog()))) != null)
            nonEmptyPaths.add(path);
        if ((path = managedPathEmptyCheck(voltDbRoot, getCommandLogSnapshotPath(paths.getCommandlogsnapshot()))) != null)
            nonEmptyPaths.add(path);
        return nonEmptyPaths.build();
    }

    private final List<String> pathsWithRecoverableArtifacts(DeploymentType deployment) {
        ImmutableList.Builder<String> nonEmptyPaths = ImmutableList.builder();
        PathsType paths = deployment.getPaths();
        String voltDbRoot = paths.getVoltdbroot().getPath();
        String path;
        if ((path = managedPathEmptyCheck(voltDbRoot, paths.getSnapshots().getPath())) != null)
            nonEmptyPaths.add(path);
        if ((path = managedPathEmptyCheck(voltDbRoot, paths.getCommandlog().getPath())) != null)
            nonEmptyPaths.add(path);
        if ((path = managedPathEmptyCheck(voltDbRoot, paths.getCommandlogsnapshot().getPath())) != null)
            nonEmptyPaths.add(path);
        return nonEmptyPaths.build();
    }

    /**
     * Initialize all the global components, then initialize all the m_sites.
     * @param config configuration that gets passed in from commandline.
     */
    @Override
    public void initialize(Configuration config) {
        ShutdownHooks.enableServerStopLogging();
        synchronized(m_startAndStopLock) {
            m_isRunningWithOldVerb = config.m_startAction.isLegacy();

            // check that this is a 64 bit VM
            if (System.getProperty("java.vm.name").contains("64") == false) {
                hostLog.fatal("You are running on an unsupported (probably 32 bit) JVM. Exiting.");
                System.exit(-1);
            }

            m_isRunningWithOldVerb = config.m_startAction.isLegacy();
            readBuildInfo(config.m_isEnterprise ? "Enterprise Edition" : "Community Edition");

            // Replay command line args that we can see
            StringBuilder sb = new StringBuilder(2048).append("Command line arguments: ");
            sb.append(System.getProperty("sun.java.command", "[not available]"));
            hostLog.info(sb.toString());

            List<String> iargs = ManagementFactory.getRuntimeMXBean().getInputArguments();
            sb.delete(0, sb.length()).append("Command line JVM arguments:");
            for (String iarg : iargs)
                sb.append(" ").append(iarg);
            if (iargs.size() > 0) hostLog.info(sb.toString());
            else hostLog.info("No JVM command line args known.");

            sb.delete(0, sb.length()).append("Command line JVM classpath: ");
            sb.append(System.getProperty("java.class.path", "[not available]"));
            hostLog.info(sb.toString());

            // config UUID is part of the status tracker that is slated to be an
            // Information source for an http admun endpoint
            m_statusTracker = new NodeStateTracker();

            consoleLog.l7dlog( Level.INFO, LogKeys.host_VoltDB_StartupString.name(), null);

            if (config.m_startAction == StartAction.INITIALIZE) {
                if (config.m_forceVoltdbCreate) {
                    deleteEverythingButLogs(config.m_voltdbRoot);
                }
            }

            // If there's no deployment provide a default and put it under voltdbroot.
            if (config.m_pathToDeployment == null) {
                try {
                    config.m_pathToDeployment = setupDefaultDeployment(hostLog, config.m_voltdbRoot);
                    config.m_deploymentDefault = true;
                } catch (IOException e) {
                    VoltDB.crashLocalVoltDB("Failed to write default deployment.", false, null);
                    return;
                }
            }

            ReadDeploymentResults readDepl = readPrimedDeployment(config);

            if (config.m_startAction == StartAction.INITIALIZE) {
                if (config.m_forceVoltdbCreate) {
                    for (String path: pathsWithRecoverableArtifacts(readDepl.deployment)) {
                        MiscUtils.deleteRecursively(new VoltFile(path));
                    }
                }
                stageDeploymemtFileForInitialize(config, readDepl.deployment);
                stageInitializedMarker(config);
<<<<<<< HEAD
                hostLog.info("Initialized VoltDB on " + config.m_voltdbRoot.getAbsolutePath());
                consoleLog.info("Initialized VoltDB on " + config.m_voltdbRoot.getAbsolutePath());
                VoltDB.exit(config, 0);
=======
                hostLog.info("Initialized VoltDB root directory " + config.m_voltdbRoot.getPath());
                consoleLog.info("Initialized VoltDB root directory " + config.m_voltdbRoot.getPath());
                VoltDB.exit(0);
>>>>>>> 27cd3f48
            }

            if (config.m_startAction.isLegacy()) {
                File rootFH = CatalogUtil.getVoltDbRoot(readDepl.deployment.getPaths());
                File inzFH = new VoltFile(rootFH, VoltDB.INITIALIZED_MARKER);
                if (inzFH.exists()) {
                    VoltDB.crashLocalVoltDB("Cannot use legacy start action "
                            + config.m_startAction + " on voltdbroot "
                            + rootFH + " that was initialized with the init command");
                    return;
                }
                //Case where you give primed deployment with -d look in ../../ for initialized marker.
                //Also check if parents are config and voltdbroot
                File cfile = (new File(config.m_pathToDeployment)).getParentFile();
                if (cfile != null) {
                    rootFH = cfile.getParentFile();
                    if ("config".equals(cfile.getName()) && VoltDB.DBROOT.equals(rootFH.getName())) {
                        inzFH = new VoltFile(rootFH, VoltDB.INITIALIZED_MARKER);
                        if (inzFH.exists()) {
                            VoltDB.crashLocalVoltDB("Can not use legacy start action "
                                    + config.m_startAction + " on voltdbroot "
                                    + rootFH + " that was initialized with the init command");
                            return;
                        }
                    }
                }
            }

            if (config.m_hostCount == VoltDB.UNDEFINED) {
                config.m_hostCount = readDepl.deployment.getCluster().getHostcount();
            }

            // set the mode first thing
            m_mode = OperationMode.INITIALIZING;
            m_config = config;
            m_startMode = null;

            // set a bunch of things to null/empty/new for tests
            // which reusue the process
            m_safeMpTxnId = Long.MAX_VALUE;
            m_lastSeenMpTxnId = Long.MIN_VALUE;
            m_clientInterface = null;
            m_adminListener = null;
            m_commandLog = new DummyCommandLog();
            m_messenger = null;
            m_opsRegistrar = new OpsRegistrar();
            m_asyncCompilerAgent = null;
            m_snapshotCompletionMonitor = null;
            m_catalogContext = null;
            m_partitionCountStats = null;
            m_ioStats = null;
            m_memoryStats = null;
            m_commandLogStats = null;
            m_statsManager = null;
            m_restoreAgent = null;
            m_recoveryStartTime = System.currentTimeMillis();
            m_hostIdWithStartupCatalog = 0;
            m_pathToStartupCatalog = m_config.m_pathToCatalog;
            m_replicationActive = new AtomicBoolean(false);
            m_configLogger = null;
            ActivePlanRepository.clear();

            // set up site structure
            final int computationThreads = Math.max(2, CoreUtils.availableProcessors() / 4);
            m_computationService =
                    CoreUtils.getListeningExecutorService(
                            "Computation service thread",
                            computationThreads, m_config.m_computationCoreBindings);

            // Set std-out/err to use the UTF-8 encoding and fail if UTF-8 isn't supported
            try {
                System.setOut(new PrintStream(System.out, true, "UTF-8"));
                System.setErr(new PrintStream(System.err, true, "UTF-8"));
            } catch (UnsupportedEncodingException e) {
                hostLog.fatal("Support for the UTF-8 encoding is required for VoltDB. This means you are likely running an unsupported JVM. Exiting.");
                VoltDB.exit(m_config, -1);
            }

            m_snapshotCompletionMonitor = new SnapshotCompletionMonitor();

            // use CLI overrides for testing hotfix version compatibility
            if (m_config.m_versionStringOverrideForTest != null) {
                m_versionString = m_config.m_versionStringOverrideForTest;
            }
            if (m_config.m_versionCompatibilityRegexOverrideForTest != null) {
                m_hotfixableRegexPattern = m_config.m_versionCompatibilityRegexOverrideForTest;
            }
            if (m_config.m_buildStringOverrideForTest != null) {
                m_buildString = m_config.m_buildStringOverrideForTest;
            }

            MeshProber.Determination determination = buildClusterMesh(readDepl);
            if (m_config.m_startAction == StartAction.PROBE) {
                String action = "Starting a new database cluster";
                if (determination.startAction.doesRejoin()) {
                    action = "Rejoining a running cluster";
                } else if (determination.startAction.doesRecover()) {
                    action = "Restarting the database cluster from the command logs";
                }
                hostLog.info(action);
                consoleLog.info(action);
            }

            m_config.m_startAction = determination.startAction;
            m_config.m_hostCount = determination.hostCount;

            modifyIfNecessaryDeploymentHostCount(m_config, readDepl.deployment, determination.hostCount);
            // determine if this is a rejoining node
            // (used for license check and later the actual rejoin)
            boolean isRejoin = m_config.m_startAction.doesRejoin();
            m_rejoining = isRejoin;
            m_rejoinDataPending = m_config.m_startAction.doesJoin();

            m_joining = m_config.m_startAction == StartAction.JOIN;

            if (isRejoin || m_joining) {
                m_statusTracker.setNodeState(NodeState.REJOINING);
            }
            //Register dummy agents immediately
            m_opsRegistrar.registerMailboxes(m_messenger);


            //Start validating the build string in the background
            final Future<?> buildStringValidation = validateBuildString(getBuildString(), m_messenger.getZK());

            // race to create start action nodes and then verify theirs compatibility.
            m_messenger.getZK().create(VoltZK.start_action, null, Ids.OPEN_ACL_UNSAFE, CreateMode.PERSISTENT, new ZKUtil.StringCallback(), null);
            VoltZK.createStartActionNode(m_messenger.getZK(), m_messenger.getHostId(), m_config.m_startAction);
            validateStartAction();

            Map<Integer, String> hostGroups = null;

            final int numberOfNodes = readDeploymentAndCreateStarterCatalogContext(config);
            if (config.m_isEnterprise && m_config.m_startAction.doesRequireEmptyDirectories()
                    && !config.m_forceVoltdbCreate) {
                    managedPathsEmptyCheck(config);
            }

            if (!isRejoin && !m_joining) {
                hostGroups = m_messenger.waitForGroupJoin(numberOfNodes);
            }
            if (m_messenger.isPaused() || m_config.m_isPaused) {
                setStartMode(OperationMode.PAUSED);
            }

            // Create the thread pool here. It's needed by buildClusterMesh()
            m_periodicWorkThread =
                    CoreUtils.getScheduledThreadPoolExecutor("Periodic Work", 1, CoreUtils.SMALL_STACK_SIZE);
            m_periodicPriorityWorkThread =
                    CoreUtils.getScheduledThreadPoolExecutor("Periodic Priority Work", 1, CoreUtils.SMALL_STACK_SIZE);

            Class<?> snapshotIOAgentClass = MiscUtils.loadProClass("org.voltdb.SnapshotIOAgentImpl", "Snapshot", true);
            if (snapshotIOAgentClass != null) {
                try {
                    m_snapshotIOAgent = (SnapshotIOAgent) snapshotIOAgentClass.getConstructor(HostMessenger.class, long.class)
                            .newInstance(m_messenger, m_messenger.getHSIdForLocalSite(HostMessenger.SNAPSHOT_IO_AGENT_ID));
                    m_messenger.createMailbox(m_snapshotIOAgent.getHSId(), m_snapshotIOAgent);
                } catch (Exception e) {
                    VoltDB.crashLocalVoltDB("Failed to instantiate snapshot IO agent", true, e);
                }
            }

            if (m_config.m_pathToLicense == null) {
                m_licenseApi = MiscUtils.licenseApiFactory();
                if (m_licenseApi == null) {
                    hostLog.fatal("Unable to open license file in default directories");
                }
            }
            else {
                m_licenseApi = MiscUtils.licenseApiFactory(m_config.m_pathToLicense);
                if (m_licenseApi == null) {
                    hostLog.fatal("Unable to open license file in provided path: " + m_config.m_pathToLicense);
                }

            }

            if (m_licenseApi == null) {
                hostLog.fatal("Please contact sales@voltdb.com to request a license.");
                VoltDB.crashLocalVoltDB("Failed to initialize license verifier. " +
                        "See previous log message for details.", false, null);
            }
            m_asyncCompilerAgent = new AsyncCompilerAgent(m_licenseApi);

            try {
                SimpleDateFormat sdf = new SimpleDateFormat("EEE MMM d, yyyy");
                JSONObject jo = new JSONObject();
                jo.put("trial",m_licenseApi.isTrial());
                jo.put("hostcount",m_licenseApi.maxHostcount());
                jo.put("commandlogging", m_licenseApi.isCommandLoggingAllowed());
                jo.put("wanreplication", m_licenseApi.isDrReplicationAllowed());
                jo.put("expiration", sdf.format(m_licenseApi.expires().getTime()));
                m_licenseInformation = jo.toString();
            } catch (JSONException ex) {
                //Ignore
            }

            // Create the GlobalServiceElector.  Do this here so we can register the MPI with it
            // when we construct it below
            m_globalServiceElector = new GlobalServiceElector(m_messenger.getZK(), m_messenger.getHostId());
            // Start the GlobalServiceElector.  Not sure where this will actually belong.
            try {
                m_globalServiceElector.start();
            } catch (Exception e) {
                VoltDB.crashLocalVoltDB("Unable to start GlobalServiceElector", true, e);
            }

            // Always create a mailbox for elastic join data transfer
            if (m_config.m_isEnterprise) {
                long elasticHSId = m_messenger.getHSIdForLocalSite(HostMessenger.REBALANCE_SITE_ID);
                m_messenger.createMailbox(elasticHSId, new SiteMailbox(m_messenger, elasticHSId));
            }

            if (m_joining) {
                Class<?> elasticJoinCoordClass =
                        MiscUtils.loadProClass("org.voltdb.join.ElasticJoinNodeCoordinator", "Elastic", false);
                try {
                    Constructor<?> constructor = elasticJoinCoordClass.getConstructor(HostMessenger.class, String.class);
                    m_joinCoordinator = (JoinCoordinator) constructor.newInstance(m_messenger, VoltDB.instance().getVoltDBRootPath());
                    m_messenger.registerMailbox(m_joinCoordinator);
                    m_joinCoordinator.initialize(m_catalogContext.getDeployment().getCluster().getKfactor());
                } catch (Exception e) {
                    VoltDB.crashLocalVoltDB("Failed to instantiate join coordinator", true, e);
                }
            }

            /*
             * Construct all the mailboxes for things that need to be globally addressable so they can be published
             * in one atomic shot.
             *
             * The starting state for partition assignments are statically derived from the host id generated
             * by host messenger and the k-factor/host count/sites per host. This starting state
             * is published to ZK as the topology metadata node.
             *
             * On join and rejoin the node has to inspect the topology meta node to find out what is missing
             * and then update the topology listing itself as the replica for those partitions.
             * Then it does a compare and set of the topology.
             *
             * Ning: topology may not reflect the true partitions in the cluster during join. So if another node
             * is trying to rejoin, it should rely on the cartographer's view to pick the partitions to replace.
             */
            JSONObject topo = getTopology(config.m_startAction, hostGroups, m_joinCoordinator);
            m_partitionsToSitesAtStartupForExportInit = new ArrayList<Integer>();
            try {
                // IV2 mailbox stuff
                ClusterConfig clusterConfig = new ClusterConfig(topo);
                m_configuredReplicationFactor = clusterConfig.getReplicationFactor();
                m_cartographer = new Cartographer(m_messenger, m_configuredReplicationFactor,
                        m_catalogContext.cluster.getNetworkpartition());
                List<Integer> partitions = null;
                if (isRejoin) {
                    m_configuredNumberOfPartitions = m_cartographer.getPartitionCount();
                    partitions = m_cartographer.getIv2PartitionsToReplace(m_configuredReplicationFactor,
                                                                          clusterConfig.getSitesPerHost());
                    if (partitions.size() == 0) {
                        VoltDB.crashLocalVoltDB("The VoltDB cluster already has enough nodes to satisfy " +
                                "the requested k-safety factor of " +
                                m_configuredReplicationFactor + ".\n" +
                                "No more nodes can join.", false, null);
                    }
                }
                else {
                    m_configuredNumberOfPartitions = clusterConfig.getPartitionCount();
                    partitions = ClusterConfig.partitionsForHost(topo, m_messenger.getHostId());
                }
                for (int ii = 0; ii < partitions.size(); ii++) {
                    Integer partition = partitions.get(ii);
                    m_iv2InitiatorStartingTxnIds.put( partition, TxnEgo.makeZero(partition).getTxnId());
                }
                m_iv2Initiators = createIv2Initiators(
                        partitions,
                        m_config.m_startAction,
                        m_partitionsToSitesAtStartupForExportInit);
                m_iv2InitiatorStartingTxnIds.put(
                        MpInitiator.MP_INIT_PID,
                        TxnEgo.makeZero(MpInitiator.MP_INIT_PID).getTxnId());
                // Pass the local HSIds to the MPI so it can farm out buddy sites
                // to the RO MP site pool
                List<Long> localHSIds = new ArrayList<Long>();
                for (Initiator ii : m_iv2Initiators.values()) {
                    localHSIds.add(ii.getInitiatorHSId());
                }
                m_MPI = new MpInitiator(m_messenger, localHSIds, getStatsAgent());
                m_iv2Initiators.put(MpInitiator.MP_INIT_PID, m_MPI);

                // Make a list of HDIds to join
                Map<Integer, Long> partsToHSIdsToRejoin = new HashMap<Integer, Long>();
                for (Initiator init : m_iv2Initiators.values()) {
                    if (init.isRejoinable()) {
                        partsToHSIdsToRejoin.put(init.getPartitionId(), init.getInitiatorHSId());
                    }
                }
                OnDemandBinaryLogger.path = VoltDB.instance().getVoltDBRootPath();
                if (isRejoin) {
                    SnapshotSaveAPI.recoveringSiteCount.set(partsToHSIdsToRejoin.size());
                    hostLog.info("Set recovering site count to " + partsToHSIdsToRejoin.size());

                    m_joinCoordinator = new Iv2RejoinCoordinator(m_messenger,
                            partsToHSIdsToRejoin.values(),
                            VoltDB.instance().getVoltDBRootPath(),
                            m_config.m_startAction == StartAction.LIVE_REJOIN);
                    m_joinCoordinator.initialize(m_catalogContext.getDeployment().getCluster().getKfactor());
                    m_messenger.registerMailbox(m_joinCoordinator);
                    if (m_config.m_startAction == StartAction.LIVE_REJOIN) {
                        hostLog.info("Using live rejoin.");
                    }
                    else {
                        hostLog.info("Using blocking rejoin.");
                    }
                } else if (m_joining) {
                    m_joinCoordinator.setPartitionsToHSIds(partsToHSIdsToRejoin);
                }
            } catch (Exception e) {
                VoltDB.crashLocalVoltDB(e.getMessage(), true, e);
            }

            // do the many init tasks in the Inits class
            Inits inits = new Inits(m_statusTracker, this, 1);
            inits.doInitializationWork();

            // Need the catalog so that we know how many tables so we can guess at the necessary heap size
            // This is done under Inits.doInitializationWork(), so need to wait until we get here.
            // Current calculation needs pro/community knowledge, number of tables, and the sites/host,
            // which is the number of initiators (minus the possibly idle MPI initiator)
            checkHeapSanity(MiscUtils.isPro(), m_catalogContext.tables.size(),
                    (m_iv2Initiators.size() - 1), m_configuredReplicationFactor);

            if (m_joining && m_config.m_replicationRole == ReplicationRole.REPLICA) {
                VoltDB.crashLocalVoltDB("Elastic join is prohibited on a replica cluster.", false, null);
            }

            collectLocalNetworkMetadata();

            /*
             * Construct an adhoc planner for the initial catalog
             */
            final CatalogSpecificPlanner csp = new CatalogSpecificPlanner(m_asyncCompilerAgent, m_catalogContext);

            // Initialize stats
            m_ioStats = new IOStats();
            getStatsAgent().registerStatsSource(StatsSelector.IOSTATS,
                    0, m_ioStats);
            m_memoryStats = new MemoryStats();
            getStatsAgent().registerStatsSource(StatsSelector.MEMORY,
                    0, m_memoryStats);
            getStatsAgent().registerStatsSource(StatsSelector.TOPO, 0, m_cartographer);
            m_partitionCountStats = new PartitionCountStats(m_cartographer);
            getStatsAgent().registerStatsSource(StatsSelector.PARTITIONCOUNT,
                    0, m_partitionCountStats);
            m_initiatorStats = new InitiatorStats(m_myHostId);
            m_liveClientsStats = new LiveClientsStats();
            getStatsAgent().registerStatsSource(StatsSelector.LIVECLIENTS, 0, m_liveClientsStats);
            m_latencyStats = new LatencyStats(m_myHostId);
            getStatsAgent().registerStatsSource(StatsSelector.LATENCY, 0, m_latencyStats);
            m_latencyHistogramStats = new LatencyHistogramStats(m_myHostId);
            getStatsAgent().registerStatsSource(StatsSelector.LATENCY_HISTOGRAM,
                    0, m_latencyHistogramStats);


            BalancePartitionsStatistics rebalanceStats = new BalancePartitionsStatistics();
            getStatsAgent().registerStatsSource(StatsSelector.REBALANCE, 0, rebalanceStats);

            KSafetyStats kSafetyStats = new KSafetyStats();
            getStatsAgent().registerStatsSource(StatsSelector.KSAFETY, 0, kSafetyStats);
            m_cpuStats = new CpuStats();
            getStatsAgent().registerStatsSource(StatsSelector.CPU,
                    0, m_cpuStats);

            // ENG-6321
            m_commandLogStats = new CommandLogStats(m_commandLog);
            getStatsAgent().registerStatsSource(StatsSelector.COMMANDLOG, 0, m_commandLogStats);

            /*
             * Initialize the command log on rejoin and join before configuring the IV2
             * initiators.  This will prevent them from receiving transactions
             * which need logging before the internal file writers are
             * initialized.  Root cause of ENG-4136.
             *
             * If sync command log is on, not initializing the command log before the initiators
             * are up would cause deadlock.
             */
            if ((m_commandLog != null) && (m_commandLog.needsInitialization())) {
                consoleLog.l7dlog(Level.INFO, LogKeys.host_VoltDB_StayTunedForLogging.name(), null);
            }
            else {
                consoleLog.l7dlog(Level.INFO, LogKeys.host_VoltDB_StayTunedForNoLogging.name(), null);
            }
            if (m_commandLog != null && (isRejoin || m_joining)) {
                //On rejoin the starting IDs are all 0 so technically it will load any snapshot
                //but the newest snapshot will always be the truncation snapshot taken after rejoin
                //completes at which point the node will mark itself as actually recovered.
                //
                // Use the partition count from the cluster config instead of the cartographer
                // here. Since the initiators are not started yet, the cartographer still doesn't
                // know about the new partitions at this point.
                m_commandLog.initForRejoin(
                        m_catalogContext.cluster.getLogconfig().get("log").getLogsize(),
                        Long.MIN_VALUE,
                        m_configuredNumberOfPartitions,
                        true,
                        m_config.m_commandLogBinding, m_iv2InitiatorStartingTxnIds);
            }

            // Create the client interface
            try {
                InetAddress clientIntf = null;
                InetAddress adminIntf = null;
                if (!m_config.m_externalInterface.trim().equals("")) {
                    clientIntf = InetAddress.getByName(m_config.m_externalInterface);
                    //client and admin interfaces are same by default.
                    adminIntf = clientIntf;
                }
                //If user has specified on command line host:port override client and admin interfaces.
                if (m_config.m_clientInterface != null && m_config.m_clientInterface.trim().length() > 0) {
                    clientIntf = InetAddress.getByName(m_config.m_clientInterface);
                }
                if (m_config.m_adminInterface != null && m_config.m_adminInterface.trim().length() > 0) {
                    adminIntf = InetAddress.getByName(m_config.m_adminInterface);
                }
                m_clientInterface = ClientInterface.create(m_messenger, m_catalogContext, m_config.m_replicationRole,
                        m_cartographer,
                        m_configuredNumberOfPartitions,
                        clientIntf,
                        config.m_port,
                        adminIntf,
                        config.m_adminPort,
                        m_config.m_timestampTestingSalt);
            } catch (Exception e) {
                VoltDB.crashLocalVoltDB(e.getMessage(), true, e);
            }

            // DR overflow directory
            if (m_config.m_isEnterprise) {
                try {
                    Class<?> ndrgwClass = null;
                    ndrgwClass = Class.forName("org.voltdb.dr2.DRProducer");
                    Constructor<?> ndrgwConstructor = ndrgwClass.getConstructor(File.class, File.class, boolean.class, int.class, int.class);
                    m_producerDRGateway =
                            (ProducerDRGateway) ndrgwConstructor.newInstance(
                                    new VoltFile(VoltDB.instance().getDROverflowPath()),
                                    new VoltFile(VoltDB.instance().getSnapshotPath()),
                                    m_replicationActive.get(),
                                    m_configuredNumberOfPartitions,m_catalogContext.getDeployment().getCluster().getHostcount());
                    m_producerDRGateway.start();
                    m_producerDRGateway.blockOnDRStateConvergence();
                } catch (Exception e) {
                    VoltDB.crashLocalVoltDB("Unable to load DR system", true, e);
                }
            }
            else {
                // set up empty stats for the DR Producer
                getStatsAgent().registerStatsSource(StatsSelector.DRPRODUCERNODE, 0,
                        new DRProducerStatsBase.DRProducerNodeStatsBase());
                getStatsAgent().registerStatsSource(StatsSelector.DRPRODUCERPARTITION, 0,
                        new DRProducerStatsBase.DRProducerPartitionStatsBase());
            }
            createDRConsumerIfNeeded();

            /*
             * Configure and start all the IV2 sites
             */
            try {
                final String serializedCatalog = m_catalogContext.catalog.serialize();
                boolean createMpDRGateway = true;
                for (Initiator iv2init : m_iv2Initiators.values()) {
                    iv2init.configure(
                            getBackendTargetType(),
                            m_catalogContext,
                            serializedCatalog,
                            m_catalogContext.getDeployment().getCluster().getKfactor(),
                            csp,
                            m_configuredNumberOfPartitions,
                            m_config.m_startAction,
                            getStatsAgent(),
                            m_memoryStats,
                            m_commandLog,
                            m_producerDRGateway,
                            iv2init != m_MPI && createMpDRGateway, // first SPI gets it
                            m_config.m_executionCoreBindings.poll());

                    if (iv2init != m_MPI) {
                        createMpDRGateway = false;
                    }
                }

                // LeaderAppointer startup blocks if the initiators are not initialized.
                // So create the LeaderAppointer after the initiators.
                boolean expectSyncSnapshot = m_config.m_replicationRole == ReplicationRole.REPLICA && config.m_startAction == StartAction.CREATE;
                m_leaderAppointer = new LeaderAppointer(
                        m_messenger,
                        m_configuredNumberOfPartitions,
                        m_catalogContext.getDeployment().getCluster().getKfactor(),
                        m_catalogContext.cluster.getFaultsnapshots().get("CLUSTER_PARTITION"),
                        topo,
                        m_MPI,
                        kSafetyStats,
                        expectSyncSnapshot
                );
                m_globalServiceElector.registerService(m_leaderAppointer);
            } catch (Exception e) {
                Throwable toLog = e;
                if (e instanceof ExecutionException) {
                    toLog = ((ExecutionException)e).getCause();
                }
                VoltDB.crashLocalVoltDB("Error configuring IV2 initiator.", true, toLog);
            }

            // Create the statistics manager and register it to JMX registry
            m_statsManager = null;
            try {
                final Class<?> statsManagerClass =
                        MiscUtils.loadProClass("org.voltdb.management.JMXStatsManager", "JMX", true);
                if (statsManagerClass != null && !DISABLE_JMX) {
                    m_statsManager = (StatsManager)statsManagerClass.newInstance();
                    m_statsManager.initialize();
                }
            } catch (Exception e) {
                //JMXStatsManager will log and we continue.
            }

            try {
                m_snapshotCompletionMonitor.init(m_messenger.getZK());
            } catch (Exception e) {
                hostLog.fatal("Error initializing snapshot completion monitor", e);
                VoltDB.crashLocalVoltDB("Error initializing snapshot completion monitor", true, e);
            }


            /*
             * Make sure the build string successfully validated
             * before continuing to do operations
             * that might return wrongs answers or lose data.
             */
            try {
                buildStringValidation.get();
            } catch (Exception e) {
                VoltDB.crashLocalVoltDB("Failed to validate cluster build string", false, e);
            }

            if (!isRejoin && !m_joining) {
                try {
                    m_messenger.waitForAllHostsToBeReady(m_catalogContext.getDeployment().getCluster().getHostcount());
                } catch (Exception e) {
                    hostLog.fatal("Failed to announce ready state.");
                    VoltDB.crashLocalVoltDB("Failed to announce ready state.", false, null);
                }
            }

            if (!m_joining && (m_cartographer.getPartitionCount()) != m_configuredNumberOfPartitions) {
                for (Map.Entry<Integer, ImmutableList<Long>> entry :
                    getSiteTrackerForSnapshot().m_partitionsToSitesImmutable.entrySet()) {
                    hostLog.info(entry.getKey() + " -- "
                            + CoreUtils.hsIdCollectionToString(entry.getValue()));
                }
                VoltDB.crashGlobalVoltDB("Mismatch between configured number of partitions (" +
                        m_configuredNumberOfPartitions + ") and actual (" +
                        m_cartographer.getPartitionCount() + ")",
                        true, null);
            }

            schedulePeriodicWorks();
            m_clientInterface.schedulePeriodicWorks();

            // print out a bunch of useful system info
            logDebuggingInfo(m_config.m_adminPort, m_config.m_httpPort, m_httpPortExtraLogMessage, m_jsonEnabled);


            // warn the user on the console if k=0 or if no command logging
            if (m_configuredReplicationFactor == 0) {
                consoleLog.warn("This is not a highly available cluster. K-Safety is set to 0.");
            }
            boolean usingCommandLog = m_config.m_isEnterprise
                    && (m_catalogContext.cluster.getLogconfig() != null)
                    && (m_catalogContext.cluster.getLogconfig().get("log") != null)
                    && m_catalogContext.cluster.getLogconfig().get("log").getEnabled();
            if (!usingCommandLog) {
                // figure out if using a snapshot schedule
                boolean usingPeridoicSnapshots = false;
                for (SnapshotSchedule ss : m_catalogContext.database.getSnapshotschedule()) {
                    if (ss.getEnabled()) {
                        usingPeridoicSnapshots = true;
                    }
                }
                // print the right warning depending on durability settings
                if (usingPeridoicSnapshots) {
                    consoleLog.warn("Durability is limited to periodic snapshots. Command logging is off.");
                }
                else {
                    consoleLog.warn("Durability is turned off. Command logging is off.");
                }
            }

            // warn if cluster is partitionable, but partition detection is off
            if ((m_catalogContext.cluster.getNetworkpartition() == false) &&
                    (m_configuredReplicationFactor > 0)) {
                hostLog.warn("Running a redundant (k-safe) cluster with network " +
                        "partition detection disabled is not recommended for production use.");
                // we decided not to include the stronger language below for the 3.0 version (ENG-4215)
                //hostLog.warn("With partition detection disabled, data may be lost or " +
                //      "corrupted by certain classes of network failures.");
            }

            assert (m_clientInterface != null);
            m_clientInterface.initializeSnapshotDaemon(m_messenger, m_globalServiceElector);

            // Start elastic join service
            try {
                if (m_config.m_isEnterprise && TheHashinator.getCurrentConfig().type == HashinatorType.ELASTIC) {
                    Class<?> elasticServiceClass = MiscUtils.loadProClass("org.voltdb.join.ElasticJoinCoordinator",
                                                                          "Elastic join", false);

                    if (elasticServiceClass == null) {
                        VoltDB.crashLocalVoltDB("Missing the ElasticJoinCoordinator class file in the enterprise " +
                                                "edition", false, null);
                    }

                    Constructor<?> constructor =
                        elasticServiceClass.getConstructor(HostMessenger.class,
                                                           ClientInterface.class,
                                                           Cartographer.class,
                                                           BalancePartitionsStatistics.class,
                                                           String.class,
                                                           int.class);
                    m_elasticJoinService =
                        (ElasticJoinService) constructor.newInstance(
                                m_messenger,
                                m_clientInterface,
                                m_cartographer,
                                rebalanceStats,
                                VoltDB.instance().getCommandLogSnapshotPath(),
                                m_catalogContext.getDeployment().getCluster().getKfactor());
                    m_elasticJoinService.updateConfig(m_catalogContext);
                }
            } catch (Exception e) {
                VoltDB.crashLocalVoltDB("Failed to instantiate elastic join service", false, e);
            }

            // set additional restore agent stuff
            if (m_restoreAgent != null) {
                m_restoreAgent.setInitiator(new Iv2TransactionCreator(m_clientInterface));
            }

            // Start the stats agent at the end, after everything has been constructed
            m_opsRegistrar.setDummyMode(false);

            m_configLogger = new Thread(new ConfigLogging());
            m_configLogger.start();

            scheduleDailyLoggingWorkInNextCheckTime();
        }
    }

    @Override
    public void hostsFailed(Set<Integer> failedHosts)
    {
        final ScheduledExecutorService es = getSES(true);
        if (es != null && !es.isShutdown()) {
            es.submit(new Runnable() {
                @Override
                public void run()
                {
                    // First check to make sure that the cluster still is viable before
                    // before allowing the fault log to be updated by the notifications
                    // generated below.
                    Set<Integer> hostsOnRing = new HashSet<Integer>();
                    if (!m_leaderAppointer.isClusterKSafe(hostsOnRing)) {
                        VoltDB.crashLocalVoltDB("Some partitions have no replicas.  Cluster has become unviable.",
                                false, null);
                    }
                    // Cleanup the rejoin blocker in case the rejoining node failed.
                    // This has to run on a separate thread because the callback is
                    // invoked on the ZooKeeper server thread.
                    //
                    // I'm trying to be defensive to have this cleanup code run on
                    // all live nodes. One of them will succeed in cleaning up the
                    // rejoin ZK nodes. The others will just do nothing if the ZK
                    // nodes are already gone. If this node is still initializing
                    // when a rejoining node fails, there must be a live node that
                    // can clean things up. It's okay to skip this if the executor
                    // services are not set up yet.
                    for (int hostId : failedHosts) {
                        CoreZK.removeRejoinNodeIndicatorForHost(m_messenger.getZK(), hostId);
                    }
                }
            });
        }
    }

    class DailyLogTask implements Runnable {
        @Override
        public void run() {
            m_myHostId = m_messenger.getHostId();
            hostLog.info(String.format("Host id of this node is: %d", m_myHostId));
            hostLog.info("URL of deployment info: " + m_config.m_pathToDeployment);
            hostLog.info("Cluster uptime: " + MiscUtils.formatUptime(getClusterUptime()));
            logDebuggingInfo(m_config.m_adminPort, m_config.m_httpPort, m_httpPortExtraLogMessage, m_jsonEnabled);
            // log system setting information
            logSystemSettingFromCatalogContext();

            scheduleDailyLoggingWorkInNextCheckTime();
        }
    }

    /**
     * Get the next check time for a private member in log4j library, which is not a reliable idea.
     * It adds 30 seconds for the initial delay and uses a periodical thread to schedule the daily logging work
     * with this delay.
     * @return
     */
    void scheduleDailyLoggingWorkInNextCheckTime() {
        DailyRollingFileAppender dailyAppender = null;
        Enumeration<?> appenders = Logger.getRootLogger().getAllAppenders();
        while (appenders.hasMoreElements()) {
            Appender appender = (Appender) appenders.nextElement();
            if (appender instanceof DailyRollingFileAppender){
                dailyAppender = (DailyRollingFileAppender) appender;
            }
        }
        final DailyRollingFileAppender dailyRollingFileAppender = dailyAppender;

        Field field = null;
        if (dailyRollingFileAppender != null) {
            try {
                field = dailyRollingFileAppender.getClass().getDeclaredField("nextCheck");
                field.setAccessible(true);
            } catch (NoSuchFieldException e) {
                hostLog.error("Failed to set daily system info logging: " + e.getMessage());
            }
        }
        final Field nextCheckField = field;
        long nextCheck = System.currentTimeMillis();
        // the next part may throw exception, current time is the default value
        if (dailyRollingFileAppender != null && nextCheckField != null) {
            try {
                nextCheck = nextCheckField.getLong(dailyRollingFileAppender);
                scheduleWork(new DailyLogTask(),
                        nextCheck - System.currentTimeMillis() + 30 * 1000, 0, TimeUnit.MILLISECONDS);
            } catch (Exception e) {
                hostLog.error("Failed to set daily system info logging: " + e.getMessage());
            }
        }
    }

    class StartActionWatcher implements Watcher {
        @Override
        public void process(WatchedEvent event) {
            if (m_mode == OperationMode.SHUTTINGDOWN) return;
            m_es.submit(new Runnable() {
                @Override
                public void run() {
                    validateStartAction();
                }
            });
        }
    }

    private void validateStartAction() {
        try {
            ZooKeeper zk = m_messenger.getZK();
            boolean initCompleted = zk.exists(VoltZK.init_completed, false) != null;
            List<String> children = zk.getChildren(VoltZK.start_action, new StartActionWatcher(), null);
            if (!children.isEmpty()) {
                for (String child : children) {
                    byte[] data = zk.getData(VoltZK.start_action + "/" + child, false, null);
                    if (data == null) {
                        VoltDB.crashLocalVoltDB("Couldn't find " + VoltZK.start_action + "/" + child);
                    }
                    String startAction = new String(data);
                    if ((startAction.equals(StartAction.JOIN.toString()) ||
                            startAction.equals(StartAction.REJOIN.toString()) ||
                            startAction.equals(StartAction.LIVE_REJOIN.toString())) &&
                            !initCompleted) {
                        int nodeId = VoltZK.getHostIDFromChildName(child);
                        if (nodeId == m_messenger.getHostId()) {
                            VoltDB.crashLocalVoltDB("This node was started with start action " + startAction + " during cluster creation. "
                                    + "All nodes should be started with matching create or recover actions when bring up a cluster. "
                                    + "Join and rejoin are for adding nodes to an already running cluster.");
                        } else {
                            hostLog.warn("Node " + nodeId + " tried to " + startAction + " cluster but it is not allowed during cluster creation. "
                                    + "All nodes should be started with matching create or recover actions when bring up a cluster. "
                                    + "Join and rejoin are for adding nodes to an already running cluster.");
                        }
                    }
                }
            }
        } catch (KeeperException e) {
            hostLog.error("Failed to validate the start actions", e);
        } catch (InterruptedException e) {
            VoltDB.crashLocalVoltDB("Interrupted during start action validation:" + e.getMessage(), true, e);
        }
    }

    private class ConfigLogging implements Runnable {

        private void logConfigInfo() {
            hostLog.info("Logging config info");

            File configInfoDir = getConfigLogDirectory();
            configInfoDir.mkdirs();

            File configInfo = new File(configInfoDir, "config.json");

            byte jsonBytes[] = null;
            try {
                JSONStringer stringer = new JSONStringer();
                stringer.object();

                stringer.key("workingDir").value(System.getProperty("user.dir"));
                stringer.key("pid").value(CLibrary.getpid());

                stringer.key("log4jDst").array();
                Enumeration<?> appenders = Logger.getRootLogger().getAllAppenders();
                while (appenders.hasMoreElements()) {
                    Appender appender = (Appender) appenders.nextElement();
                    if (appender instanceof FileAppender){
                        stringer.object();
                        stringer.key("path").value(new File(((FileAppender) appender).getFile()).getCanonicalPath());
                        if (appender instanceof DailyRollingFileAppender) {
                            stringer.key("format").value(((DailyRollingFileAppender)appender).getDatePattern());
                        }
                        stringer.endObject();
                    }
                }

                Enumeration<?> loggers = Logger.getRootLogger().getLoggerRepository().getCurrentLoggers();
                while (loggers.hasMoreElements()) {
                    Logger logger = (Logger) loggers.nextElement();
                    appenders = logger.getAllAppenders();
                    while (appenders.hasMoreElements()) {
                        Appender appender = (Appender) appenders.nextElement();
                        if (appender instanceof FileAppender){
                            stringer.object();
                            stringer.key("path").value(new File(((FileAppender) appender).getFile()).getCanonicalPath());
                            if (appender instanceof DailyRollingFileAppender) {
                                stringer.key("format").value(((DailyRollingFileAppender)appender).getDatePattern());
                            }
                            stringer.endObject();
                        }
                    }
                }
                stringer.endArray();

                stringer.endObject();
                JSONObject jsObj = new JSONObject(stringer.toString());
                jsonBytes = jsObj.toString(4).getBytes(Charsets.UTF_8);
            } catch (JSONException e) {
                Throwables.propagate(e);
            } catch (IOException e) {
                e.printStackTrace();
            }

            try {
                FileOutputStream fos = new FileOutputStream(configInfo);
                fos.write(jsonBytes);
                fos.getFD().sync();
                fos.close();
            } catch (IOException e) {
                hostLog.error("Failed to log config info: " + e.getMessage());
                e.printStackTrace();
            }
        }

        private void logCatalogAndDeployment() {

            File configInfoDir = getConfigLogDirectory();
            configInfoDir.mkdirs();

            try {
                m_catalogContext.writeCatalogJarToFile(configInfoDir.getPath(), "catalog.jar");
            } catch (IOException e) {
                hostLog.error("Failed to log catalog: " + e.getMessage(), e);
                e.printStackTrace();
            }
            logDeployment();
        }

        private void logDeployment() {
            File configInfoDir = getConfigLogDirectory();
            configInfoDir.mkdirs();

            try {
                File deploymentFile = getConfigLogDeployment();
                if (deploymentFile.exists()) {
                    deploymentFile.delete();
                }
                FileOutputStream fileOutputStream = new FileOutputStream(deploymentFile);
                fileOutputStream.write(m_catalogContext.getDeploymentBytes());
                fileOutputStream.close();
            } catch (Exception e) {
                hostLog.error("Failed to log deployment file: " + e.getMessage(), e);
                e.printStackTrace();
            }
        }

        @Override
        public void run() {
            logConfigInfo();
            logCatalogAndDeployment();
        }
    }

    // Get topology information.  If rejoining, get it directly from
    // ZK.  Otherwise, try to do the write/read race to ZK on startup.
    private JSONObject getTopology(StartAction startAction, Map<Integer, String> hostGroups,
                                   JoinCoordinator joinCoordinator)
    {
        JSONObject topo = null;
        if (startAction == StartAction.JOIN) {
            assert(joinCoordinator != null);
            topo = joinCoordinator.getTopology();
        }
        else if (!startAction.doesRejoin()) {
            int sitesperhost = m_catalogContext.getDeployment().getCluster().getSitesperhost();
            int hostcount = m_catalogContext.getDeployment().getCluster().getHostcount();
            int kfactor = m_catalogContext.getDeployment().getCluster().getKfactor();
            ClusterConfig clusterConfig = new ClusterConfig(hostcount, sitesperhost, kfactor);
            if (!clusterConfig.validate()) {
                VoltDB.crashLocalVoltDB(clusterConfig.getErrorMsg(), false, null);
            }
            topo = registerClusterConfig(clusterConfig, hostGroups);
        }
        else {
            Stat stat = new Stat();
            try {
                topo =
                    new JSONObject(new String(m_messenger.getZK().getData(VoltZK.topology, false, stat), "UTF-8"));
            }
            catch (Exception e) {
                VoltDB.crashLocalVoltDB("Unable to get topology from ZK", true, e);
            }
        }
        return topo;
    }

    private TreeMap<Integer, Initiator> createIv2Initiators(Collection<Integer> partitions,
                                                StartAction startAction,
                                                List<Integer> m_partitionsToSitesAtStartupForExportInit)
    {
        TreeMap<Integer, Initiator> initiators = new TreeMap<Integer, Initiator>();
        for (Integer partition : partitions)
        {
            Initiator initiator = new SpInitiator(m_messenger, partition, getStatsAgent(),
                    m_snapshotCompletionMonitor, startAction);
            initiators.put(partition, initiator);
            m_partitionsToSitesAtStartupForExportInit.add(partition);
        }
        return initiators;
    }

    private JSONObject registerClusterConfig(ClusterConfig config, Map<Integer, String> hostGroups)
    {
        // First, race to write the topology to ZK using Highlander rules
        // (In the end, there can be only one)
        JSONObject topo = null;
        try
        {
            final Set<Integer> liveHostIds = m_messenger.getLiveHostIds();
            Preconditions.checkArgument(hostGroups.keySet().equals(liveHostIds));
            topo = config.getTopology(hostGroups);
            byte[] payload = topo.toString(4).getBytes("UTF-8");
            m_messenger.getZK().create(VoltZK.topology, payload,
                    Ids.OPEN_ACL_UNSAFE,
                    CreateMode.PERSISTENT);
        }
        catch (KeeperException.NodeExistsException nee)
        {
            // It's fine if we didn't win, we'll pick up the topology below
        }
        catch (Exception e)
        {
            VoltDB.crashLocalVoltDB("Unable to write topology to ZK, dying",
                    true, e);
        }

        // Then, have everyone read the topology data back from ZK
        try
        {
            byte[] data = m_messenger.getZK().getData(VoltZK.topology, false, null);
            topo = new JSONObject(new String(data, "UTF-8"));
        }
        catch (Exception e)
        {
            VoltDB.crashLocalVoltDB("Unable to read topology from ZK, dying",
                    true, e);
        }
        return topo;
    }

    private final List<ScheduledFuture<?>> m_periodicWorks = new ArrayList<ScheduledFuture<?>>();


    /**
     * Schedule all the periodic works
     */
    private void schedulePeriodicWorks() {
        // JMX stats broadcast
        m_periodicWorks.add(scheduleWork(new Runnable() {
            @Override
            public void run() {
                // A null here was causing a steady stream of annoying but apparently inconsequential
                // NPEs during a debug session of an unrelated unit test.
                if (m_statsManager != null) {
                    m_statsManager.sendNotification();
                }
            }
        }, 0, StatsManager.POLL_INTERVAL, TimeUnit.MILLISECONDS));

        // small stats samples
        m_periodicWorks.add(scheduleWork(new Runnable() {
            @Override
            public void run() {
                SystemStatsCollector.asyncSampleSystemNow(false, false);
            }
        }, 0, 5, TimeUnit.SECONDS));

        // medium stats samples
        m_periodicWorks.add(scheduleWork(new Runnable() {
            @Override
            public void run() {
                SystemStatsCollector.asyncSampleSystemNow(true, false);
            }
        }, 0, 1, TimeUnit.MINUTES));

        // large stats samples
        m_periodicWorks.add(scheduleWork(new Runnable() {
            @Override
            public void run() {
                SystemStatsCollector.asyncSampleSystemNow(true, true);
            }
        }, 0, 6, TimeUnit.MINUTES));

        GCInspector.instance.start(m_periodicPriorityWorkThread);
    }

    private void startResourceUsageMonitor() {
        if (resMonitorWork != null) {
            resMonitorWork.cancel(false);
            try {
                resMonitorWork.get();
            } catch(Exception e) { } // Ignore exceptions because we don't really care about the result here.
            m_periodicWorks.remove(resMonitorWork);
        }
        ResourceUsageMonitor resMonitor  = new ResourceUsageMonitor(m_catalogContext.getDeployment().getSystemsettings());
        resMonitor.logResourceLimitConfigurationInfo();
        if (resMonitor.hasResourceLimitsConfigured()) {
            resMonitorWork = scheduleWork(resMonitor, resMonitor.getResourceCheckInterval(), resMonitor.getResourceCheckInterval(), TimeUnit.SECONDS);
            m_periodicWorks.add(resMonitorWork);
        }
    }

    /**
     * Takes the deployment file given at initialization and the voltdb root given as
     * a command line options, and it performs the following tasks:
     * <p><ul>
     * <li>creates if necessary the voltdbroot directory
     * <li>fail if voltdbroot is already configured and populated with database artifacts
     * <li>creates command log, dr, snaphot, and export directories
     * <li>creates the config directory under voltdbroot
     * <li>moves the deployment file under the config directory
     * </ul>
     * @param config
     * @param dt a {@link DeploymentTypel}
     */
    private void stageDeploymemtFileForInitialize(Configuration config, DeploymentType dt) {

        String deprootFN = dt.getPaths().getVoltdbroot().getPath();
        File   deprootFH = new VoltFile(deprootFN);
        File   cnfrootFH = config.m_voltdbRoot;

        if (!cnfrootFH.exists() && !cnfrootFH.mkdirs()) {
            VoltDB.crashLocalVoltDB("Unable to create the voltdbroot directory in " + cnfrootFH, false, null);
        }
        try {
            File depcanoFH = null;
            try {
                depcanoFH = deprootFH.getCanonicalFile();
            } catch (IOException e) {
                depcanoFH = deprootFH;
            }
            File cnfcanoFH = cnfrootFH.getCanonicalFile();
            if (!cnfcanoFH.equals(depcanoFH)) {
                dt.getPaths().getVoltdbroot().setPath(cnfrootFH.getPath());
            }
            // root in deployment conflicts with command line voltdbroot
<<<<<<< HEAD
            if (!VoltDB.DBROOT.equals(deprootFN) && differingRoots) {
=======
            if (!VoltDB.DBROOT.equals(deprootFN)) {
>>>>>>> 27cd3f48
                consoleLog.info("Ignoring voltdbroot \"" + deprootFN + "\" specified in the deployment file");
                hostLog.info("Ignoring voltdbroot \"" + deprootFN + "\" specified in the deployment file");
            }
        } catch (IOException e) {
            VoltDB.crashLocalVoltDB(
                    "Unable to resolve voltdbroot location: " + config.m_voltdbRoot,
                    false, e);
            return;
        }

        //Get all paths and put it in properties build the list early so managed check and others can use it.
        try {
            loadPaths(dt);
        } catch (IOException ex) {
            VoltDB.crashLocalVoltDB("Unable to set up deployment configuration.", false, ex);
        }

        // check for already existing artifacts
        List<String> nonEmptyPaths = managedPathsWithFiles(config, dt);
        if (!nonEmptyPaths.isEmpty()) {
            StringBuilder crashMessage =
                    new StringBuilder("Files from a previous database session exist in the managed directories:");
            for (String nonEmptyPath : nonEmptyPaths) {
                crashMessage.append("\n  - " + nonEmptyPath);
            }
            crashMessage.append("\nUse the start command to start the initialized database or use init --force" +
                " to initialize a new database session overwriting existing files.");
            VoltDB.crashLocalVoltDB(crashMessage.toString());
            return;
        }
        // create the config subdirectory
        File confDH = getConfigLogDirectory(config);
        if (!confDH.exists() && !confDH.mkdirs()) {
            VoltDB.crashLocalVoltDB("Unable to create the config directory " + confDH);
            return;
        }
        // create the remaining paths
        if (config.m_isEnterprise) {
            List<String> failed = new ArrayList<>();
            List<File> paths = ImmutableList.<File>builder()
                    .add(new VoltFile(dt.getPaths().getCommandlog().getPath()))
                    .add(new VoltFile(dt.getPaths().getCommandlogsnapshot().getPath()))
                    .add(new VoltFile(dt.getPaths().getSnapshots().getPath()))
                    .add(new VoltFile(dt.getPaths().getExportoverflow().getPath()))
                    .add(new VoltFile(dt.getPaths().getDroverflow().getPath()))
                    .build();
            for (File path: paths) {
                if (!path.isAbsolute()) {
                    path = new VoltFile(config.m_voltdbRoot, path.getPath());
                }
                if (!path.exists() && !path.mkdirs()) {
                    failed.add("Unabled to create \"" + path + "\"");
                    continue;
                }
                if (!path.isDirectory() || !path.canRead() || !path.canWrite() || !path.canExecute()) {
                    failed.add("Unable to access \"" + path + "\"");
                }
            }
            if (!failed.isEmpty()) {
                String msg = "Unable to access or create the following directories:\n    "
                        + Joiner.on("\n    ").join(failed);
                VoltDB.crashLocalVoltDB(msg);
                return;
            }
        }
<<<<<<< HEAD
        // see if you just can simply copy the deployment file
        if (differingRoots) {
            File depFH = getConfigLogDeployment(config);
            try (FileWriter fw = new FileWriter(depFH)) {
                fw.write(CatalogUtil.getDeployment(dt, true /* pretty print indent */));
            } catch (IOException|RuntimeException e) {
                VoltDB.crashLocalVoltDB("Unable to marshal deployment configuration to " + depFH, false, e);
                return;
            }
        } else {
            File optFH = new VoltFile(config.m_pathToDeployment);
            File depFH = getConfigLogDeployment(config);
            try {
                // can't copy file to itself
                if (!depFH.getCanonicalFile().equals(optFH.getCanonicalFile())) {
                    Files.copy(optFH, depFH);
                    config.m_voltdbRoot = depFH;
                }
            } catch (IOException e) {
                VoltDB.crashLocalVoltDB("Unable to set up deployment configuration in " + depFH, false, e);
                return;
            }
=======

        //In init/start mode we save adminmode to false always.
        dt.getAdminMode().setAdminstartup(false);
        //Now its safe to Save .paths
        stagePathConfiguration(config);

         //Now that we are done with deployment configuration set all path null.
         dt.setPaths(null);

        // log message unconditionally indicating that the provided host-count and admin-mode settings in
        // deployment, if any, will be ignored
        consoleLog.info("When using the INIT command, some deployment file settings (hostcount, voltdbroot path, "
                + "and admin-mode) are ignored");
        hostLog.info("When using the INIT command, some deployment file settings (hostcount, voltdbroot path, "
                + "and admin-mode) are ignored");

        File depFH = getConfigLogDeployment(config);
        try (FileWriter fw = new FileWriter(depFH)) {
            fw.write(CatalogUtil.getDeployment(dt, true /* pretty print indent */));
        } catch (IOException|RuntimeException e) {
            VoltDB.crashLocalVoltDB("Unable to marshal deployment configuration to " + depFH, false, e);
>>>>>>> 27cd3f48
        }

    }

    private void stageInitializedMarker(Configuration config) {
        File depFH = new VoltFile(config.m_voltdbRoot, VoltDB.INITIALIZED_MARKER);
        try (PrintWriter pw = new PrintWriter(new FileWriter(depFH), true)) {
            pw.println(config.m_clusterName);
        } catch (IOException e) {
            VoltDB.crashLocalVoltDB("Unable to stage cluster name destination", false, e);
        }
    }

    private void stagePathConfiguration(Configuration config) {
        File depFH = new VoltFile(config.m_voltdbRoot, VoltDB.INITIALIZED_PATHS);
        try (PrintWriter pw = new PrintWriter(new FileWriter(depFH), true)) {
            m_pathList.store(pw, "DO NOT MODIFY THIS FILE");
        } catch (IOException e) {
            VoltDB.crashLocalVoltDB("Unable to stage configuration path destination", false, e);
        }
    }

    private void loadPathConfiguration(Configuration config) {
        File depFH = new VoltFile(config.m_voltdbRoot, VoltDB.INITIALIZED_PATHS);
        try (FileInputStream is = new FileInputStream(depFH)) {
            consoleLog.info("Loading Path configuration from " + depFH.getAbsolutePath());
            m_pathList.load(is);
        } catch (IOException e) {
            VoltDB.crashLocalVoltDB("Unable to read configuration path destination", false, e);
        }
    }

    private void deleteEverythingButLogs(File rootDH) {
        File [] allButLog = rootDH.listFiles(new FileFilter() {
            @Override
            public boolean accept(File p) {
                return !p.isDirectory() || !"log".equals(p.getName());
            }
        });
        if (allButLog != null) {
            for (File c: allButLog) {
                MiscUtils.deleteRecursively(c);
            }
        }
    }

    int readDeploymentAndCreateStarterCatalogContext(VoltDB.Configuration config) {
        /*
         * Debate with the cluster what the deployment file should be
         */
        try {
            ZooKeeper zk = m_messenger.getZK();
            byte deploymentBytes[] = null;

            try {
                deploymentBytes = org.voltcore.utils.CoreUtils.urlToBytes(m_config.m_pathToDeployment);
            } catch (Exception ex) {
                //Let us get bytes from ZK
            }
            DeploymentType deployment = null;
            try {
                if (deploymentBytes != null) {
                    CatalogUtil.writeCatalogToZK(zk,
                            // Fill in innocuous values for non-deployment stuff
                            0,
                            0L,
                            0L,
                            new byte[] {},  // spin loop in Inits.LoadCatalog.run() needs
                                            // this to be of zero length until we have a real catalog.
                            deploymentBytes);
                    hostLog.info("URL of deployment: " + m_config.m_pathToDeployment);
                } else {
                    CatalogAndIds catalogStuff = CatalogUtil.getCatalogFromZK(zk);
                    deploymentBytes = catalogStuff.deploymentBytes;
                }
            } catch (KeeperException.NodeExistsException e) {
                CatalogAndIds catalogStuff = CatalogUtil.getCatalogFromZK(zk);
                byte[] deploymentBytesTemp = catalogStuff.deploymentBytes;
                if (deploymentBytesTemp != null) {
                    //Check hash if its a supplied deployment on command line.
                    //We will ignore the supplied or default deployment anyways.
                    if (deploymentBytes != null && !m_config.m_deploymentDefault) {
                        byte[] deploymentHashHere =
                            CatalogUtil.makeDeploymentHash(deploymentBytes);
                        if (!(Arrays.equals(deploymentHashHere, catalogStuff.getDeploymentHash())))
                        {
                            hostLog.warn("The locally provided deployment configuration did not " +
                                    " match the configuration information found in the cluster.");
                        } else {
                            hostLog.info("Deployment configuration pulled from other cluster node.");
                        }
                    }
                    //Use remote deployment obtained.
                    deploymentBytes = deploymentBytesTemp;
                } else {
                    hostLog.error("Deployment file could not be loaded locally or remotely, "
                            + "local supplied path: " + m_config.m_pathToDeployment);
                    deploymentBytes = null;
                }
            } catch(KeeperException.NoNodeException e) {
                // no deploymentBytes case is handled below. So just log this error.
                if (hostLog.isDebugEnabled()) {
                    hostLog.debug("Error trying to get deployment bytes from cluster", e);
                }
            }
            if (deploymentBytes == null) {
                hostLog.error("Deployment information could not be obtained from cluster node or locally");
                VoltDB.crashLocalVoltDB("No such deployment file: "
                        + m_config.m_pathToDeployment, false, null);
            }

            if (deployment == null) {
                deployment = CatalogUtil.getDeployment(new ByteArrayInputStream(deploymentBytes));
            }

            // wasn't a valid xml deployment file
            if (deployment == null) {
                hostLog.error("Not a valid XML deployment file at URL: " + m_config.m_pathToDeployment);
                VoltDB.crashLocalVoltDB("Not a valid XML deployment file at URL: "
                        + m_config.m_pathToDeployment, false, null);
            }
            /*
             * Check for invalid deployment file settings (enterprise-only) in the community edition.
             * Trick here is to print out all applicable problems and then stop, rather than stopping
             * after the first one is found.
             */
            if (!m_config.m_isEnterprise) {
                boolean shutdownDeployment = false;
                boolean shutdownAction = false;

                // check license features for community version
                if ((deployment.getCluster() != null) && (deployment.getCluster().getKfactor() > 0)) {
                    consoleLog.error("K-Safety is not supported " +
                            "in the community edition of VoltDB.");
                    shutdownDeployment = true;
                }
                if ((deployment.getSnapshot() != null) && (deployment.getSnapshot().isEnabled())) {
                    consoleLog.error("Snapshots are not supported " +
                            "in the community edition of VoltDB.");
                    shutdownDeployment = true;
                }
                if ((deployment.getCommandlog() != null) && (deployment.getCommandlog().isEnabled())) {
                    consoleLog.error("Command logging is not supported " +
                            "in the community edition of VoltDB.");
                    shutdownDeployment = true;
                }
                if ((deployment.getExport() != null) && Boolean.TRUE.equals(deployment.getExport().isEnabled())) {
                    consoleLog.error("Export is not supported " +
                            "in the community edition of VoltDB.");
                    shutdownDeployment = true;
                }
                // check the start action for the community edition
                if (m_config.m_startAction != StartAction.CREATE) {
                    consoleLog.error("Start action \"" + m_config.m_startAction.getClass().getSimpleName() +
                            "\" is not supported in the community edition of VoltDB.");
                    shutdownAction = true;
                }

                // if the process needs to stop, try to be helpful
                if (shutdownAction || shutdownDeployment) {
                    String msg = "This process will exit. Please run VoltDB with ";
                    if (shutdownDeployment) {
                        msg += "a deployment file compatible with the community edition";
                    }
                    if (shutdownDeployment && shutdownAction) {
                        msg += " and ";
                    }

                    if (shutdownAction && !shutdownDeployment) {
                        msg += "the CREATE start action";
                    }
                    msg += ".";

                    VoltDB.crashLocalVoltDB(msg, false, null);
                }
            }

            // note the heart beats are specified in seconds in xml, but ms internally
            HeartbeatType hbt = deployment.getHeartbeat();
            if (hbt != null) {
                m_config.m_deadHostTimeoutMS = hbt.getTimeout() * 1000;
                m_messenger.setDeadHostTimeout(m_config.m_deadHostTimeoutMS);
            } else {
                hostLog.info("Dead host timeout set to " + m_config.m_deadHostTimeoutMS + " milliseconds");
            }

            PartitionDetectionType pt = deployment.getPartitionDetection();
            if (pt != null) {
                m_config.m_partitionDetectionEnabled = pt.isEnabled();
                m_messenger.setPartitionDetectionEnabled(m_config.m_partitionDetectionEnabled);

                // check for user using deprecated settings
                PartitionDetectionType.Snapshot snapshot = pt.getSnapshot();
                if (snapshot != null) {
                    String prefix = snapshot.getPrefix();
                    if ((prefix != null) && ("partition_detection".equalsIgnoreCase(prefix) == false)) {
                        hostLog.warn(String.format("Partition Detection snapshots are "
                                + "no longer supported. Prefix value \"%s\" will be ignored.", prefix));
                    }
                }
            }

            // get any consistency settings into config
            ConsistencyType consistencyType = deployment.getConsistency();
            if (consistencyType != null) {
                m_config.m_consistencyReadLevel = Consistency.ReadLevel.fromReadLevelType(consistencyType.getReadlevel());
            }

            final String elasticSetting = deployment.getCluster().getElastic().trim().toUpperCase();
            if (elasticSetting.equals("ENABLED")) {
                TheHashinator.setConfiguredHashinatorType(HashinatorType.ELASTIC);
            } else if (!elasticSetting.equals("DISABLED")) {
                VoltDB.crashLocalVoltDB("Error in deployment file,  elastic attribute of " +
                                        "cluster element must be " +
                                        "'enabled' or 'disabled' but was '" + elasticSetting + "'", false, null);
            }
            else {
                TheHashinator.setConfiguredHashinatorType(HashinatorType.LEGACY);
            }

            // log system setting information
            SystemSettingsType sysType = deployment.getSystemsettings();
            if (sysType != null) {
                if (sysType.getElastic() != null) {
                    hostLog.info("Elastic duration set to " + sysType.getElastic().getDuration() + " milliseconds");
                    hostLog.info("Elastic throughput set to " + sysType.getElastic().getThroughput() + " mb/s");
                }
                if (sysType.getTemptables() != null) {
                    hostLog.info("Max temptable size set to " + sysType.getTemptables().getMaxsize() + " mb");
                }
                if (sysType.getSnapshot() != null) {
                    hostLog.info("Snapshot priority set to " + sysType.getSnapshot().getPriority() + " [0 - 10]");
                }
                if (sysType.getQuery() != null) {
                    if (sysType.getQuery().getTimeout() > 0) {
                        hostLog.info("Query timeout set to " + sysType.getQuery().getTimeout() + " milliseconds");
                        m_config.m_queryTimeout = sysType.getQuery().getTimeout();
                    }
                    else if (sysType.getQuery().getTimeout() == 0) {
                        hostLog.info("Query timeout set to unlimited");
                        m_config.m_queryTimeout = 0;
                    }
                }
            }

            // create a dummy catalog to load deployment info into
            Catalog catalog = new Catalog();
            // Need these in the dummy catalog
            Cluster cluster = catalog.getClusters().add("cluster");
            @SuppressWarnings("unused")
            Database db = cluster.getDatabases().add("database");

            String result = CatalogUtil.compileDeployment(catalog, deployment, true);
            if (result != null) {
                // Any other non-enterprise deployment errors will be caught and handled here
                // (such as <= 0 host count)
                VoltDB.crashLocalVoltDB(result);
            }

            m_catalogContext = new CatalogContext(
                            TxnEgo.makeZero(MpInitiator.MP_INIT_PID).getTxnId(), //txnid
                            0, //timestamp
                            catalog,
                            new byte[] {},
                            deploymentBytes,
                            0);

            return deployment.getCluster().getHostcount();
        } catch (Exception e) {
            throw new RuntimeException(e);
        }
    }

    //Load paths into properties list.
    private void loadPaths(DeploymentType deployment) throws IOException {
        String voltdbRoot = (new VoltFile(deployment.getPaths().getVoltdbroot().getPath())).getCanonicalPath();
        m_pathList.put(VoltDB.VOLTDBROOT_PATH_KEY, voltdbRoot);
        File path = new File(deployment.getPaths().getCommandlog().getPath());
        if (!path.isAbsolute()) {
            path = new VoltFile(voltdbRoot, path.getPath());
        }
        m_pathList.put(VoltDB.CL_PATH_KEY, path.getCanonicalPath());

        path = new File(deployment.getPaths().getCommandlogsnapshot().getPath());
        if (!path.isAbsolute()) {
            path = new VoltFile(voltdbRoot, path.getPath());
        }
        m_pathList.put(VoltDB.CL_SNAPSHOT_PATH_KEY, path.getCanonicalPath());

        path = new File(deployment.getPaths().getSnapshots().getPath());
        if (!path.isAbsolute()) {
            path = new VoltFile(voltdbRoot, path.getPath());
        }
        m_pathList.put(VoltDB.SNAPTHOT_PATH_KEY, path.getCanonicalPath());

        path = new File(deployment.getPaths().getExportoverflow().getPath());
        if (!path.isAbsolute()) {
            path = new VoltFile(voltdbRoot, path.getPath());
        }
        m_pathList.put(VoltDB.EXPORT_OVERFLOW_PATH_KEY, path.getCanonicalPath());

        path = new File(deployment.getPaths().getDroverflow().getPath());
        if (!path.isAbsolute()) {
            path = new VoltFile(voltdbRoot, path.getPath());
        }
        m_pathList.put(VoltDB.DR_OVERFLOW_PATH_KEY, path.getCanonicalPath());
    }

    @Override
    public void loadLegacyPathProperties(DeploymentType deployment) throws IOException {
        //Load deployment paths now if Legacy so that we access through the interface all the time.
        if (isRunningWithOldVerbs()) {
            loadPaths(deployment);
        }
    }

    static class ReadDeploymentResults {
        final byte [] deploymentBytes;
        final DeploymentType deployment;

        ReadDeploymentResults(byte [] deploymentBytes, DeploymentType deployment) {
            this.deploymentBytes = deploymentBytes;
            this.deployment = deployment;
        }
    }

    Optional<byte []> modifyIfNecessaryDeploymentHostCount(Configuration config, DeploymentType depl, int hostCount) {
        Optional<byte[]> deploymentBytes = Optional.empty();

        if ((depl.getCluster().getKfactor()+1) > hostCount) {
            VoltDB.crashLocalVoltDB(
                    "Number of cluster members " + hostCount + " must be greater than ksafety "
                  + depl.getCluster().getKfactor(), false, null
                  );
            return Optional.empty();
        }
        if (hostCount != VoltDB.UNDEFINED && depl.getCluster().getHostcount() != hostCount) {
            depl.getCluster().setHostcount(hostCount);
            String remarshalled = null;
            try {
                remarshalled = CatalogUtil.getDeployment(depl, true /* pretty print indent */);
            } catch (IOException|RuntimeException e) {
                VoltDB.crashLocalVoltDB("Unable to save deployment configuration", false, e);
                return Optional.empty();
            }
            deploymentBytes = Optional.of(remarshalled.getBytes(StandardCharsets.UTF_8));
            try (FileWriter fw = new FileWriter(getConfigLogDeployment(config))) {
                fw.write(remarshalled);
            } catch (IOException|RuntimeException e) {
                VoltDB.crashLocalVoltDB("Unable to save deployment configuration", false, e);
                return Optional.empty();
            }
        }
        return deploymentBytes;
    }

    ReadDeploymentResults readPrimedDeployment(Configuration config) {
        /*
         * Debate with the cluster what the deployment file should be
         */
        try {
            byte deploymentBytes[] = null;

            try {
                deploymentBytes = org.voltcore.utils.CoreUtils.urlToBytes(config.m_pathToDeployment);
            } catch (Exception ex) {
                //Let us get bytes from ZK
            }

            if (deploymentBytes == null) {
                hostLog.error("Deployment information could not be obtained from cluster node or locally");
                VoltDB.crashLocalVoltDB("No such deployment file: "
                        + config.m_pathToDeployment, false, null);
            }
            DeploymentType deployment =
                CatalogUtil.getDeployment(new ByteArrayInputStream(deploymentBytes));
            // wasn't a valid xml deployment file
            if (deployment == null) {
                hostLog.error("Not a valid XML deployment file at URL: " + config.m_pathToDeployment);
                VoltDB.crashLocalVoltDB("Not a valid XML deployment file at URL: "
                        + config.m_pathToDeployment, false, null);
                return new ReadDeploymentResults(deploymentBytes, deployment);
            }
            // adjust deployment host count when the cluster members are given by mesh configuration
            // providers
            if (config.m_startAction == StartAction.PROBE) {
                loadPathConfiguration(config);
                if (config.m_hostCount == VoltDB.UNDEFINED) {
                    config.m_hostCount = 1;
                }
                Optional<byte[]> changed = modifyIfNecessaryDeploymentHostCount(
                        config, deployment, config.m_hostCount);
                if (changed.isPresent()) {
                    deploymentBytes = changed.get();
                }
            } else {
                config.m_hostCount = deployment.getCluster().getHostcount();
            }
            /*
             * if it is a legacy statup initialize config.m_voltdbRoot if it the value
             * in the deployment file differs from the default voltdbroot. When the startup action
             * is PROBE then the value in configs m_voltdbRoot must match the deployment one
             */
            File optrootFH = config.m_voltdbRoot;
            File dplrootFH = CatalogUtil.getVoltDbRoot(deployment.getPaths());
            if (config.m_startAction.isLegacy()) {
                if (!optrootFH.getCanonicalFile().equals(dplrootFH.getCanonicalFile())) {
                    config.m_voltdbRoot = dplrootFH;
                }
            } else if (!optrootFH.getCanonicalFile().equals(dplrootFH.getCanonicalFile())) {
                if (config.m_startAction == StartAction.PROBE) {
                    String msg = "VoltDB root specified on the command line \"" + optrootFH
                            + "\" is different from the one specified at initialization \""
                            + dplrootFH + "\"";
                    hostLog.fatal(msg);
                    VoltDB.crashLocalVoltDB(msg);
                    return new ReadDeploymentResults(deploymentBytes, deployment);
                }
            }
            /*
             * Check for invalid deployment file settings (enterprise-only) in the community edition.
             * Trick here is to print out all applicable problems and then stop, rather than stopping
             * after the first one is found.
             */
            if (!config.m_isEnterprise) {
                boolean shutdownDeployment = false;
                boolean shutdownAction = false;

                // check license features for community version
                if ((deployment.getCluster() != null) && (deployment.getCluster().getKfactor() > 0)) {
                    consoleLog.error("K-Safety is not supported " +
                            "in the community edition of VoltDB.");
                    shutdownDeployment = true;
                }
                if ((deployment.getSnapshot() != null) && (deployment.getSnapshot().isEnabled())) {
                    consoleLog.error("Snapshots are not supported " +
                            "in the community edition of VoltDB.");
                    shutdownDeployment = true;
                }
                if ((deployment.getCommandlog() != null) && (deployment.getCommandlog().isEnabled())) {
                    consoleLog.error("Command logging is not supported " +
                            "in the community edition of VoltDB.");
                    shutdownDeployment = true;
                }
                if ((deployment.getExport() != null) && Boolean.TRUE.equals(deployment.getExport().isEnabled())) {
                    consoleLog.error("Export is not supported " +
                            "in the community edition of VoltDB.");
                    shutdownDeployment = true;
                }
                // check the start action for the community edition
                if (m_config.m_startAction != StartAction.CREATE) {
                    consoleLog.error("Start action \"" + m_config.m_startAction.getClass().getSimpleName() +
                            "\" is not supported in the community edition of VoltDB.");
                    shutdownAction = true;
                }

                // if the process needs to stop, try to be helpful
                if (shutdownAction || shutdownDeployment) {
                    String msg = "This process will exit. Please run VoltDB with ";
                    if (shutdownDeployment) {
                        msg += "a deployment file compatible with the community edition";
                    }
                    if (shutdownDeployment && shutdownAction) {
                        msg += " and ";
                    }

                    if (shutdownAction && !shutdownDeployment) {
                        msg += "the CREATE start action";
                    }
                    msg += ".";

                    VoltDB.crashLocalVoltDB(msg, false, null);
                }
            }
            return new ReadDeploymentResults(deploymentBytes, deployment);
        } catch (Exception e) {
            throw new RuntimeException(e);
        }
    }

    void collectLocalNetworkMetadata() {
        boolean threw = false;
        JSONStringer stringer = new JSONStringer();
        try {
            stringer.object();
            stringer.key("interfaces").array();

            /*
             * If no interface was specified, do a ton of work
             * to identify all ipv4 or ipv6 interfaces and
             * marshal them into JSON. Always put the ipv4 address first
             * so that the export client will use it
             */

            if (m_config.m_externalInterface.equals("")) {
                LinkedList<NetworkInterface> interfaces = new LinkedList<NetworkInterface>();
                try {
                    Enumeration<NetworkInterface> intfEnum = NetworkInterface.getNetworkInterfaces();
                    while (intfEnum.hasMoreElements()) {
                        NetworkInterface intf = intfEnum.nextElement();
                        if (intf.isLoopback() || !intf.isUp()) {
                            continue;
                        }
                        interfaces.offer(intf);
                    }
                } catch (SocketException e) {
                    throw new RuntimeException(e);
                }

                if (interfaces.isEmpty()) {
                    stringer.value("localhost");
                } else {

                    boolean addedIp = false;
                    while (!interfaces.isEmpty()) {
                        NetworkInterface intf = interfaces.poll();
                        Enumeration<InetAddress> inetAddrs = intf.getInetAddresses();
                        Inet6Address inet6addr = null;
                        Inet4Address inet4addr = null;
                        while (inetAddrs.hasMoreElements()) {
                            InetAddress addr = inetAddrs.nextElement();
                            if (addr instanceof Inet6Address) {
                                inet6addr = (Inet6Address)addr;
                                if (inet6addr.isLinkLocalAddress()) {
                                    inet6addr = null;
                                }
                            } else if (addr instanceof Inet4Address) {
                                inet4addr = (Inet4Address)addr;
                            }
                        }
                        if (inet4addr != null) {
                            stringer.value(inet4addr.getHostAddress());
                            addedIp = true;
                        }
                        if (inet6addr != null) {
                            stringer.value(inet6addr.getHostAddress());
                            addedIp = true;
                        }
                    }
                    if (!addedIp) {
                        stringer.value("localhost");
                    }
                }
            } else {
                stringer.value(m_config.m_externalInterface);
            }
        } catch (Exception e) {
            threw = true;
            hostLog.warn("Error while collecting data about local network interfaces", e);
        }
        try {
            if (threw) {
                stringer = new JSONStringer();
                stringer.object();
                stringer.key("interfaces").array();
                stringer.value("localhost");
                stringer.endArray();
            } else {
                stringer.endArray();
            }
            stringer.key("clientPort").value(m_config.m_port);
            stringer.key("clientInterface").value(m_config.m_clientInterface);
            stringer.key("adminPort").value(m_config.m_adminPort);
            stringer.key("adminInterface").value(m_config.m_adminInterface);
            stringer.key("httpPort").value(m_config.m_httpPort);
            stringer.key("httpInterface").value(m_config.m_httpPortInterface);
            stringer.key("internalPort").value(m_config.m_internalPort);
            stringer.key("internalInterface").value(m_config.m_internalInterface);
            String[] zkInterface = m_config.m_zkInterface.split(":");
            stringer.key("zkPort").value(zkInterface[1]);
            stringer.key("zkInterface").value(zkInterface[0]);
            stringer.key("drPort").value(VoltDB.getReplicationPort(m_catalogContext.cluster.getDrproducerport()));
            stringer.key("drInterface").value(VoltDB.getDefaultReplicationInterface());
            stringer.key("publicInterface").value(m_config.m_publicInterface);
            stringer.endObject();
            JSONObject obj = new JSONObject(stringer.toString());
            // possibly atomic swap from null to realz
            m_localMetadata = obj.toString(4);
            hostLog.debug("System Metadata is: " + m_localMetadata);
        } catch (Exception e) {
            hostLog.warn("Failed to collect data about lcoal network interfaces", e);
        }
    }

    /**
     * Start the voltcore HostMessenger. This joins the node
     * to the existing cluster. In the non rejoin case, this
     * function will return when the mesh is complete. If
     * rejoining, it will return when the node and agreement
     * site are synched to the existing cluster.
     */
    MeshProber.Determination buildClusterMesh(ReadDeploymentResults readDepl) {
        final boolean bareAtStartup  = m_config.m_forceVoltdbCreate
                || managedPathsWithFiles(m_config, readDepl.deployment).isEmpty();

        MeshProber criteria = MeshProber.builder()
                .coordinators(m_config.m_coordinators)
                .versionChecker(m_versionChecker)
                .enterprise(m_config.m_isEnterprise)
                .startAction(m_config.m_startAction)
                .bare(bareAtStartup)
                .configHash(CatalogUtil.makeDeploymentHashForConfig(readDepl.deploymentBytes))
                .hostCount(m_config.m_hostCount)
                .kfactor(readDepl.deployment.getCluster().getKfactor())
                .paused(m_config.m_isPaused)
                .nodeStateSupplier(m_statusTracker.getNodeStateSupplier())
                .addAllowed(m_config.m_enableAdd)
                .safeMode(m_config.m_safeMode)
                .build();

        HostAndPort hostAndPort = criteria.getLeader();
        String hostname = hostAndPort.getHostText();
        int port = hostAndPort.getPort();

        org.voltcore.messaging.HostMessenger.Config hmconfig;

        hmconfig = new org.voltcore.messaging.HostMessenger.Config(hostname, port);
        if (m_config.m_placementGroup != null) {
            hmconfig.group = m_config.m_placementGroup;
        }
        hmconfig.internalPort = m_config.m_internalPort;
        hmconfig.internalInterface = m_config.m_internalInterface;
        hmconfig.zkInterface = m_config.m_zkInterface;
        hmconfig.deadHostTimeout = m_config.m_deadHostTimeoutMS;
        hmconfig.factory = new VoltDbMessageFactory();
        hmconfig.coreBindIds = m_config.m_networkCoreBindings;
        hmconfig.acceptor = criteria;

        m_messenger = new org.voltcore.messaging.HostMessenger(hmconfig, this);

        hostLog.info(String.format("Beginning inter-node communication on port %d.", m_config.m_internalPort));

        try {
            m_messenger.start();
        } catch (Exception e) {
            VoltDB.crashLocalVoltDB(e.getMessage(), true, e);
        }

        VoltZK.createPersistentZKNodes(m_messenger.getZK());

        // Use the host messenger's hostId.
        m_myHostId = m_messenger.getHostId();
        hostLog.info(String.format("Host id of this node is: %d", m_myHostId));
        consoleLog.info(String.format("Host id of this node is: %d", m_myHostId));

        MeshProber.Determination determination = criteria.waitForDetermination();

        // paused is determined in the mesh formation exchanged
        if (determination.paused) {
            m_messenger.pause();
        } else {
            m_messenger.unpause();
        }

        // Semi-hacky check to see if we're attempting to rejoin to ourselves.
        // The leader node gets assigned host ID 0, always, so if we're the
        // leader and we're rejoining, this is clearly bad.
        if (m_myHostId == 0 && determination.startAction.doesJoin()) {
            VoltDB.crashLocalVoltDB("Unable to rejoin a node to itself.  " +
                    "Please check your command line and start action and try again.", false, null);
        }
        m_clusterCreateTime = m_messenger.getInstanceId().getTimestamp();
        return determination;
    }

    void logDebuggingInfo(int adminPort, int httpPort, String httpPortExtraLogMessage, boolean jsonEnabled) {
        String startAction = m_config.m_startAction.toString();
        String startActionLog = "Database start action is " + (startAction.substring(0, 1).toUpperCase() +
                startAction.substring(1).toLowerCase()) + ".";
        if (!m_rejoining) {
            hostLog.info(startActionLog);
        }
        hostLog.info("PID of this Volt process is " + CLibrary.getpid());

        // print out awesome network stuff
        hostLog.info(String.format("Listening for native wire protocol clients on port %d.", m_config.m_port));
        hostLog.info(String.format("Listening for admin wire protocol clients on port %d.", adminPort));

        if (m_startMode == OperationMode.PAUSED) {
            hostLog.info(String.format("Started in admin mode. Clients on port %d will be rejected in admin mode.", m_config.m_port));
        }

        if (m_config.m_replicationRole == ReplicationRole.REPLICA) {
            consoleLog.info("Started as " + m_config.m_replicationRole.toString().toLowerCase() + " cluster. " +
                             "Clients can only call read-only procedures.");
        }
        if (httpPortExtraLogMessage != null) {
            hostLog.info(httpPortExtraLogMessage);
        }
        if (httpPort != -1) {
            hostLog.info(String.format("Local machine HTTP monitoring is listening on port %d.", httpPort));
        }
        else {
            hostLog.info(String.format("Local machine HTTP monitoring is disabled."));
        }
        if (jsonEnabled) {
            hostLog.info(String.format("Json API over HTTP enabled at path /api/1.0/, listening on port %d.", httpPort));
        }
        else {
            hostLog.info("Json API disabled.");
        }

        // java heap size
        long javamaxheapmem = ManagementFactory.getMemoryMXBean().getHeapMemoryUsage().getMax();
        javamaxheapmem /= (1024 * 1024);
        hostLog.info(String.format("Maximum usable Java heap set to %d mb.", javamaxheapmem));

        // Computed minimum heap requirement
        long minRqt = computeMinimumHeapRqt(MiscUtils.isPro(), m_catalogContext.tables.size(),
                (m_iv2Initiators.size() - 1), m_configuredReplicationFactor);
        hostLog.info("Minimum required Java heap for catalog and server config is " + minRqt + " MB.");

        SortedMap<String, String> dbgMap = m_catalogContext.getDebuggingInfoFromCatalog();
        for (String line : dbgMap.values()) {
            hostLog.info(line);
        }

        // print out a bunch of useful system info
        PlatformProperties pp = PlatformProperties.getPlatformProperties();
        String[] lines = pp.toLogLines(getVersionString()).split("\n");
        for (String line : lines) {
            hostLog.info(line.trim());
        }
        hostLog.info("The internal DR cluster timestamp is " +
                    new Date(m_clusterCreateTime).toString() + ".");

        final ZooKeeper zk = m_messenger.getZK();
        ZKUtil.ByteArrayCallback operationModeFuture = new ZKUtil.ByteArrayCallback();
        /*
         * Publish our cluster metadata, and then retrieve the metadata
         * for the rest of the cluster
         */
        try {
            zk.create(
                    VoltZK.cluster_metadata + "/" + m_messenger.getHostId(),
                    getLocalMetadata().getBytes("UTF-8"),
                    Ids.OPEN_ACL_UNSAFE,
                    CreateMode.EPHEMERAL,
                    new ZKUtil.StringCallback(),
                    null);
            zk.getData(VoltZK.operationMode, false, operationModeFuture, null);
        } catch (Exception e) {
            VoltDB.crashLocalVoltDB("Error creating \"/cluster_metadata\" node in ZK", true, e);
        }

        Map<Integer, String> clusterMetadata = new HashMap<Integer, String>(0);
        /*
         * Spin and attempt to retrieve cluster metadata for all nodes in the cluster.
         */
        Set<Integer> metadataToRetrieve = new HashSet<Integer>(m_messenger.getLiveHostIds());
        metadataToRetrieve.remove(m_messenger.getHostId());
        while (!metadataToRetrieve.isEmpty()) {
            Map<Integer, ZKUtil.ByteArrayCallback> callbacks = new HashMap<Integer, ZKUtil.ByteArrayCallback>();
            for (Integer hostId : metadataToRetrieve) {
                ZKUtil.ByteArrayCallback cb = new ZKUtil.ByteArrayCallback();
                zk.getData(VoltZK.cluster_metadata + "/" + hostId, false, cb, null);
                callbacks.put(hostId, cb);
            }

            for (Map.Entry<Integer, ZKUtil.ByteArrayCallback> entry : callbacks.entrySet()) {
                try {
                    ZKUtil.ByteArrayCallback cb = entry.getValue();
                    Integer hostId = entry.getKey();
                    clusterMetadata.put(hostId, new String(cb.getData(), "UTF-8"));
                    metadataToRetrieve.remove(hostId);
                } catch (KeeperException.NoNodeException e) {}
                catch (Exception e) {
                    VoltDB.crashLocalVoltDB("Error retrieving cluster metadata", true, e);
                }
            }

        }

        // print out cluster membership
        hostLog.info("About to list cluster interfaces for all nodes with format [ip1 ip2 ... ipN] client-port,admin-port,http-port");
        for (int hostId : m_messenger.getLiveHostIds()) {
            if (hostId == m_messenger.getHostId()) {
                hostLog.info(
                        String.format(
                                "  Host id: %d with interfaces: %s [SELF]",
                                hostId,
                                MiscUtils.formatHostMetadataFromJSON(getLocalMetadata())));
            }
            else {
                String hostMeta = clusterMetadata.get(hostId);
                hostLog.info(
                        String.format(
                                "  Host id: %d with interfaces: %s [PEER]",
                                hostId,
                                MiscUtils.formatHostMetadataFromJSON(hostMeta)));
            }
        }

        try {
            if (operationModeFuture.getData() != null) {
                String operationModeStr = new String(operationModeFuture.getData(), "UTF-8");
                m_startMode = OperationMode.valueOf(operationModeStr);
            }
        } catch (KeeperException.NoNodeException e) {}
        catch (Exception e) {
            throw new RuntimeException(e);
        }
    }


    public static String[] extractBuildInfo(VoltLogger logger) {
        StringBuilder sb = new StringBuilder(64);
        try {
            InputStream buildstringStream =
                ClassLoader.getSystemResourceAsStream("buildstring.txt");
            if (buildstringStream != null) {
                byte b;
                while ((b = (byte) buildstringStream.read()) != -1) {
                    sb.append((char)b);
                }
                String parts[] = sb.toString().split(" ", 2);
                if (parts.length == 2) {
                    parts[0] = parts[0].trim();
                    parts[1] = parts[0] + "_" + parts[1].trim();
                    return parts;
                }
            }
        } catch (Exception ignored) {
        }
        try {
            InputStream versionstringStream = new FileInputStream("version.txt");
            try {
                byte b;
                while ((b = (byte) versionstringStream.read()) != -1) {
                    sb.append((char)b);
                }
                return new String[] { sb.toString().trim(), "VoltDB" };
            } finally {
                versionstringStream.close();
            }
        }
        catch (Exception ignored2) {
            if (logger != null) {
                logger.l7dlog(Level.ERROR, LogKeys.org_voltdb_VoltDB_FailedToRetrieveBuildString.name(), null);
            }
            return new String[] { m_defaultVersionString, "VoltDB" };
        }
    }

    @Override
    public void readBuildInfo(String editionTag) {
        String buildInfo[] = extractBuildInfo(hostLog);
        m_versionString = buildInfo[0];
        m_buildString = buildInfo[1];
        String buildString = m_buildString;
        if (m_buildString.contains("_"))
            buildString = m_buildString.split("_", 2)[1];
        consoleLog.info(String.format("Build: %s %s %s", m_versionString, buildString, editionTag));
    }

    void logSystemSettingFromCatalogContext() {
        if (m_catalogContext == null) {
            return;
        }
        Deployment deploy = m_catalogContext.cluster.getDeployment().get("deployment");
        Systemsettings sysSettings = deploy.getSystemsettings().get("systemsettings");

        if (sysSettings == null) {
            return;
        }

        hostLog.info("Elastic duration set to " + sysSettings.getElasticduration() + " milliseconds");
        hostLog.info("Elastic throughput set to " + sysSettings.getElasticthroughput() + " mb/s");
        hostLog.info("Max temptable size set to " + sysSettings.getTemptablemaxsize() + " mb");
        hostLog.info("Snapshot priority set to " + sysSettings.getSnapshotpriority() + " [0 - 10]");

        if (sysSettings.getQuerytimeout() > 0) {
            hostLog.info("Query timeout set to " + sysSettings.getQuerytimeout() + " milliseconds");
            m_config.m_queryTimeout = sysSettings.getQuerytimeout();
        }
        else if (sysSettings.getQuerytimeout() == 0) {
            hostLog.info("Query timeout set to unlimited");
            m_config.m_queryTimeout = 0;
        }

    }

    /**
     * Start all the site's event loops. That's it.
     */
    @Override
    public void run() {
        if (m_restoreAgent != null) {
            // start restore process
            m_restoreAgent.restore();
        }
        else {
            onRestoreCompletion(Long.MIN_VALUE, m_iv2InitiatorStartingTxnIds);
        }

        // Start the rejoin coordinator
        if (m_joinCoordinator != null) {
            try {
                m_statusTracker.setNodeState(NodeState.REJOINING);
                if (!m_joinCoordinator.startJoin(m_catalogContext.database)) {
                    VoltDB.crashLocalVoltDB("Failed to join the cluster", true, null);
                }
            } catch (Exception e) {
                VoltDB.crashLocalVoltDB("Failed to join the cluster", true, e);
            }
        }

        m_isRunning = true;
    }

    /**
     * Try to shut everything down so they system is ready to call
     * initialize again.
     * @param mainSiteThread The thread that m_inititalized the VoltDB or
     * null if called from that thread.
     */
    @Override
    public boolean shutdown(Thread mainSiteThread) throws InterruptedException {
        synchronized(m_startAndStopLock) {
            boolean did_it = false;
            if (m_mode != OperationMode.SHUTTINGDOWN) {
                did_it = true;
                m_mode = OperationMode.SHUTTINGDOWN;

                /*
                 * Various scheduled tasks get crashy in unit tests if they happen to run
                 * while other stuff is being shut down
                 */
                for (ScheduledFuture<?> sc : m_periodicWorks) {
                    sc.cancel(false);
                    try {
                        sc.get();
                    } catch (Throwable t) {}
                }

                //Shutdown import processors.
                ImportManager.instance().shutdown();

                m_periodicWorks.clear();
                m_snapshotCompletionMonitor.shutdown();
                m_periodicWorkThread.shutdown();
                m_periodicWorkThread.awaitTermination(356, TimeUnit.DAYS);
                m_periodicPriorityWorkThread.shutdown();
                m_periodicPriorityWorkThread.awaitTermination(356, TimeUnit.DAYS);

                if (m_elasticJoinService != null) {
                    m_elasticJoinService.shutdown();
                }

                if (m_leaderAppointer != null) {
                    m_leaderAppointer.shutdown();
                }
                m_globalServiceElector.shutdown();

                if (m_hasStartedSampler.get()) {
                    m_sampler.setShouldStop();
                    m_sampler.join();
                }

                // shutdown the web monitoring / json
                if (m_adminListener != null)
                    m_adminListener.stop();

                // shut down the client interface
                if (m_clientInterface != null) {
                    m_clientInterface.shutdown();
                    m_clientInterface = null;
                }

                // tell the iv2 sites to stop their runloop
                if (m_iv2Initiators != null) {
                    for (Initiator init : m_iv2Initiators.values())
                        init.shutdown();
                }

                if (m_cartographer != null) {
                    m_cartographer.shutdown();
                }

                if (m_configLogger != null) {
                    m_configLogger.join();
                }

                // shut down Export and its connectors.
                ExportManager.instance().shutdown();

                // After sites are terminated, shutdown the DRProducer.
                // The DRProducer is shared by all sites; don't kill it while any site is active.
                if (m_producerDRGateway != null) {
                    try {
                        m_producerDRGateway.shutdown();
                    } catch (InterruptedException e) {
                        hostLog.warn("Interrupted shutting down invocation buffer server", e);
                    }
                    finally {
                        m_producerDRGateway = null;
                    }
                }

                shutdownReplicationConsumerRole();

                if (m_snapshotIOAgent != null) {
                    m_snapshotIOAgent.shutdown();
                }

                // shut down the network/messaging stuff
                // Close the host messenger first, which should close down all of
                // the ForeignHost sockets cleanly
                if (m_messenger != null)
                {
                    m_messenger.shutdown();
                }
                m_messenger = null;

                //Also for test code that expects a fresh stats agent
                if (m_opsRegistrar != null) {
                    try {
                        m_opsRegistrar.shutdown();
                    }
                    finally {
                        m_opsRegistrar = null;
                    }
                }

                if (m_asyncCompilerAgent != null) {
                    m_asyncCompilerAgent.shutdown();
                    m_asyncCompilerAgent = null;
                }

                ExportManager.instance().shutdown();
                m_computationService.shutdown();
                m_computationService.awaitTermination(1, TimeUnit.DAYS);
                m_computationService = null;
                m_catalogContext = null;
                m_initiatorStats = null;
                m_latencyStats = null;
                m_latencyHistogramStats = null;

                AdHocCompilerCache.clearHashCache();
                org.voltdb.iv2.InitiatorMailbox.m_allInitiatorMailboxes.clear();

                PartitionDRGateway.m_partitionDRGateways = ImmutableMap.of();

                // probably unnecessary, but for tests it's nice because it
                // will do the memory checking and run finalizers
                System.gc();
                System.runFinalization();

                m_isRunning = false;
            }
            return did_it;
        }
    }

    /** Last transaction ID at which the logging config updated.
     * Also, use the intrinsic lock to safeguard access from multiple
     * execution site threads */
    private static Long lastLogUpdate_txnId = 0L;
    @Override
    synchronized public void logUpdate(String xmlConfig, long currentTxnId)
    {
        // another site already did this work.
        if (currentTxnId == lastLogUpdate_txnId) {
            return;
        }
        else if (currentTxnId < lastLogUpdate_txnId) {
            throw new RuntimeException(
                    "Trying to update logging config at transaction " + lastLogUpdate_txnId
                    + " with an older transaction: " + currentTxnId);
        }
        hostLog.info("Updating RealVoltDB logging config from txnid: " +
                lastLogUpdate_txnId + " to " + currentTxnId);
        lastLogUpdate_txnId = currentTxnId;
        VoltLogger.configure(xmlConfig);
    }

    /** Struct to associate a context with a counter of served sites */
    private static class ContextTracker {
        ContextTracker(CatalogContext context, CatalogSpecificPlanner csp) {
            m_dispensedSites = 1;
            m_context = context;
            m_csp = csp;
        }
        long m_dispensedSites;
        final CatalogContext m_context;
        final CatalogSpecificPlanner m_csp;
    }

    /** Associate transaction ids to contexts */
    private final HashMap<Long, ContextTracker>m_txnIdToContextTracker =
        new HashMap<Long, ContextTracker>();

    @Override
    public Pair<CatalogContext, CatalogSpecificPlanner> catalogUpdate(
            String diffCommands,
            byte[] newCatalogBytes,
            byte[] catalogBytesHash,
            int expectedCatalogVersion,
            long currentTxnId,
            long currentTxnUniqueId,
            byte[] deploymentBytes,
            byte[] deploymentHash)
    {
        try {
            synchronized(m_catalogUpdateLock) {
                m_statusTracker.setNodeState(NodeState.UPDATING);
                // A site is catching up with catalog updates
                if (currentTxnId <= m_catalogContext.m_transactionId && !m_txnIdToContextTracker.isEmpty()) {
                    ContextTracker contextTracker = m_txnIdToContextTracker.get(currentTxnId);
                    // This 'dispensed' concept is a little crazy fragile. Maybe it would be better
                    // to keep a rolling N catalogs? Or perhaps to keep catalogs for N minutes? Open
                    // to opinions here.
                    contextTracker.m_dispensedSites++;
                    int ttlsites = VoltDB.instance().getSiteTrackerForSnapshot().getSitesForHost(m_messenger.getHostId()).size();
                    if (contextTracker.m_dispensedSites == ttlsites) {
                        m_txnIdToContextTracker.remove(currentTxnId);
                    }
                    return Pair.of( contextTracker.m_context, contextTracker.m_csp);
                }
                else if (m_catalogContext.catalogVersion != expectedCatalogVersion) {
                    hostLog.fatal("Failed catalog update." +
                            " expectedCatalogVersion: " + expectedCatalogVersion +
                            " currentTxnId: " + currentTxnId +
                            " currentTxnUniqueId: " + currentTxnUniqueId +
                            " m_catalogContext.catalogVersion " + m_catalogContext.catalogVersion);

                    throw new RuntimeException("Trying to update main catalog context with diff " +
                            "commands generated for an out-of date catalog. Expected catalog version: " +
                            expectedCatalogVersion + " does not match actual version: " + m_catalogContext.catalogVersion);
                }

                hostLog.info(String.format("Globally updating the current application catalog and deployment " +
                            "(new hashes %s, %s).",
                        Encoder.hexEncode(catalogBytesHash).substring(0, 10),
                        Encoder.hexEncode(deploymentHash).substring(0, 10)));

                // get old debugging info
                SortedMap<String, String> oldDbgMap = m_catalogContext.getDebuggingInfoFromCatalog();
                byte[] oldDeployHash = m_catalogContext.deploymentHash;

                // 0. A new catalog! Update the global context and the context tracker
                m_catalogContext =
                    m_catalogContext.update(
                            currentTxnId,
                            currentTxnUniqueId,
                            newCatalogBytes,
                            diffCommands,
                            true,
                            deploymentBytes);
                final CatalogSpecificPlanner csp = new CatalogSpecificPlanner( m_asyncCompilerAgent, m_catalogContext);
                m_txnIdToContextTracker.put(currentTxnId,
                        new ContextTracker(
                                m_catalogContext,
                                csp));

                // log the stuff that's changed in this new catalog update
                SortedMap<String, String> newDbgMap = m_catalogContext.getDebuggingInfoFromCatalog();
                for (Entry<String, String> e : newDbgMap.entrySet()) {
                    // skip log lines that are unchanged
                    if (oldDbgMap.containsKey(e.getKey()) && oldDbgMap.get(e.getKey()).equals(e.getValue())) {
                        continue;
                    }
                    hostLog.info(e.getValue());
                }

                //Construct the list of partitions and sites because it simply doesn't exist anymore
                SiteTracker siteTracker = VoltDB.instance().getSiteTrackerForSnapshot();
                List<Long> sites = siteTracker.getSitesForHost(m_messenger.getHostId());

                List<Integer> partitions = new ArrayList<Integer>();
                for (Long site : sites) {
                    Integer partition = siteTracker.getPartitionForSite(site);
                    partitions.add(partition);
                }


                // 1. update the export manager.
                ExportManager.instance().updateCatalog(m_catalogContext, partitions);

                // 1.1 Update the elastic join throughput settings
                if (m_elasticJoinService != null) m_elasticJoinService.updateConfig(m_catalogContext);

                // 1.5 update the dead host timeout
                if (m_catalogContext.cluster.getHeartbeattimeout() * 1000 != m_config.m_deadHostTimeoutMS) {
                    m_config.m_deadHostTimeoutMS = m_catalogContext.cluster.getHeartbeattimeout() * 1000;
                    m_messenger.setDeadHostTimeout(m_config.m_deadHostTimeoutMS);
                }

                // 2. update client interface (asynchronously)
                //    CI in turn updates the planner thread.
                if (m_clientInterface != null) {
                    m_clientInterface.notifyOfCatalogUpdate();
                }

                // 3. update HTTPClientInterface (asynchronously)
                // This purges cached connection state so that access with
                // stale auth info is prevented.
                if (m_adminListener != null)
                {
                    m_adminListener.notifyOfCatalogUpdate();
                }

                // 4. Flush StatisticsAgent old catalog statistics.
                // Otherwise, the stats agent will hold all old catalogs
                // in memory.
                getStatsAgent().notifyOfCatalogUpdate();

                // 5. MPIs don't run fragments. Update them here. Do
                // this after flushing the stats -- this will re-register
                // the MPI statistics.
                if (m_MPI != null) {
                    m_MPI.updateCatalog(diffCommands, m_catalogContext, csp);
                }

                // Update catalog for import processor this should be just/stop start and updat partitions.
                ImportManager.instance().updateCatalog(m_catalogContext, m_messenger);

                // 6. Perform updates required by the DR subsystem

                // 6.1. Create the DR consumer if we've just enabled active-active.
                // Perform any actions that would have been taken during the ordinary
                // initialization path
                if (createDRConsumerIfNeeded()) {
                    for (int pid : m_cartographer.getPartitions()) {
                        // Notify the consumer of leaders because it was disabled before
                        ClientInterfaceRepairCallback callback = (ClientInterfaceRepairCallback) m_consumerDRGateway;
                        callback.repairCompleted(pid, m_cartographer.getHSIdForMaster(pid));
                    }
                    m_consumerDRGateway.initialize(false);
                }
                // 6.2. If we are a DR replica, we may care about a
                // deployment update
                if (m_consumerDRGateway != null) {
                    m_consumerDRGateway.updateCatalog(m_catalogContext);
                }
                // 6.3. If we are a DR master, update the DR table signature hash
                if (m_producerDRGateway != null) {
                    m_producerDRGateway.updateCatalog(m_catalogContext,
                            VoltDB.getReplicationPort(m_catalogContext.cluster.getDrproducerport()));
                }

                new ConfigLogging().logCatalogAndDeployment();

                // log system setting information if the deployment config has changed
                if (!Arrays.equals(oldDeployHash, m_catalogContext.deploymentHash)) {
                    logSystemSettingFromCatalogContext();
                }

                // restart resource usage monitoring task
                startResourceUsageMonitor();

                checkHeapSanity(MiscUtils.isPro(), m_catalogContext.tables.size(),
                        (m_iv2Initiators.size() - 1), m_configuredReplicationFactor);

                return Pair.of(m_catalogContext, csp);
            }
        } finally {
            //Set state back to UP
            m_statusTracker.setNodeState(NodeState.UP);
        }
    }

    @Override
    public VoltDB.Configuration getConfig() {
        return m_config;
    }

    @Override
    public String getBuildString() {
        return m_buildString == null ? "VoltDB" : m_buildString;
    }

    @Override
    public String getVersionString() {
        return m_versionString;
    }

    public final VersionChecker m_versionChecker = new VersionChecker() {
        @Override
        public boolean isCompatibleVersionString(String other) {
            return RealVoltDB.this.isCompatibleVersionString(other);
        }

        @Override
        public String getVersionString() {
            return RealVoltDB.this.getVersionString();
        }

        @Override
        public String getBuildString() {
            return RealVoltDB.this.getBuildString();
        }
    };

    /**
     * Used for testing when you don't have an instance. Should do roughly what
     * {@link #isCompatibleVersionString(String)} does.
     */
    public static boolean staticIsCompatibleVersionString(String versionString) {
        return versionString.matches(m_defaultHotfixableRegexPattern);
    }

    @Override
    public boolean isCompatibleVersionString(String versionString) {
        return versionString.matches(m_hotfixableRegexPattern);
    }

    @Override
    public String getEELibraryVersionString() {
        return m_defaultVersionString;
    }

    @Override
    public HostMessenger getHostMessenger() {
        return m_messenger;
    }

    @Override
    public ClientInterface getClientInterface() {
        return m_clientInterface;
    }

    @Override
    public OpsAgent getOpsAgent(OpsSelector selector) {
        return m_opsRegistrar.getAgent(selector);
    }

    @Override
    public StatsAgent getStatsAgent() {
        OpsAgent statsAgent = m_opsRegistrar.getAgent(OpsSelector.STATISTICS);
        assert(statsAgent instanceof StatsAgent);
        return (StatsAgent)statsAgent;
    }

    @Override
    public MemoryStats getMemoryStatsSource() {
        return m_memoryStats;
    }

    @Override
    public CatalogContext getCatalogContext() {
        return m_catalogContext;
    }

    /**
     * Tells if the VoltDB is running. m_isRunning needs to be set to true
     * when the run() method is called, and set to false when shutting down.
     *
     * @return true if the VoltDB is running.
     */
    @Override
    public boolean isRunning() {
        return m_isRunning;
    }

    @Override
    public void halt() {
        Thread shutdownThread = new Thread() {
            @Override
            public void run() {
                hostLog.warn("VoltDB node shutting down as requested by @StopNode command.");
                System.exit(0);
            }
        };
        shutdownThread.start();
    }

    /**
     * Debugging function - creates a record of the current state of the system.
     * @param out PrintStream to write report to.
     */
    public void createRuntimeReport(PrintStream out) {
        // This function may be running in its own thread.

        out.print("MIME-Version: 1.0\n");
        out.print("Content-type: multipart/mixed; boundary=\"reportsection\"");

        out.print("\n\n--reportsection\nContent-Type: text/plain\n\nClientInterface Report\n");
        if (m_clientInterface != null) {
            out.print(m_clientInterface.toString() + "\n");
        }
    }

    @Override
    public BackendTarget getBackendTargetType() {
        return m_config.m_backend;
    }

    @Override
    public synchronized void onExecutionSiteRejoinCompletion(long transferred) {
        m_executionSiteRecoveryFinish = System.currentTimeMillis();
        m_executionSiteRecoveryTransferred = transferred;
        onRejoinCompletion();
    }

    private void onRejoinCompletion() {
        // null out the rejoin coordinator
        if (m_joinCoordinator != null) {
            m_joinCoordinator.close();
        }
        m_joinCoordinator = null;
        // Mark the data transfer as done so CL can make the right decision when a truncation snapshot completes
        m_rejoinDataPending = false;

        try {
            m_testBlockRecoveryCompletion.acquire();
        } catch (InterruptedException e) {}
        final long delta = ((m_executionSiteRecoveryFinish - m_recoveryStartTime) / 1000);
        final long megabytes = m_executionSiteRecoveryTransferred / (1024 * 1024);
        final double megabytesPerSecond = megabytes / ((m_executionSiteRecoveryFinish - m_recoveryStartTime) / 1000.0);
        if (m_clientInterface != null) {
            m_clientInterface.mayActivateSnapshotDaemon();
            try {
                m_clientInterface.startAcceptingConnections();
            } catch (IOException e) {
                hostLog.l7dlog(Level.FATAL,
                        LogKeys.host_VoltDB_ErrorStartAcceptingConnections.name(),
                        e);
                VoltDB.crashLocalVoltDB("Error starting client interface.", true, e);
            }
            if (m_producerDRGateway != null && !m_producerDRGateway.isStarted()) {
                // Start listening on the DR ports
                prepareReplication();
            }
        }
        startResourceUsageMonitor();

        try {
            if (m_adminListener != null) {
                m_adminListener.start();
            }
        } catch (Exception e) {
            hostLog.l7dlog(Level.FATAL, LogKeys.host_VoltDB_ErrorStartHTTPListener.name(), e);
            VoltDB.crashLocalVoltDB("HTTP service unable to bind to port.", true, e);
        }
        // Allow export datasources to start consuming their binary deques safely
        // as at this juncture the initial truncation snapshot is already complete
        ExportManager.instance().startPolling(m_catalogContext);

        //Tell import processors that they can start ingesting data.
        ImportManager.instance().readyForData(m_catalogContext, m_messenger);

        if (m_config.m_startAction == StartAction.REJOIN) {
            consoleLog.info(
                    "Node data recovery completed after " + delta + " seconds with " + megabytes +
                    " megabytes transferred at a rate of " +
                    megabytesPerSecond + " megabytes/sec");
        }

        try {
            final ZooKeeper zk = m_messenger.getZK();
            boolean logRecoveryCompleted = false;
            if (getCommandLog().getClass().getName().equals("org.voltdb.CommandLogImpl")) {
                String requestNode = zk.create(VoltZK.request_truncation_snapshot_node, null,
                        Ids.OPEN_ACL_UNSAFE, CreateMode.PERSISTENT_SEQUENTIAL);
                if (m_rejoinTruncationReqId == null) {
                    m_rejoinTruncationReqId = requestNode;
                }
            } else {
                logRecoveryCompleted = true;
            }
            // Join creates a truncation snapshot as part of the join process,
            // so there is no need to wait for the truncation snapshot requested
            // above to finish.
            if (logRecoveryCompleted || m_joining) {
                if (m_rejoining) {
                    CoreZK.removeRejoinNodeIndicatorForHost(m_messenger.getZK(), m_myHostId);
                    m_rejoining = false;
                }

                String actionName = m_joining ? "join" : "rejoin";
                m_joining = false;
                consoleLog.info(String.format("Node %s completed", actionName));
            }
        } catch (Exception e) {
            VoltDB.crashLocalVoltDB("Unable to log host rejoin completion to ZK", true, e);
        }
        hostLog.info("Logging host rejoin completion to ZK");
        m_statusTracker.setNodeState(NodeState.UP);
    }

    @Override
    public CommandLog getCommandLog() {
        return m_commandLog;
    }

    @Override
    public OperationMode getMode()
    {
        return m_mode;
    }

    @Override
    public void setMode(OperationMode mode)
    {
        if (m_mode != mode)
        {
            if (mode == OperationMode.PAUSED)
            {
                m_config.m_isPaused = true;
                m_statusTracker.setNodeState(NodeState.PAUSED);
                hostLog.info("Server is entering admin mode and pausing.");
            }
            else if (m_mode == OperationMode.PAUSED)
            {
                m_config.m_isPaused = false;
                m_statusTracker.setNodeState(NodeState.UP);
                hostLog.info("Server is exiting admin mode and resuming operation.");
            }
        }
        m_mode = mode;
    }

    @Override
    public void setStartMode(OperationMode mode) {
        m_startMode = mode;
    }

    @Override
    public OperationMode getStartMode()
    {
        return m_startMode;
    }

    @Override
    public void setReplicationRole(ReplicationRole role)
    {
        if (role == ReplicationRole.NONE && m_config.m_replicationRole == ReplicationRole.REPLICA) {
            consoleLog.info("Promoting replication role from replica to master.");
            hostLog.info("Promoting replication role from replica to master.");
            shutdownReplicationConsumerRole();
            getStatsAgent().deregisterStatsSourcesFor(StatsSelector.DRCONSUMERNODE, 0);
            getStatsAgent().deregisterStatsSourcesFor(StatsSelector.DRCONSUMERPARTITION, 0);
            getStatsAgent().registerStatsSource(StatsSelector.DRCONSUMERNODE, 0,
                    new DRConsumerStatsBase.DRConsumerNodeStatsBase());
            getStatsAgent().registerStatsSource(StatsSelector.DRCONSUMERPARTITION, 0,
                    new DRConsumerStatsBase.DRConsumerPartitionStatsBase());
        }
        m_config.m_replicationRole = role;
        if (m_clientInterface != null) {
            m_clientInterface.setReplicationRole(m_config.m_replicationRole);
        }
    }

    private void shutdownReplicationConsumerRole() {
        if (m_consumerDRGateway != null) {
            try {
                m_consumerDRGateway.shutdown(true);
            } catch (InterruptedException e) {
                hostLog.warn("Interrupted shutting down dr replication", e);
            }
            finally {
                m_consumerDRGateway = null;
            }
        }
    }

    @Override
    public ReplicationRole getReplicationRole()
    {
        return m_config.m_replicationRole;
    }

    /**
     * Metadata is a JSON object
     */
    @Override
    public String getLocalMetadata() {
        return m_localMetadata;
    }

    @Override
    public void onRestoreCompletion(long txnId, Map<Integer, Long> perPartitionTxnIds) {

        /*
         * Command log is already initialized if this is a rejoin or a join
         */
        if ((m_commandLog != null) && (m_commandLog.needsInitialization())) {
            // Initialize command logger
            m_commandLog.init(m_catalogContext.cluster.getLogconfig().get("log").getLogsize(),
                              txnId, m_cartographer.getPartitionCount(),
                              m_config.m_commandLogBinding,
                              perPartitionTxnIds);
            try {
                ZKCountdownLatch latch =
                        new ZKCountdownLatch(m_messenger.getZK(),
                                VoltZK.commandlog_init_barrier, m_messenger.getLiveHostIds().size());
                latch.countDown(true);
                latch.await();
            } catch (Exception e) {
                VoltDB.crashLocalVoltDB("Failed to init and wait on command log init barrier", true, e);
            }
        }

        /*
         * IV2: After the command log is initialized, force the writing of the initial
         * viable replay set.  Turns into a no-op with no command log, on the non-leader sites, and on the MPI.
         */
        for (Initiator initiator : m_iv2Initiators.values()) {
            initiator.enableWritingIv2FaultLog();
        }

        /*
         * IV2: From this point on, not all node failures should crash global VoltDB.
         */
        if (m_leaderAppointer != null) {
            m_leaderAppointer.onReplayCompletion();
        }

        if (!m_rejoining && !m_joining) {
            if (m_clientInterface != null) {
                try {
                    m_clientInterface.startAcceptingConnections();
                } catch (IOException e) {
                    hostLog.l7dlog(Level.FATAL,
                                   LogKeys.host_VoltDB_ErrorStartAcceptingConnections.name(),
                                   e);
                    VoltDB.crashLocalVoltDB("Error starting client interface.", true, e);
                }
            }

            // Start listening on the DR ports
            prepareReplication();
            startResourceUsageMonitor();

            // Allow export datasources to start consuming their binary deques safely
            // as at this juncture the initial truncation snapshot is already complete
            ExportManager.instance().startPolling(m_catalogContext);

            //Tell import processors that they can start ingesting data.
            ImportManager.instance().readyForData(m_catalogContext, m_messenger);
        }

        try {
            if (m_adminListener != null) {
                m_adminListener.start();
            }
        } catch (Exception e) {
            hostLog.l7dlog(Level.FATAL, LogKeys.host_VoltDB_ErrorStartHTTPListener.name(), e);
            VoltDB.crashLocalVoltDB("HTTP service unable to bind to port.", true, e);
        }

        if (m_startMode != null) {
            m_mode = m_startMode;
        } else {
            // Shouldn't be here, but to be safe
            m_mode = OperationMode.RUNNING;
        }
        Object args[] = { (m_mode == OperationMode.PAUSED) ? "PAUSED" : "NORMAL"};
        consoleLog.l7dlog( Level.INFO, LogKeys.host_VoltDB_ServerOpMode.name(), args, null);
        consoleLog.l7dlog( Level.INFO, LogKeys.host_VoltDB_ServerCompletedInitialization.name(), null, null);

        // Create a zk node to indicate initialization is completed
        m_messenger.getZK().create(VoltZK.init_completed, null, Ids.OPEN_ACL_UNSAFE, CreateMode.PERSISTENT, new ZKUtil.StringCallback(), null);
        m_statusTracker.setNodeState(NodeState.UP);
    }

    @Override
    public SnapshotCompletionMonitor getSnapshotCompletionMonitor() {
        return m_snapshotCompletionMonitor;
    }

    @Override
    public synchronized void recoveryComplete(String requestId) {
        assert(m_rejoinDataPending == false);

        if (m_rejoining) {
            if (m_rejoinTruncationReqId.compareTo(requestId) <= 0) {
                String actionName = m_joining ? "join" : "rejoin";
                // remove the rejoin blocker
                CoreZK.removeRejoinNodeIndicatorForHost(m_messenger.getZK(), m_myHostId);
                consoleLog.info(String.format("Node %s completed", actionName));
                m_rejoinTruncationReqId = null;
                m_rejoining = false;
            }
            else {
                // If we saw some other truncation request ID, then try the same one again.  As long as we
                // don't flip the m_rejoining state, all truncation snapshot completions will call back to here.
                try {
                    final ZooKeeper zk = m_messenger.getZK();
                    String requestNode = zk.create(VoltZK.request_truncation_snapshot_node, null,
                            Ids.OPEN_ACL_UNSAFE, CreateMode.PERSISTENT_SEQUENTIAL);
                    if (m_rejoinTruncationReqId == null) {
                        m_rejoinTruncationReqId = requestNode;
                    }
                }
                catch (Exception e) {
                    VoltDB.crashLocalVoltDB("Unable to retry post-rejoin truncation snapshot request.", true, e);
                }
            }
        }
    }

    @Override
    public ScheduledExecutorService getSES(boolean priority) {
        return priority ? m_periodicPriorityWorkThread : m_periodicWorkThread;
    }

    /**
     * See comment on {@link VoltDBInterface#scheduleWork(Runnable, long, long, TimeUnit)} vs
     * {@link VoltDBInterface#schedulePriorityWork(Runnable, long, long, TimeUnit)}
     */
    @Override
    public ScheduledFuture<?> scheduleWork(Runnable work,
            long initialDelay,
            long delay,
            TimeUnit unit) {
        if (delay > 0) {
            return m_periodicWorkThread.scheduleWithFixedDelay(work,
                    initialDelay, delay,
                    unit);
        } else {
            return m_periodicWorkThread.schedule(work, initialDelay, unit);
        }
    }

    @Override
    public ListeningExecutorService getComputationService() {
        return m_computationService;
    }

    private void prepareReplication() {
        try {
            if (m_producerDRGateway != null) {
                m_producerDRGateway.initialize(m_catalogContext.cluster.getDrproducerenabled(),
                        VoltDB.getReplicationPort(m_catalogContext.cluster.getDrproducerport()),
                        VoltDB.getDefaultReplicationInterface());
            }
            if (m_consumerDRGateway != null) {
                m_consumerDRGateway.initialize(m_config.m_startAction != StartAction.CREATE);
            }
        } catch (Exception ex) {
            CoreUtils.printPortsInUse(hostLog);
            VoltDB.crashLocalVoltDB("Failed to initialize DR", false, ex);
        }
    }

    private boolean createDRConsumerIfNeeded() {
        if (!m_config.m_isEnterprise
                || (m_consumerDRGateway != null)
                || !m_catalogContext.cluster.getDrconsumerenabled()) {
            if (!m_config.m_isEnterprise || !m_catalogContext.cluster.getDrconsumerenabled()) {
                // This is called multiple times but the new value will be ignored if a StatSource has been assigned
                getStatsAgent().registerStatsSource(StatsSelector.DRCONSUMERNODE, 0,
                        new DRConsumerStatsBase.DRConsumerNodeStatsBase());
                getStatsAgent().registerStatsSource(StatsSelector.DRCONSUMERPARTITION, 0,
                        new DRConsumerStatsBase.DRConsumerPartitionStatsBase());
            }
            return false;
        }
        if (m_config.m_replicationRole == ReplicationRole.REPLICA ||
                 m_catalogContext.database.getIsactiveactivedred()) {
            String drProducerHost = m_catalogContext.cluster.getDrmasterhost();
            byte drConsumerClusterId = (byte)m_catalogContext.cluster.getDrclusterid();
            if (m_catalogContext.cluster.getDrconsumerenabled() &&
                    (drProducerHost == null || drProducerHost.isEmpty())) {
                VoltDB.crashLocalVoltDB("Cannot start as DR consumer without an enabled DR data connection.");
            }
            try {
                getStatsAgent().deregisterStatsSourcesFor(StatsSelector.DRCONSUMERNODE, 0);
                getStatsAgent().deregisterStatsSourcesFor(StatsSelector.DRCONSUMERPARTITION, 0);
                Class<?> rdrgwClass = Class.forName("org.voltdb.dr2.ConsumerDRGatewayImpl");
                Constructor<?> rdrgwConstructor = rdrgwClass.getConstructor(
                        int.class,
                        String.class,
                        ClientInterface.class,
                        byte.class);
                m_consumerDRGateway = (ConsumerDRGateway) rdrgwConstructor.newInstance(
                        m_messenger.getHostId(),
                        drProducerHost,
                        m_clientInterface,
                        drConsumerClusterId);
                m_globalServiceElector.registerService(m_consumerDRGateway);
            } catch (Exception e) {
                VoltDB.crashLocalVoltDB("Unable to load DR system", true, e);
            }
            return true;
        }
        else {
            getStatsAgent().registerStatsSource(StatsSelector.DRCONSUMERNODE, 0,
                    new DRConsumerStatsBase.DRConsumerNodeStatsBase());
            getStatsAgent().registerStatsSource(StatsSelector.DRCONSUMERPARTITION, 0,
                    new DRConsumerStatsBase.DRConsumerPartitionStatsBase());
        }
        return false;
    }

    // Thread safe
    @Override
    public void setReplicationActive(boolean active)
    {
        if (m_replicationActive.compareAndSet(!active, active)) {

            try {
                JSONStringer js = new JSONStringer();
                js.object();
                // Replication role should the be same across the cluster
                js.key("role").value(getReplicationRole().ordinal());
                js.key("active").value(m_replicationActive.get());
                js.endObject();

                getHostMessenger().getZK().setData(VoltZK.replicationconfig,
                                                   js.toString().getBytes("UTF-8"),
                                                   -1);
            } catch (Exception e) {
                e.printStackTrace();
                hostLog.error("Failed to write replication active state to ZK: " +
                              e.getMessage());
            }

            if (m_producerDRGateway != null) {
                m_producerDRGateway.setActive(active);
            }
        }
    }

    @Override
    public boolean getReplicationActive()
    {
        return m_replicationActive.get();
    }

    @Override
    public ProducerDRGateway getNodeDRGateway()
    {
        return m_producerDRGateway;
    }

    @Override
    public ConsumerDRGateway getConsumerDRGateway() {
        return m_consumerDRGateway;
    }

    @Override
    public void onSyncSnapshotCompletion() {
        m_leaderAppointer.onSyncSnapshotCompletion();
    }

    @Override
    public void setDurabilityUniqueIdListener(Integer partition, DurableUniqueIdListener listener) {
        if (partition == MpInitiator.MP_INIT_PID) {
            m_iv2Initiators.get(m_iv2Initiators.firstKey()).setDurableUniqueIdListener(listener);
        }
        else {
            Initiator init = m_iv2Initiators.get(partition);
            assert init != null;
            init.setDurableUniqueIdListener(listener);
        }
    }

    public ExecutionEngine debugGetSpiedEE(int partitionId) {
        if (m_config.m_backend == BackendTarget.NATIVE_EE_SPY_JNI) {
            BaseInitiator init = (BaseInitiator)m_iv2Initiators.get(partitionId);
            return init.debugGetSpiedEE();
        }
        else {
            return null;
        }
    }

    @Override
    public SiteTracker getSiteTrackerForSnapshot()
    {
        return new SiteTracker(m_messenger.getHostId(), m_cartographer.getSiteTrackerMailboxMap(), 0);
    }

    /**
     * Create default deployment.xml file in voltdbroot if the deployment path is null.
     *
     * @return path to default deployment file
     * @throws IOException
     */
    static String setupDefaultDeployment(VoltLogger logger) throws IOException {
        return setupDefaultDeployment(logger, CatalogUtil.getVoltDbRoot(null));
    }

    /**
     * Create default deployment.xml file in voltdbroot if the deployment path is null.
     *
     * @return pathto default deployment file
     * @throws IOException
     */
   static String setupDefaultDeployment(VoltLogger logger, File voltdbroot) throws IOException {
        File configInfoDir = new VoltFile(voltdbroot, VoltDB.CONFIG_DIR);
        configInfoDir.mkdirs();

        File depFH = new VoltFile(configInfoDir, "deployment.xml");
        if (!depFH.exists()) {
            logger.info("Generating default deployment file \"" + depFH.getAbsolutePath() + "\"");

            try (BufferedWriter bw = new BufferedWriter(new FileWriter(depFH))) {
                for (String line : defaultDeploymentXML) {
                    bw.write(line);
                    bw.newLine();
                }
            } finally {
            }
        }

        return depFH.getAbsolutePath();
    }

    /*
     * Validate the build string with the rest of the cluster
     * by racing to publish it to ZK and then comparing the one this process
     * has to the one in ZK. They should all match. The method returns a future
     * so that init can continue while the ZK call is pending since it ZK is pretty
     * slow.
     */
    private Future<?> validateBuildString(final String buildString, ZooKeeper zk) {
        final SettableFuture<Object> retval = SettableFuture.create();
        byte buildStringBytes[] = null;
        try {
            buildStringBytes = buildString.getBytes("UTF-8");
        } catch (UnsupportedEncodingException e) {
            throw new AssertionError(e);
        }
        final byte buildStringBytesFinal[] = buildStringBytes;

        //Can use a void callback because ZK will execute the create and then the get in order
        //It's a race so it doesn't have to succeed
        zk.create(
                VoltZK.buildstring,
                buildStringBytes,
                Ids.OPEN_ACL_UNSAFE,
                CreateMode.PERSISTENT,
                new ZKUtil.StringCallback(),
                null);

        zk.getData(VoltZK.buildstring, false, new org.apache.zookeeper_voltpatches.AsyncCallback.DataCallback() {

            @Override
            public void processResult(int rc, String path, Object ctx,
                    byte[] data, Stat stat) {
                KeeperException.Code code = KeeperException.Code.get(rc);
                if (code == KeeperException.Code.OK) {
                    if (Arrays.equals(buildStringBytesFinal, data)) {
                        retval.set(null);
                    } else {
                        try {
                            hostLog.info("Different but compatible software versions on the cluster " +
                                         "and the rejoining node. Cluster version is {" + (new String(data, "UTF-8")).split("_")[0] +
                                         "}. Rejoining node version is {" + m_defaultVersionString + "}.");
                            retval.set(null);
                        } catch (UnsupportedEncodingException e) {
                            retval.setException(new AssertionError(e));
                        }
                    }
                } else {
                    retval.setException(KeeperException.create(code));
                }
            }

        }, null);

        return retval;
    }

    /**
     * See comment on {@link VoltDBInterface#schedulePriorityWork(Runnable, long, long, TimeUnit)} vs
     * {@link VoltDBInterface#scheduleWork(Runnable, long, long, TimeUnit)}
     */
    @Override
    public ScheduledFuture<?> schedulePriorityWork(Runnable work,
            long initialDelay,
            long delay,
            TimeUnit unit) {
        if (delay > 0) {
            return m_periodicPriorityWorkThread.scheduleWithFixedDelay(work,
                    initialDelay, delay,
                    unit);
        } else {
            return m_periodicPriorityWorkThread.schedule(work, initialDelay, unit);
        }
    }

    private void checkHeapSanity(boolean isPro, int tableCount, int sitesPerHost, int kfactor)
    {
        long megabytes = 1024 * 1024;
        long maxMemory = Runtime.getRuntime().maxMemory() / megabytes;
        // DRv2 now is off heap
        long crazyThresh = computeMinimumHeapRqt(isPro, tableCount, sitesPerHost, kfactor);

        if (maxMemory < crazyThresh) {
            StringBuilder builder = new StringBuilder();
            builder.append(String.format("The configuration of %d tables, %d sites-per-host, and k-factor of %d requires at least %d MB of Java heap memory. ", tableCount, sitesPerHost, kfactor, crazyThresh));
            builder.append(String.format("The maximum amount of heap memory available to the JVM is %d MB. ", maxMemory));
            builder.append("Please increase the maximum heap size using the VOLTDB_HEAPMAX environment variable and then restart VoltDB.");
            consoleLog.warn(builder.toString());
        }

    }

    // Compute the minimum required heap to run this configuration.  This comes from the documentation,
    // http://voltdb.com/docs/PlanningGuide/MemSizeServers.php#MemSizeHeapGuidelines
    // Any changes there should get reflected here and vice versa.
    private long computeMinimumHeapRqt(boolean isPro, int tableCount, int sitesPerHost, int kfactor)
    {
        long baseRqt = 384;
        long tableRqt = 10 * tableCount;
        // K-safety Heap consumption drop to 8 MB (per node)
        // Snapshot cost 32 MB (per node)
        // Theoretically, 40 MB (per node) should be enough
        long rejoinRqt = (isPro && kfactor > 0) ? 128 * sitesPerHost : 0;
        return baseRqt + tableRqt + rejoinRqt;
    }

    @Override
    public <T> ListenableFuture<T> submitSnapshotIOWork(Callable<T> work)
    {
        assert m_snapshotIOAgent != null;
        return m_snapshotIOAgent.submit(work);
    }

    @Override
    public long getClusterUptime()
    {
        return System.currentTimeMillis() - getHostMessenger().getInstanceId().getTimestamp();
    }

    @Override
    public long getClusterCreateTime()
    {
        return m_clusterCreateTime;
    }

    @Override
    public void setClusterCreateTime(long clusterCreateTime) {
        m_clusterCreateTime = clusterCreateTime;
        hostLog.info("The internal DR cluster timestamp being restored from a snapshot is " +
                new Date(m_clusterCreateTime).toString() + ".");
    }
}<|MERGE_RESOLUTION|>--- conflicted
+++ resolved
@@ -604,15 +604,9 @@
                 }
                 stageDeploymemtFileForInitialize(config, readDepl.deployment);
                 stageInitializedMarker(config);
-<<<<<<< HEAD
                 hostLog.info("Initialized VoltDB on " + config.m_voltdbRoot.getAbsolutePath());
                 consoleLog.info("Initialized VoltDB on " + config.m_voltdbRoot.getAbsolutePath());
                 VoltDB.exit(config, 0);
-=======
-                hostLog.info("Initialized VoltDB root directory " + config.m_voltdbRoot.getPath());
-                consoleLog.info("Initialized VoltDB root directory " + config.m_voltdbRoot.getPath());
-                VoltDB.exit(0);
->>>>>>> 27cd3f48
             }
 
             if (config.m_startAction.isLegacy()) {
@@ -1696,11 +1690,7 @@
                 dt.getPaths().getVoltdbroot().setPath(cnfrootFH.getPath());
             }
             // root in deployment conflicts with command line voltdbroot
-<<<<<<< HEAD
-            if (!VoltDB.DBROOT.equals(deprootFN) && differingRoots) {
-=======
             if (!VoltDB.DBROOT.equals(deprootFN)) {
->>>>>>> 27cd3f48
                 consoleLog.info("Ignoring voltdbroot \"" + deprootFN + "\" specified in the deployment file");
                 hostLog.info("Ignoring voltdbroot \"" + deprootFN + "\" specified in the deployment file");
             }
@@ -1766,30 +1756,6 @@
                 return;
             }
         }
-<<<<<<< HEAD
-        // see if you just can simply copy the deployment file
-        if (differingRoots) {
-            File depFH = getConfigLogDeployment(config);
-            try (FileWriter fw = new FileWriter(depFH)) {
-                fw.write(CatalogUtil.getDeployment(dt, true /* pretty print indent */));
-            } catch (IOException|RuntimeException e) {
-                VoltDB.crashLocalVoltDB("Unable to marshal deployment configuration to " + depFH, false, e);
-                return;
-            }
-        } else {
-            File optFH = new VoltFile(config.m_pathToDeployment);
-            File depFH = getConfigLogDeployment(config);
-            try {
-                // can't copy file to itself
-                if (!depFH.getCanonicalFile().equals(optFH.getCanonicalFile())) {
-                    Files.copy(optFH, depFH);
-                    config.m_voltdbRoot = depFH;
-                }
-            } catch (IOException e) {
-                VoltDB.crashLocalVoltDB("Unable to set up deployment configuration in " + depFH, false, e);
-                return;
-            }
-=======
 
         //In init/start mode we save adminmode to false always.
         dt.getAdminMode().setAdminstartup(false);
@@ -1811,9 +1777,7 @@
             fw.write(CatalogUtil.getDeployment(dt, true /* pretty print indent */));
         } catch (IOException|RuntimeException e) {
             VoltDB.crashLocalVoltDB("Unable to marshal deployment configuration to " + depFH, false, e);
->>>>>>> 27cd3f48
-        }
-
+        }
     }
 
     private void stageInitializedMarker(Configuration config) {
