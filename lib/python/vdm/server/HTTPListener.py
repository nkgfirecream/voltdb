"""
This file is part of VoltDB.

Copyright (C) 2008-2016 VoltDB Inc.

This file contains original code and/or modifications of original code.
Any modifications made by VoltDB Inc. are licensed under the following
terms and conditions:

Permission is hereby granted, free of charge, to any person obtaining
a copy of this software and associated documentation files (the
"Software"), to deal in the Software without restriction, including
without limitation the rights to use, copy, modify, merge, publish,
distribute, sublicense, and/or sell copies of the Software, and to
permit persons to whom the Software is furnished to do so, subject to
the following conditions:

The above copyright notice and this permission notice shall be
included in all copies or substantial portions of the Software.

THE SOFTWARE IS PROVIDED "AS IS", WITHOUT WARRANTY OF ANY KIND,
EXPRESS OR IMPLIED, INCLUDING BUT NOT LIMITED TO THE WARRANTIES OF
MERCHANTABILITY, FITNESS FOR A PARTICULAR PURPOSE AND NONINFRINGEMENT.
IN NO EVENT SHALL THE AUTHORS BE LIABLE FOR ANY CLAIM, DAMAGES OR
OTHER LIABILITY, WHETHER IN AN ACTION OF CONTRACT, TORT OR OTHERWISE,
ARISING FROM, OUT OF OR IN CONNECTION WITH THE SOFTWARE OR THE USE OR
OTHER DEALINGS IN THE SOFTWARE.
"""

from flask import Flask, render_template, jsonify, abort, make_response, request, Response
from flask.views import MethodView
from Validation import ServerInputs, DatabaseInputs, JsonInputs, UserInputs, ConfigValidation
import traceback
import socket
import os
import json
from xml.etree.ElementTree import Element, SubElement, Comment, tostring, parse, XML
import sys
import subprocess
import signal
import time
import requests
from flask.ext.cors import CORS
from collections import defaultdict
import ast
import os.path
import urllib

APP = Flask(__name__, template_folder="../templates", static_folder="../static")
CORS(APP)

SERVERS = []

DATABASES = []

DEPLOYMENT = []

DEPLOYMENT_USERS = []

__PATH__ = ""

__IP__ = "localhost"

__PORT__ = 8000


@APP.errorhandler(400)
def not_found(error):
    """
    Gives error message when any bad requests are made.
    Args:
        error (string): The first parameter.
    Returns:
        Error message.
    """
    print error
    return make_response(jsonify({'error': 'Bad request'}), 400)


@APP.errorhandler(404)
def not_found(error):
    """
    Gives error message when any invalid url are requested.
    Args:
        error (string): The first parameter.
    Returns:
        Error message.
    """
    print error
    return make_response(jsonify({'error': 'Not found'}), 404)


@APP.route("/")
def index():
    """
    Gets to the index page of VDM when http://localhost:8000/ is hit.
    """
    return render_template("index.html")


def make_public_server(servers):
    """
    Get the server information in required format.
    Args:
        servers (server object): The first parameter.
    Returns:
        Server object in required format.
    """
    new_server = {}
    for field in servers:
        new_server[field] = servers[field]
    return new_server


def make_public_database(databases):
    """
    Get the database information in required format.
    Args:
        databases (database object): The first parameter.
    Returns:
        Database object in required format.
    """
    new_database = {}
    for field in databases:
        new_database[field] = databases[field]
    return new_database


def make_public_deployment(deployments):
    """
    Get the deployment information  in required format.
    Args:
        deployments (deployment object): The first parameter.
    Returns:
        Deployment object in required format.
    """
    new_deployment = {}
    for field in deployments:
        new_deployment[field] = deployments[field]
    return new_deployment


def map_deployment_without_database_id(deployment):
    """
    Get the deployment information without database_id in required format.
    Args:
        deployment (deployment object): The first parameter.
    Returns:
        Deployment object in required format.
    """

    new_deployment = {}

    for field in deployment:
        if 'databaseid' not in field:
            new_deployment[field] = deployment[field]

    new_deployment['users'] = {}
    new_deployment['users']['user'] = []

    deployment_user = filter(lambda t: t['databaseid'] == deployment['databaseid'], DEPLOYMENT_USERS)
    for user in deployment_user:
        new_deployment['users']['user'].append({
            'name': user['name'],
            'roles': user['roles'],
            'plaintext': user['plaintext']

        })
    return new_deployment


def map_deployment(request, database_id):
    """
    Map the deployment information from request to deployment object in required format.
    Args:
        request (request object): The first parameter.
        database_id (int): The second parameter
    Returns:
        Deployment object in required format.
    """
    deployment = filter(lambda t: t['databaseid'] == database_id, DEPLOYMENT)

    if 'cluster' in request.json and 'elastic' in request.json['cluster']:
        deployment[0]['cluster']['elastic'] = request.json['cluster']['elastic']

    if 'cluster' in request.json and 'schema' in request.json['cluster']:
        deployment[0]['cluster']['schema'] = request.json['cluster']['schema']

    if 'cluster' in request.json and 'sitesperhost' in request.json['cluster']:
        deployment[0]['cluster']['sitesperhost'] = request.json['cluster']['sitesperhost']

    if 'cluster' in request.json and 'kfactor' in request.json['cluster']:
        deployment[0]['cluster']['kfactor'] = request.json['cluster']['kfactor']

    if 'admin-mode' in request.json and 'adminstartup' in request.json['admin-mode']:
        deployment[0]['admin-mode']['adminstartup'] = request.json['admin-mode']['adminstartup']

    if 'admin-mode' in request.json and 'port' in request.json['admin-mode']:
        deployment[0]['admin-mode']['port'] = request.json['admin-mode']['port']

    if 'commandlog' in request.json and 'adminstartup' in request.json['commandlog']:
        deployment[0]['commandlog']['adminstartup'] = request.json['commandlog']['adminstartup']

    if 'commandlog' in request.json and 'frequency' in \
            request.json['commandlog'] and 'time' in request.json['commandlog']['frequency']:
        deployment[0]['commandlog']['frequency']['time'] = request.json['commandlog']['frequency']['time']

    if 'commandlog' in request.json and 'frequency' in \
            request.json['commandlog'] and 'transactions' in request.json['commandlog']['frequency']:
        deployment[0]['commandlog']['frequency']['transactions'] = request.json['commandlog']['frequency'][
            'transactions']

    if 'commandlog' in request.json and 'enabled' in request.json['commandlog']:
        deployment[0]['commandlog']['enabled'] = request.json['commandlog']['enabled']

    if 'commandlog' in request.json and 'logsize' in request.json['commandlog']:
        deployment[0]['commandlog']['logsize'] = request.json['commandlog']['logsize']

    if 'commandlog' in request.json and 'synchronous' in request.json['commandlog']:
        deployment[0]['commandlog']['synchronous'] = request.json['commandlog']['synchronous']

    if 'heartbeat' in request.json and 'timeout' in request.json['heartbeat']:
        deployment[0]['heartbeat']['timeout'] = request.json['heartbeat']['timeout']

    if 'httpd' in request.json and 'enabled' in request.json['httpd']:
        deployment[0]['httpd']['enabled'] = request.json['httpd']['enabled']

    if 'httpd' in request.json and 'jsonapi' in request.json['httpd'] and 'enabled' in request.json['httpd'][
        'jsonapi']:
        deployment[0]['httpd']['jsonapi']['enabled'] = request.json['httpd']['jsonapi']['enabled']

    if 'httpd' in request.json and 'port' in request.json['httpd']:
        deployment[0]['httpd']['port'] = request.json['httpd']['port']

    if 'partition-detection' in request.json and 'enabled' in request.json['partition-detection']:
        deployment[0]['partition-detection']['enabled'] = request.json['partition-detection']['enabled']

    if 'partition-detection' in request.json and 'snapshot' in request.json['partition-detection'] \
            and 'prefix' in request.json['partition-detection']['snapshot']:
        deployment[0]['partition-detection']['snapshot']['prefix'] = \
            request.json['partition-detection']['snapshot']['prefix']

    if 'paths' in request.json and 'commandlog' in request.json['paths'] and \
                    'path' in request.json['paths']['commandlog']:
        deployment[0]['paths']['commandlog']['path'] = \
            request.json['paths']['commandlog']['path']

    if 'paths' in request.json and 'commandlogsnapshot' in request.json['paths'] and \
                    'path' in request.json['paths']['commandlogsnapshot']:
        deployment[0]['paths']['commandlogsnapshot']['path'] = \
            request.json['paths']['commandlogsnapshot']['path']

    if 'paths' in request.json and 'droverflow' in request.json['paths'] and \
                    'path' in request.json['paths']['droverflow']:
        deployment[0]['paths']['droverflow']['path'] = \
            request.json['paths']['droverflow']['path']

    if 'paths' in request.json and 'exportoverflow' in request.json['paths'] and \
                    'path' in request.json['paths']['exportoverflow']:
        deployment[0]['paths']['exportoverflow']['path'] = \
            request.json['paths']['exportoverflow']['path']

    if 'paths' in request.json and 'snapshots' in request.json['paths'] and \
                    'path' in request.json['paths']['snapshots']:
        deployment[0]['paths']['snapshots']['path'] = \
            request.json['paths']['snapshots']['path']

    if 'paths' in request.json and 'voltdbroot' in request.json['paths'] and \
                    'path' in request.json['paths']['voltdbroot']:
        deployment[0]['paths']['voltdbroot']['path'] = \
            request.json['paths']['voltdbroot']['path']

    if 'security' in request.json and 'enabled' in request.json['security']:
        deployment[0]['security']['enabled'] = request.json['security']['enabled']

    if 'security' in request.json and 'frequency' in request.json['security']:
        deployment[0]['security']['frequency'] = request.json['security']['frequency']

    if 'security' in request.json and 'provider' in request.json['security']:
        deployment[0]['security']['provider'] = request.json['security']['provider']

    if 'snapshot' in request.json and 'enabled' in request.json['snapshot']:
        deployment[0]['snapshot']['enabled'] = request.json['snapshot']['enabled']

    if 'snapshot' in request.json and 'frequency' in request.json['snapshot']:
        deployment[0]['snapshot']['frequency'] = request.json['snapshot']['frequency']

    if 'snapshot' in request.json and 'prefix' in request.json['snapshot']:
        deployment[0]['snapshot']['prefix'] = request.json['snapshot']['prefix']

    if 'snapshot' in request.json and 'retain' in request.json['snapshot']:
        deployment[0]['snapshot']['retain'] = request.json['snapshot']['retain']

    if 'systemsettings' in request.json and 'elastic' in request.json['systemsettings'] \
            and 'duration' in request.json['systemsettings']['elastic']:
        deployment[0]['systemsettings']['elastic']['duration'] = request.json['systemsettings']['elastic'][
            'duration']

    if 'systemsettings' in request.json and 'elastic' in request.json['systemsettings'] \
            and 'throughput' in request.json['systemsettings']['elastic']:
        deployment[0]['systemsettings']['elastic']['throughput'] = request.json['systemsettings']['elastic'][
            'throughput']

    if 'systemsettings' in request.json and 'query' in request.json['systemsettings'] \
            and 'timeout' in request.json['systemsettings']['query']:
        deployment[0]['systemsettings']['query']['timeout'] = request.json['systemsettings']['query']['timeout']

    if 'systemsettings' in request.json and 'temptables' in request.json['systemsettings'] \
            and 'maxsize' in request.json['systemsettings']['temptables']:
        deployment[0]['systemsettings']['temptables']['maxsize'] = request.json['systemsettings']['temptables'][
            'maxsize']

    if 'systemsettings' in request.json and 'snapshot' in request.json['systemsettings'] \
            and 'priority' in request.json['systemsettings']['snapshot']:
        deployment[0]['systemsettings']['snapshot']['priority'] = request.json['systemsettings']['snapshot']['priority']

    if 'systemsettings' in request.json and 'resourcemonitor' in request.json['systemsettings']:
        if 'resourcemonitor' not in deployment[0]['systemsettings'] or deployment[0]['systemsettings']['resourcemonitor'] is None:
            deployment[0]['systemsettings']['resourcemonitor'] = {}

        if 'memorylimit' in request.json['systemsettings']['resourcemonitor']:
            deployment[0]['systemsettings']['resourcemonitor']['memorylimit'] = {}
            if 'systemsettings' in request.json and 'resourcemonitor' in request.json['systemsettings'] \
                and 'memorylimit' in request.json['systemsettings']['resourcemonitor'] \
                and 'size' in request.json['systemsettings']['resourcemonitor']['memorylimit']:
                if request.json['systemsettings']['resourcemonitor']['memorylimit']['size'] != '':
                    deployment[0]['systemsettings']['resourcemonitor']['memorylimit']['size'] = \
                    request.json['systemsettings']['resourcemonitor']['memorylimit']['size']
                else:
                    deployment[0]['systemsettings']['resourcemonitor']['memorylimit'] = {}

    if 'systemsettings' in request.json and 'resourcemonitor' in request.json['systemsettings']:
        if 'resourcemonitor' not in deployment[0]['systemsettings'] or deployment[0]['systemsettings']['resourcemonitor'] is None:
            deployment[0]['systemsettings']['resourcemonitor'] = {}

        if 'disklimit' in request.json['systemsettings']['resourcemonitor']:
            deployment[0]['systemsettings']['resourcemonitor']['disklimit'] = {}
            if 'feature' in request.json['systemsettings']['resourcemonitor']['disklimit']:
                deployment[0]['systemsettings']['resourcemonitor']['disklimit']['feature'] = []
                if request.json['systemsettings']['resourcemonitor']['disklimit']['feature']:
                    for feature in request.json['systemsettings']['resourcemonitor']['disklimit']['feature']:
                        deployment[0]['systemsettings']['resourcemonitor']['disklimit']['feature'].append(
                            {
                                'name': feature['name'],
                                'size': feature['size']
                            }
                        )
                else:
                    deployment[0]['systemsettings']['resourcemonitor']['disklimit'] = {}

    if 'systemsettings' in deployment[0] and 'resourcemonitor' in deployment[0]['systemsettings']:
        result = False
        if 'memorylimit' in deployment[0]['systemsettings']['resourcemonitor'] and deployment[0]['systemsettings']['resourcemonitor']['memorylimit']:
            result = True
        if 'disklimit' in deployment[0]['systemsettings']['resourcemonitor'] and deployment[0]['systemsettings']['resourcemonitor']['disklimit']:
            result = True
        if result == False:
            deployment[0]['systemsettings']['resourcemonitor'] = {}

    if 'import' in request.json:
        if 'import' not in deployment[0] or  deployment[0]['import'] is None:
            deployment[0]['import'] = {}

    if 'import' in request.json and 'configuration' in request.json['import']:
        deployment[0]['import']['configuration'] = []
        i = 0
        for configuration in request.json['import']['configuration']:
            deployment[0]['import']['configuration'].append(
                {
                    'enabled': configuration['enabled'],
                    'module': configuration['module'],
                    'type': configuration['type'],
                    'format': configuration['format'],
                    'property': []
                }
            )

            if 'property' in configuration:
                for property in configuration['property']:
                    deployment[0]['import']['configuration'][i]['property'].append(
                        {
                            'name': property['name'],
                            'value': property['value']
                        }
                    )
                i += 1
    if 'export' in request.json:
        if 'export' not in deployment[0] or deployment[0]['export'] is None:
            deployment[0]['export'] = {}

    if 'export' in request.json and 'configuration' in request.json['export']:
        deployment[0]['export']['configuration'] = []
        i = 0
        for configuration in request.json['export']['configuration']:
            deployment[0]['export']['configuration'].append(
                {
                    'enabled': configuration['enabled'],
                    'stream': configuration['stream'],
                    'type': configuration['type'],
                    'exportconnectorclass': configuration['exportconnectorclass'],
                    'property': []
                }
            )

            if 'property' in configuration:
                for property in configuration['property']:
                    deployment[0]['export']['configuration'][i]['property'].append(
                        {
                            'name': property['name'],
                            'value': property['value']
                        }
                    )
                i += 1

    if 'users' in request.json and 'user' in request.json['users']:
        deployment[0]['users'] = {}
        deployment[0]['users']['user'] = []
        for user in request.json['users']['user']:
            deployment[0]['users']['user'].append(
                {
                    'name': user['name'],
                    'roles': user['roles'],
                    'password': user['password'],
                    'plaintext': user['plaintext']
                }
            )

    if 'dr' in request.json:
        if 'dr' not in deployment[0] or deployment[0]['dr'] is None:
            deployment[0]['dr'] = {}

    if 'dr' in request.json and 'connection' in request.json['dr']:
        if not hasattr(deployment[0]['dr'], 'connection'):
            deployment[0]['dr']['connection'] = {}

    if 'dr' in request.json and 'connection' in request.json['dr'] and 'source' not in request.json['dr']['connection']:
        deployment[0]['dr']['connection'] = None

    if 'dr' in request.json and 'id' in request.json['dr']:
        deployment[0]['dr']['id'] = request.json['dr']['id']

    if 'dr' in request.json and 'listen' in request.json['dr']:
        deployment[0]['dr']['listen'] = request.json['dr']['listen']

    if 'dr' in request.json and request.json['dr']:
        if 'port' in request.json['dr']:
            deployment[0]['dr']['port'] = request.json['dr']['port']
        else:
            deployment[0]['dr']['port'] = None

    if 'dr' in request.json and 'connection' in request.json['dr'] \
            and 'source' in request.json['dr']['connection']:
        deployment[0]['dr']['connection']['source'] = request.json['dr']['connection']['source']

    if 'dr' in request.json and not request.json['dr']:
        deployment[0]['dr'] = {}

    if 'dr' in request.json and 'connection' in request.json['dr'] and not request.json['dr']['connection']:
        deployment[0]['dr']['connection'] = {}

    return deployment[0]


def map_deployment_users(request, user):
    if 'name' not in DEPLOYMENT_USERS:
        DEPLOYMENT_USERS.append(
            {
                'databaseid': request.json['databaseid'],
                'name': request.json['name'],
                'password': urllib.unquote(str(request.json['password']).encode('ascii')).decode('utf-8'),
                'roles': request.json['roles'],
                'plaintext': request.json['plaintext']
            }
        )
        deployment_user = filter(lambda t: t['name'] == user, DEPLOYMENT_USERS)
    else:
        deployment_user = filter(lambda t: t['name'] == user, DEPLOYMENT_USERS)

        if len(deployment_user) != 0:
            deployment_user[0]['name'] = request.json['name']
            deployment_user[0]['password'] = request.json['password']
            deployment_user[0]['plaintext'] = request.json['plaintext']
            deployment_user[0]['roles'] = request.json['roles']

    return deployment_user[0]


def ignore_signals():
    signal.signal(signal.SIGHUP, signal.SIG_IGN)
    signal.signal(signal.SIGINT, signal.SIG_IGN)

def start_local_server(deploymentcontents, primary=''):
    filename = os.path.join(PATH, 'deployment.xml')
    deploymentfile = open(filename, 'w')
    deploymentfile.write(deploymentcontents)
    deploymentfile.close()
    voltdb_dir = os.path.realpath(os.path.join(MODULE_PATH, '../../../..', 'bin'))
    voltdb_cmd = [ 'nohup', os.path.join(voltdb_dir, 'voltdb'), 'create', '-d', filename ]
    if primary:
        voltdb_cmd = voltdb_cmd + [ '-H', primary ]

    global OUTFILE_COUNTER
    OUTFILE_COUNTER = OUTFILE_COUNTER + 1
    outfilename = os.path.join(PATH, ('voltserver.output.%s.%u') % (OUTFILE_TIME, OUTFILE_COUNTER))
    outfile = open(outfilename, 'w')

    # Start server in a separate process
    voltserver = subprocess.Popen(voltdb_cmd, stdout=outfile, stderr=subprocess.STDOUT,
                                  preexec_fn=ignore_signals, close_fds=True)

    initialized = False
    rfile = open(outfilename, 'r')

    # Wait till server is ready or process exited due to error.
    # Wait for a couple of seconds to see if the server errors out
    endtime = time.time() + 2
    while ((endtime-time.time()>0) and
           (voltserver.returncode is None) and (not initialized)):
        time.sleep(0.5)
        voltserver.poll()
        initialized = 'Server completed initialization' in rfile.readline()

    rfile.close()
    if (voltserver.returncode is None):
        return 0
    else:
        return 1

def get_first_hostname(database_id):
    """
    Gets the first hostname configured in the deployment file for a given database
    """

    current_database = [database for database in DATABASES if database['id'] == database_id]
    if not current_database:
        abort(404)

    server_id = current_database[0]['members'][0]
    server = [server for server in SERVERS if server['id'] == server_id]
    if not server:
        abort(404)

    return server[0]['hostname']
  
def get_database_deployment(dbid):
    deployment_top = Element('deployment')
    value = DEPLOYMENT[dbid-1]
    db = DATABASES[dbid-1]
    host_count = len(db['members'])
    value['cluster']['hostcount'] = host_count
    # Add users
    addTop = False
    for duser in DEPLOYMENT_USERS:
        if duser['databaseid'] == dbid:
            # Only create subelement if users have anything in this database.
            if addTop != True:
                users_top = SubElement(deployment_top, 'users')
                addTop = True
            uelem = SubElement(users_top, "user")
            uelem.attrib["name"] = duser["name"]
            uelem.attrib["password"] = duser["password"]
            uelem.attrib["roles"] = duser["roles"]
            plaintext = str(duser["plaintext"])
            if isinstance(duser["plaintext"], bool):
                if duser["plaintext"] == False:
                    plaintext = "false"
                else:
                    plaintext = "true"
            uelem.attrib["plaintext"] = plaintext

    handle_deployment_dict(deployment_top, dbid, value, True)

    xmlstr = tostring(deployment_top,encoding='UTF-8')
    return xmlstr


def get_configuration():
    deployment_json = {
        'vdm': {
            'databases': DATABASES,
            'members': SERVERS,
            'deployments': DEPLOYMENT,
            'deployment_users': DEPLOYMENT_USERS
        }
    }
    return deployment_json


def write_configuration_file():

    main_header = make_configuration_file()

    try:
        # f = open(PATH + 'vdm.xml' if PATH.endswith('/') else PATH + '/' + 'vdm.xml','w')
        # vdm_path = 'vdm.xml' if PATH.endswith('/') else PATH + '/' + 'vdm.xml'
        path = os.path.join(PATH, 'vdm.xml')
        f = open(path, 'w')
        f.write(main_header)
        f.close()

    except Exception, err:
        print str(err)


def make_configuration_file():
    main_header = Element('vdm')
    db_top = SubElement(main_header, 'databases')
    server_top = SubElement(main_header, 'members')
    deployment_top = SubElement(main_header, 'deployments')
    i = 0
    while i < len(DATABASES):
        db_elem = SubElement(db_top, 'database')
        for key, value in DATABASES[i].iteritems():
            if isinstance(value, bool):
                if value == False:
                    db_elem.attrib[key] = "false"
                else:
                    db_elem.attrib[key] = "true"
            else:
                db_elem.attrib[key] = str(value)
        i += 1

    i = 0
    while i < len(SERVERS):
        server_elem = SubElement(server_top, 'member')
        for key, value in SERVERS[i].iteritems():
            if isinstance(value, bool):
                if value == False:
                    server_elem.attrib[key] = "false"
                else:
                    server_elem.attrib[key] = "true"
            else:
                server_elem.attrib[key] = str(value)
        i += 1

    i = 0
    while i < len(DEPLOYMENT):
        DEPLOYMENT[i]['users'] = {}
        DEPLOYMENT[i]['users']['user'] = []
        deployment_user = filter(lambda t: t['databaseid'] == DEPLOYMENT[i]['databaseid'], DEPLOYMENT_USERS)
        if len(deployment_user) == 0:
            DEPLOYMENT[i]['users'] = None
        for user in deployment_user:
            DEPLOYMENT[i]['users']['user'].append({
                'name': user['name'],
                'roles': user['roles'],
                'plaintext': user['plaintext'],
                'password': user['password'],
                'databaseid': user['databaseid']
            })

        deployment_elem = SubElement(deployment_top, 'deployment')
        for key, value in DEPLOYMENT[i].iteritems():
            if type(value) is dict:
                handle_deployment_dict(deployment_elem, key, value, False)
            elif type(value) is list:
                handle_deployment_list(deployment_elem, key, value)
            else:
                if value is not None:
                    deployment_elem.attrib[key] = str(value)
        i += 1
    return tostring(main_header,encoding='UTF-8')


<<<<<<< HEAD
=======
    except Exception, err:
        print str(err)
        print traceback.format_exc()

>>>>>>> d7af0f1e

def sync_configuration():
    headers = {'content-type': 'application/json'}
    url = 'http://'+__IP__+':'+str(__PORT__)+'/api/1.0/vdm/configuration/'
    response = requests.post(url,headers = headers)
    return response

def convert_xml_to_json(config_path):
    with open(config_path) as f:
        xml = f.read()
    o = XML(xml)
    xml_final = json.loads(json.dumps(etree_to_dict(o)))
    if type(xml_final['vdm']['members']['member']) is dict:
        member_json = get_member_from_xml(xml_final['vdm']['members']['member'], 'dict')
    else:
        member_json = get_member_from_xml(xml_final['vdm']['members']['member'], 'list')

    if type(xml_final['vdm']['databases']['database']) is dict:
        db_json = get_db_from_xml(xml_final['vdm']['databases']['database'], 'dict')
    else:
        db_json = get_db_from_xml(xml_final['vdm']['databases']['database'], 'list')

    if type(xml_final['vdm']['deployments']['deployment']) is dict:
        deployment_json = get_deployment_from_xml(xml_final['vdm']['deployments']['deployment'], 'dict')
    else:
        deployment_json = get_deployment_from_xml(xml_final['vdm']['deployments']['deployment'], 'list')
    if type(xml_final['vdm']['deployments']['deployment']) is dict:
        user_json = get_users_from_xml(xml_final['vdm']['deployments']['deployment'], 'dict')
    else:
        user_json = get_users_from_xml(xml_final['vdm']['deployments']['deployment'], 'list')

    global DATABASES
    DATABASES = db_json

    global SERVERS
    SERVERS = member_json

    global DEPLOYMENT
    DEPLOYMENT = deployment_json

    global DEPLOYMENT_USERS
    DEPLOYMENT_USERS = user_json


def get_db_from_xml(db_xml, is_list):
    new_database = {}
    db = []
    if is_list is 'list':
        for database in db_xml:
            new_database = {}
            for field in database:
                new_database[field] = convert_db_field_required_format(database, field)
            db.append(new_database)
    else:
        for field in db_xml:
            new_database[field] =  convert_db_field_required_format(db_xml, field)
        db.append(new_database)
    return db


def convert_db_field_required_format(database, field):
    if field == 'id':
        modified_field = int(database[field])
    elif field == 'members':
        modified_field = ast.literal_eval(database[field])
    else:
        modified_field = database[field]
    return modified_field


def get_member_from_xml(member_xml, is_list):
    new_member = {}
    members = []
    if is_list is 'list':
        for member in member_xml:
            new_member = {}
            for field in member:
                new_member[field] = convert_server_field_required_format(member, field)
            members.append(new_member)
    else:
        for field in member_xml:
            new_member[field] = convert_server_field_required_format(member_xml, field)
        members.append(new_member)
    return members


def convert_server_field_required_format(server, field):
    if field == 'id':
        modified_field = int(server[field])
    else:
        modified_field = server[field]
    return modified_field


def get_deployment_from_xml(deployment_xml, is_list):
    new_deployment = {}
    deployments = []
    if is_list is 'list':
        for deployment in deployment_xml:
            new_deployment = {}
            for field in deployment:
                if field == 'export':
                    if deployment[field] is not None:
                        if type(deployment[field]['configuration']) is list:
                            new_deployment[field] = get_deployment_export_field(deployment[field]['configuration'], 'list')
                        else:
                            new_deployment[field] = get_deployment_export_field(deployment[field]['configuration'], 'dict')
                    else:
                        new_deployment[field] = deployment[field]
                elif field == 'import':
                    if deployment[field] is not None:
                        if type(deployment[field]['configuration']) is list:
                            new_deployment[field] = get_deployment_export_field(deployment[field]['configuration'], 'list')
                        else:
                            new_deployment[field] = get_deployment_export_field(deployment[field]['configuration'], 'dict')
                    else:
                        new_deployment[field] = deployment[field]
                elif field == 'admin-mode':
                    try:
                        new_deployment[field] = {}
                        new_deployment[field]['adminstartup'] = parse_bool_string(deployment[field]['adminstartup'])
                        new_deployment[field]['port'] = int(deployment[field]['port'])
                    except Exception, err:
                        print 'Failed to get deployment: ' % str(err)
                        print traceback.format_exc()
                elif field == 'cluster':
                    try:
                        new_deployment[field] = {}
                        new_deployment[field]['hostcount'] = int(deployment[field]['hostcount'])
                        new_deployment[field]['kfactor'] = int(deployment[field]['kfactor'])
                        new_deployment[field]['sitesperhost'] = int(deployment[field]['sitesperhost'])
                        new_deployment[field]['elastic'] = str(deployment[field]['elastic'])
                        new_deployment[field]['schema'] = str(deployment[field]['schema'])
                    except Exception, err:
                        print str(err)
                        print traceback.format_exc()
                elif field == 'commandlog':
                    try:
                        new_deployment[field] = {}
                        new_deployment[field]['enabled'] = parse_bool_string(deployment[field]['enabled'])
                        new_deployment[field]['synchronous'] = parse_bool_string(deployment[field]['synchronous'])
                        new_deployment[field]['logsize'] = int(deployment[field]['logsize'])
                        new_deployment[field]['frequency'] = {}
                        new_deployment[field]['frequency']['transactions'] = int(deployment[field]['frequency']['transactions'])
                        new_deployment[field]['frequency']['time'] = int(deployment[field]['frequency']['time'])
                    except Exception, err:
                        print str(err)
                        print traceback.format_exc()
                elif field == 'heartbeat':
                    try:
                        new_deployment[field] = {}
                        new_deployment[field]['timeout'] = int(deployment[field]['timeout'])
                    except Exception, err:
                        print str(err)
                        print traceback.format_exc()
                elif field == 'httpd':
                    try:
                        new_deployment[field] = {}
                        new_deployment[field]['port'] = int(deployment[field]['port'])
                        new_deployment[field]['enabled'] = parse_bool_string(deployment[field]['enabled'])
                        new_deployment[field]['jsonapi'] = {}
                        new_deployment[field]['jsonapi']['enabled'] = parse_bool_string(deployment[field]['jsonapi']['enabled'])
                    except Exception, err:
                        print str(err)
                elif field == 'partition-detection':
                    try:
                        new_deployment[field] = {}
                        new_deployment[field]['enabled'] = parse_bool_string(deployment[field]['enabled'])
                        new_deployment[field]['snapshot'] = {}
                        new_deployment[field]['snapshot']['prefix'] = parse_bool_string(deployment[field]['snapshot']['prefix'])
                    except Exception, err:
                        print str(err)
                elif field == 'security':
                    try:
                        new_deployment[field] = {}
                        new_deployment[field]['enabled'] = parse_bool_string(deployment[field]['enabled'])
                        new_deployment[field]['provider'] = str(deployment[field]['provider'])
                    except Exception, err:
                        print str(err)
                elif field == 'snapshot':
                    try:
                        new_deployment[field] = {}
                        new_deployment[field]['enabled'] = parse_bool_string(deployment[field]['enabled'])
                        new_deployment[field]['frequency'] = str(deployment[field]['frequency'])
                        new_deployment[field]['prefix'] = str(deployment[field]['prefix'])
                        new_deployment[field]['retain'] = int(deployment[field]['retain'])
                    except Exception, err:
                        print str(err)
                elif field == 'systemsettings':
                    try:
                        new_deployment[field] = {}
                        new_deployment[field]['elastic'] = {}
                        new_deployment[field]['elastic']['duration'] = int(deployment[field]['elastic']['duration'])
                        new_deployment[field]['elastic']['throughput'] = int(deployment[field]['elastic']['throughput'])
                        new_deployment[field]['query'] = {}
                        new_deployment[field]['query']['timeout'] = int(deployment[field]['query']['timeout'])
                        new_deployment[field]['snapshot'] = {}
                        new_deployment[field]['snapshot']['priority'] = int(deployment[field]['snapshot']['priority'])
                        new_deployment[field]['temptables'] = {}
                        new_deployment[field]['temptables']['maxsize'] = int(deployment[field]['temptables']['maxsize'])
                        if 'resourcemonitor' not in deployment[field] or deployment[field]['resourcemonitor'] is None:
                            if 'resourcemonitor'  in deployment[field]:
                                new_deployment[field]['resourcemonitor'] = None
                        else:
                            new_deployment[field]['resourcemonitor'] = {}
                            if 'memorylimit' in deployment[field]['resourcemonitor']:
                                new_deployment[field]['resourcemonitor']['memorylimit'] = deployment[field]['resourcemonitor']['memorylimit']

                            if 'disklimit' in deployment[field]['resourcemonitor'] and 'feature' in deployment[field]['resourcemonitor']['disklimit']:
                                if type(deployment[field]['resourcemonitor']['disklimit']['feature']) is list:
                                    new_deployment[field]['resourcemonitor']['disklimit'] = {}
                                    new_deployment[field]['resourcemonitor']['disklimit']['feature'] = get_deployment_properties(deployment[field]['resourcemonitor']['disklimit']['feature'], 'list')
                                else:
                                    new_deployment[field]['resourcemonitor']['disklimit'] = {}
                                    new_deployment[field]['resourcemonitor']['disklimit']['feature'] = get_deployment_properties(deployment[field]['resourcemonitor']['disklimit']['feature'], 'dict')

                    except Exception, err:
                        print str(err)
                        print traceback.format_exc()
                elif field == 'dr':
                    try:
                        if deployment[field] is not None:
                            new_deployment[field] = {}
                            new_deployment[field]['id'] = int(deployment[field]['id'])
                            new_deployment[field]['listen'] = parse_bool_string(deployment[field]['listen'])
                            if 'port' in deployment[field]:
                                new_deployment[field]['port'] = int(deployment[field]['port'])
                            if 'connection' in deployment[field] and deployment[field]['connection'] is not None and 'source' in deployment[field]['connection']:
                                new_deployment[field]['connection'] = {}
                                new_deployment[field]['connection']['source'] = str(deployment[field]['connection']['source'])

                    except Exception, err:
                        print 'dr:' + str(err)
                        print traceback.format_exc()
                elif field == 'users':
                    if deployment[field] is not None:
                        new_deployment[field] = {}
                        if type(deployment[field]['user']) is list:
                            new_deployment[field]['user'] = []
                            new_deployment[field]['user'] = get_deployment_properties(deployment[field]['user'], 'list')
                        else:
                            new_deployment[field]['user'] = []
                            new_deployment[field]['user'] = get_deployment_properties(deployment[field]['user'], 'dict')
                else:
                    new_deployment[field] = convert_deployment_field_required_format(deployment, field)

            deployments.append(new_deployment)
    else:
        for field in deployment_xml:
            if field == 'export':
                if deployment_xml[field] is not None:
                    if type(deployment_xml[field]['configuration']) is list:
                        new_deployment[field] = get_deployment_export_field(deployment_xml[field]['configuration'], 'list')
                    else:
                        new_deployment[field] = get_deployment_export_field(deployment_xml[field]['configuration'], 'dict')
                else:
                    new_deployment[field] = deployment_xml[field]
            elif field == 'import':
                if deployment_xml[field] is not None:
                    if type(deployment_xml[field]['configuration']) is list:
                        new_deployment[field] = get_deployment_export_field(deployment_xml[field]['configuration'], 'list')
                    else:
                        new_deployment[field] = get_deployment_export_field(deployment_xml[field]['configuration'], 'dict')
                else:
                    new_deployment[field] = deployment_xml[field]
            elif field == 'admin-mode':
                try:
                    new_deployment[field] = {}
                    new_deployment[field]['adminstartup'] = parse_bool_string(deployment_xml[field]['adminstartup'])
                    new_deployment[field]['port'] = int(deployment_xml[field]['port'])
                except Exception, err:
                    print str(err)
                    print traceback.format_exc()
            elif field == 'cluster':
                try:
                    new_deployment[field] = {}
                    new_deployment[field]['hostcount'] = int(deployment_xml[field]['hostcount'])
                    new_deployment[field]['kfactor'] = int(deployment_xml[field]['kfactor'])
                    new_deployment[field]['sitesperhost'] = int(deployment_xml[field]['sitesperhost'])
                    new_deployment[field]['elastic'] = str(deployment_xml[field]['elastic'])
                    new_deployment[field]['schema'] = str(deployment_xml[field]['schema'])
                except Exception, err:
                    print str(err)
                    print traceback.format_exc()
            elif field == 'commandlog':
                try:
                    new_deployment[field] = {}
                    new_deployment[field]['enabled'] = parse_bool_string(deployment_xml[field]['enabled'])
                    new_deployment[field]['synchronous'] = parse_bool_string(deployment_xml[field]['synchronous'])
                    new_deployment[field]['logsize'] = int(deployment_xml[field]['logsize'])
                    new_deployment[field]['frequency'] = {}
                    new_deployment[field]['frequency']['transactions'] = int(deployment_xml[field]['frequency']['transactions'])
                    new_deployment[field]['frequency']['time'] = int(deployment_xml[field]['frequency']['time'])
                except Exception, err:
                    print str(err)
                    print traceback.format_exc()
            elif field == 'heartbeat':
                try:
                    new_deployment[field] = {}
                    new_deployment[field]['timeout'] = int(deployment_xml[field]['timeout'])
                except Exception, err:
                    print str(err)
                    print traceback.format_exc()
            elif field == 'httpd':
                try:
                    new_deployment[field] = {}
                    new_deployment[field]['port'] = int(deployment_xml[field]['port'])
                    new_deployment[field]['enabled'] = parse_bool_string(deployment_xml[field]['enabled'])
                    new_deployment[field]['jsonapi'] = {}
                    new_deployment[field]['jsonapi']['enabled'] = parse_bool_string(deployment_xml[field]['jsonapi']['enabled'])
                except Exception, err:
                    print str(err)
                    print traceback.format_exc()
            elif field == 'partition-detection':
                try:
                    new_deployment[field] = {}
                    new_deployment[field]['enabled'] = parse_bool_string(deployment_xml[field]['enabled'])
                    new_deployment[field]['snapshot'] = {}
                    new_deployment[field]['snapshot']['prefix'] = parse_bool_string(deployment_xml[field]['snapshot']['prefix'])
                except Exception, err:
                    print str(err)
                    print traceback.format_exc()
            elif field == 'security':
                try:
                    new_deployment[field] = {}
                    new_deployment[field]['enabled'] = parse_bool_string(deployment_xml[field]['enabled'])
                    new_deployment[field]['provider'] = str(deployment_xml[field]['provider'])
                except Exception, err:
                    print str(err)
                    print traceback.format_exc()
            elif field == 'snapshot':
                try:
                    new_deployment[field] = {}
                    new_deployment[field]['enabled'] = parse_bool_string(deployment_xml[field]['enabled'])
                    new_deployment[field]['frequency'] = str(deployment_xml[field]['frequency'])
                    new_deployment[field]['prefix'] = str(deployment_xml[field]['prefix'])
                    new_deployment[field]['retain'] = int(deployment_xml[field]['retain'])
                except Exception, err:
                    print str(err)
                    print traceback.format_exc()
            elif field == 'systemsettings':
                try:
                    new_deployment[field] = {}
                    new_deployment[field]['elastic'] = {}
                    new_deployment[field]['elastic']['duration'] = int(deployment_xml[field]['elastic']['duration'])
                    new_deployment[field]['elastic']['throughput'] = int(deployment_xml[field]['elastic']['throughput'])
                    new_deployment[field]['query'] = {}
                    new_deployment[field]['query']['timeout'] = int(deployment_xml[field]['query']['timeout'])
                    new_deployment[field]['snapshot'] = {}
                    new_deployment[field]['snapshot']['priority'] = int(deployment_xml[field]['snapshot']['priority'])
                    new_deployment[field]['temptables'] = {}
                    new_deployment[field]['temptables']['maxsize'] = int(deployment_xml[field]['temptables']['maxsize'])

                    if 'resourcemonitor' not in deployment_xml[field] or deployment_xml[field]['resourcemonitor'] is None:
                        if 'resourcemonitor'  in deployment_xml[field]:
                            new_deployment[field]['resourcemonitor'] = None
                    else:
                        new_deployment[field]['resourcemonitor'] = {}
                        if 'memorylimit' in deployment_xml[field]['resourcemonitor']:
                            new_deployment[field]['resourcemonitor']['memorylimit'] = deployment_xml[field]['resourcemonitor']['memorylimit']

                        if 'disklimit' in deployment_xml[field]['resourcemonitor'] and 'feature' in deployment_xml[field]['resourcemonitor']['disklimit']:
                            if type(deployment_xml[field]['resourcemonitor']['disklimit']['feature']) is list:
                                new_deployment[field]['resourcemonitor']['disklimit'] = {}
                                new_deployment[field]['resourcemonitor']['disklimit']['feature'] = get_deployment_properties(deployment_xml[field]['resourcemonitor']['disklimit']['feature'], 'list')
                            else:
                                new_deployment[field]['resourcemonitor']['disklimit'] = {}
                                new_deployment[field]['resourcemonitor']['disklimit']['feature'] = get_deployment_properties(deployment_xml[field]['resourcemonitor']['disklimit']['feature'], 'dict')
                except Exception, err:
                    print str(err)
                    print traceback.format_exc()
            elif field == 'dr':
                try:
                    if deployment_xml[field] is not None:
                        new_deployment[field] = {}
                        new_deployment[field]['id'] = int(deployment_xml[field]['id'])
                        new_deployment[field]['listen'] = parse_bool_string(deployment_xml[field]['listen'])
                        if 'port' in deployment_xml[field]:
                            new_deployment[field]['port'] = int(deployment_xml[field]['port'])
                        if 'connection' in deployment_xml[field] and deployment_xml[field]['connection'] is not None and 'source' in deployment_xml[field]['connection']:
                            new_deployment[field]['connection'] = {}
                            new_deployment[field]['connection']['source'] = str(deployment_xml[field]['connection']['source'])

                except Exception, err:
                    print str(err)
                    print traceback.format_exc()
            else:
                new_deployment[field] = convert_deployment_field_required_format(deployment_xml, field)

        deployments.append(new_deployment)
    return deployments


def get_deployment_export_field(export_xml, is_list):
    new_export = {}
    exports = []
    if is_list is 'list':
        for export in export_xml:
            new_export = {}
            for field in export:
                if field == 'property':
                    if type(export['property']) is list:
                        new_export['property'] = get_deployment_properties(export['property'], 'list')
                    else:
                        new_export['property'] = get_deployment_properties(export['property'], 'dict')
                elif field == 'enabled':
                    new_export[field] = parse_bool_string(export[field])
                else:
                    new_export[field] = export[field]
            exports.append(new_export)
    else:
        for field in export_xml:
            if field == 'property':
                if type(export_xml['property']) is list:
                    new_export['property'] = get_deployment_properties(export_xml['property'], 'list')
                else:
                    new_export['property'] = get_deployment_properties(export_xml['property'], 'dict')
            elif field == 'enabled':
                new_export[field] = parse_bool_string(export_xml[field])
            else:
                new_export[field] = export_xml[field]
        exports.append(new_export)
    return {'configuration': exports}


def get_deployment_import_field(export_xml, is_list):
    new_export = {}
    exports = []
    if is_list is 'list':
        for export in export_xml:
            new_export = {}
            for field in export:
                new_export[field] = export[field]
            exports.append(new_export)
    else:
        for field in export_xml:
            if field == 'property':
                if type(export_xml['property']) is list:
                    new_export['property'] = get_deployment_properties(export_xml['property'], 'list')
                else:
                    new_export['property'] = get_deployment_properties(export_xml['property'], 'dict')
            else:
                new_export[field] = export_xml[field]
        exports.append(new_export)
    return {'configuration': exports}


def get_deployment_properties(export_xml, is_list):
    new_export = {}
    exports = []
    if is_list is 'list':
        for export in export_xml:
            new_export = {}
            for field in export:
                new_export[field] = export[field]
            exports.append(new_export)
    else:
        for field in export_xml:
            new_export[field] = export_xml[field]
        exports.append(new_export)
    return exports


def get_users_from_xml(deployment_xml, is_list):
    users = []
    if is_list is 'list':
        for deployment in deployment_xml:
            for field in deployment:
                if field == 'users':
                    if deployment[field] is not None:
                        if type(deployment[field]['user']) is list:
                            for user in deployment[field]['user']:
                                users.append(convert_user_required_format(user))
                        else:
                            users.append(convert_user_required_format(deployment[field]['user']))
    else:
        for field in deployment_xml:
            if field == 'users':
                if deployment_xml[field] is not None:
                    if type(deployment_xml[field]['user']) is list:
                        for user in deployment_xml[field]['user']:
                                users.append(convert_user_required_format(user))
                    else:
                        users.append(convert_user_required_format(deployment_xml[field]['user']))
    return users


def convert_user_required_format(user):
    for field in user:
        if field == 'databaseid':
            user[field] = int(user[field])
    return user


def convert_deployment_field_required_format(deployment, field):
    if field == 'databaseid':
        modified_field = int(deployment[field])
    else:
        modified_field = deployment[field]
    return modified_field


def etree_to_dict(t):
    d = {t.tag: {} if t.attrib else None}
    children = list(t)
    if children:
        dd = defaultdict(list)
        for dc in map(etree_to_dict, children):
            for k, v in dc.iteritems():
                dd[k].append(v)
        #d = {t.tag: {k:v[0] if len(v) == 1 else v for k, v in dd.iteritems()}}
        aa = {}
        for k, v in dd.iteritems():
             aa[k]=v[0] if len(v) == 1 else v
        d = {t.tag: aa}
    if t.attrib:
        d[t.tag].update((k, v) for k, v in t.attrib.iteritems())
    if t.text:
        text = t.text.strip()
        if children or t.attrib:
            if text:
              d[t.tag]['value'] = text
        else:
            d[t.tag] = text
    return d


def handle_deployment_dict(deployment_elem, key, value, istop):
    if value:
        if istop == True:
            deployment_sub_element = deployment_elem
        else:
            deployment_sub_element = SubElement(deployment_elem, str(key))
        for key1, value1 in value.iteritems():
            if type(value1) is dict:
                if istop == True:
                    if key1 not in IGNORETOP:
                        handle_deployment_dict(deployment_sub_element, key1, value1, False)
                else:
                    handle_deployment_dict(deployment_sub_element, key1, value1, False)
            elif type(value1) is list:
                handle_deployment_list(deployment_sub_element, key1, value1)
            else:
                if isinstance(value1, bool):
                    if value1 == False:
                        deployment_sub_element.attrib[key1] = "false"
                    else:
                        deployment_sub_element.attrib[key1] = "true"
                else:
                    if key == "property":
                        deployment_sub_element.attrib["name"] = value["name"]
                        deployment_sub_element.text = str(value1)
                    else:
                        if istop == False:
                            if value1 != None:
                                deployment_sub_element.attrib[key1] = str(value1)
                        elif key1 not in IGNORETOP:
                            if value1 != None:
                                deployment_sub_element.attrib[key1] = str(value1)


def handle_deployment_list(deployment_elem, key, value):
    if (key == 'servers'):
        deployment_elem.attrib[key] = str(value)
    else:
        for items in value:
            handle_deployment_dict(deployment_elem, key, items, False)


def parse_bool_string(bool_string):
    return bool_string.upper() == 'TRUE'


IS_CURRENT_NODE_ADDED = False
IS_CURRENT_DATABASE_ADDED = False
IGNORETOP = { "databaseid" : True, "users" : True}


class ServerAPI(MethodView):
    """Class to handle requests related to server"""

    @staticmethod
    def get(server_id):
        """
        Gets the information of the server with specified server_id. If the server_id is
        not specified, then it returns the information of all the servers.
        Args:
            server_id (int): The first parameter. Defaults to None.
        Returns:
            server or list of servers.
        """
        get_configuration()
        if server_id is None:
            return jsonify({'servers': [make_public_server(x) for x in SERVERS]})
        else:
            server = [server for server in SERVERS if server['id'] == server_id]
            if not server:
                abort(404)
            return jsonify({'server': make_public_server(server[0])})

    @staticmethod
    def post(database_id):
        """
        Saves the server and associate it to database with given database_id.
        Args:
            database_id (int): The first parameter.
        Returns:
            Information and the status of server if it is saved otherwise the error message.
        """
        inputs = ServerInputs(request)
        if not inputs.validate():
            return jsonify(success=False, errors=inputs.errors)

        server = [server for server in SERVERS if server['name'] == request.json['name']]
        if len(server) > 0:
            return make_response(jsonify({'error': 'Server name already exists'}), 404)

        server = [server for server in SERVERS if server['hostname'] == request.json['hostname']]
        if len(server) > 0:
            return make_response(jsonify({'error': 'Host name already exists'}), 404)

        if not SERVERS:
            server_id = 1
        else:
            server_id = SERVERS[-1]['id'] + 1
        server = {
            'id': server_id,
            'name': request.json['name'].strip(),
            'description': request.json.get('description', "").strip(),
            'hostname': request.json.get('hostname', "").strip(),
            'enabled': True,
            'admin-listener': request.json.get('admin-listener', "").strip(),
            'zookeeper-listener': request.json.get('zookeeper-listener', "").strip(),
            'replication-listener': request.json.get('replication-listener', "").strip(),
            'client-listener': request.json.get('client-listener', "").strip(),
            'internal-interface': request.json.get('internal-interface', "").strip(),
            'external-interface': request.json.get('external-interface', "").strip(),
            'public-interface': request.json.get('public-interface', "").strip(),
            'internal-listener': request.json.get('internal-listener', "").strip(),
            'http-listener': request.json.get('http-listener', "").strip(),
            'placement-group': request.json.get('placement-group', "").strip(),

        }
        SERVERS.append(server)

        # Add server to the current database
        current_database = [database for database in DATABASES if database['id'] == database_id]
        if len(current_database) == 0:
            abort(404)
        if not request.json:
            abort(400)
        current_database[0]['members'].append(server_id)

        sync_configuration()
        write_configuration_file()
        return jsonify({'server': server, 'status': 1,
                        'members': current_database[0]['members']}), 201

    @staticmethod
    def delete(server_id):
        """
        Delete the server with specified server_id.
        Args:
            server_id (int): The first parameter.
        Returns:
            True if the server is deleted otherwise the error message.
        """
        if not request.json or not 'dbId' in request.json:
            abort(400)
        database_id = request.json['dbId']
        # delete a single server
        server = [server for server in SERVERS if server['id'] == server_id]
        if len(server) == 0:
            abort(404)
        # remove the server from given database member list
        current_database = [database for database in DATABASES if database['id'] == database_id]
        current_database[0]['members'].remove(server_id)
        # Check if server is referenced by database
        for database in DATABASES:
            if database["id"] == database_id:
                continue
            if server_id in database["members"]:
                return jsonify({'success': "Server deleted from given member list only. "
                                           "Server cannot be deleted completely since"
                                           " it is referred by database."})

        SERVERS.remove(server[0])
        sync_configuration()
        write_configuration_file()
        return jsonify({'result': True})

    @staticmethod
    def put(server_id):
        """
        Update the server with specified server_id.
        Args:
            server_id (int): The first parameter.
        Returns:
            Information of server with specified server_id after being updated
            otherwise the error message.
        """

        inputs = ServerInputs(request)
        if not inputs.validate():
            return jsonify(success=False, errors=inputs.errors)
        current_server = [server for server in SERVERS if server['id'] == server_id]
        if len(current_server) == 0:
            abort(404)

        current_server[0]['name'] = \
            request.json.get('name', current_server[0]['name'])
        current_server[0]['hostname'] = \
            request.json.get('hostname', current_server[0]['hostname'])
        current_server[0]['description'] = \
            request.json.get('description', current_server[0]['description'])
        current_server[0]['enabled'] = \
            request.json.get('enabled', current_server[0]['enabled'])
        current_server[0]['admin-listener'] = \
            request.json.get('admin-listener', current_server[0]['admin-listener'])
        current_server[0]['internal-listener'] = \
            request.json.get('internal-listener', current_server[0]['internal-listener'])
        current_server[0]['http-listener'] = \
            request.json.get('http-listener', current_server[0]['http-listener'])
        current_server[0]['zookeeper-listener'] = \
            request.json.get('zookeeper-listener', current_server[0]['zookeeper-listener'])
        current_server[0]['replication-listener'] = \
            request.json.get('replication-listener', current_server[0]['replication-listener'])
        current_server[0]['client-listener'] = \
            request.json.get('client-listener', current_server[0]['client-listener'])
        current_server[0]['internal-interface'] = \
            request.json.get('internal-interface', current_server[0]['internal-interface'])
        current_server[0]['external-interface'] = \
            request.json.get('external-interface', current_server[0]['external-interface'])
        current_server[0]['public-interface'] = \
            request.json.get('public-interface', current_server[0]['public-interface'])
        current_server[0]['placement-group'] = \
            request.json.get('placement-group', current_server[0]['placement-group'])
        sync_configuration()
        write_configuration_file()
        return jsonify({'server': current_server[0], 'status': 1})


class DatabaseAPI(MethodView):
    """
    Class to handle requests related to database
    """

    @staticmethod
    def get(database_id):
        """
        Gets the information of the database with specified database_id. If the database_id is
        not specified, then it returns the information of all databases.
        Args:
            database_id (int): The first parameter. Defaults to None.
        Returns:
            database or list of databases.
        """
        if database_id is None:
            # return a list of users
            return jsonify({'databases': [make_public_database(x) for x in DATABASES]})
        else:
            # expose a single user
            database = [database for database in DATABASES if database['id'] == database_id]
            if len(database) == 0:
                abort(404)
            return jsonify({'database': make_public_database(database[0])})

    @staticmethod
    def post():
        """
        Saves the database.
        Returns:
            Information and the status of database if it is saved otherwise the error message.
        """
        sync_configuration()
        write_configuration_file()
        inputs = DatabaseInputs(request)
        if not inputs.validate():
            return jsonify(success=False, errors=inputs.errors)

        database = [database for database in DATABASES if database['name'] == request.json['name']]
        if len(database) != 0:
            return make_response(jsonify({'error': 'database name already exists'}), 404)

        if not DATABASES:
            database_id = 1
        else:
            database_id = DATABASES[-1]['id'] + 1
        database = {
            'id': database_id,
            'name': request.json['name'],
            'deployment': request.json.get('deployment', ""),
            'members': []
        }
        DATABASES.append(database)

        # Create new deployment
        app_root = os.path.dirname(os.path.abspath(__file__))

        with open(os.path.join(app_root, "deployment.json")) as json_file:
            deployment = json.load(json_file)
            deployment['databaseid'] = database_id

        DEPLOYMENT.append(deployment)

        sync_configuration()

        write_configuration_file()
        return jsonify({'database': database, 'status': 1}), 201

    @staticmethod
    def put(database_id):
        """
        Updates the database with specified database_id.
        Args:
            database_id (int): The first parameter.
        Returns:
            Information and the status of database if it is updated otherwise the error message.
        """
        inputs = DatabaseInputs(request)
        if not inputs.validate():
            return jsonify(success=False, errors=inputs.errors)

        current_database = [database for database in DATABASES if database['id'] == database_id]
        if len(current_database) == 0:
            abort(404)

        current_database[0]['name'] = request.json.get('name', current_database[0]['name'])
        current_database[0]['deployment'] = \
            request.json.get('deployment', current_database[0]['deployment'])
        sync_configuration()
        write_configuration_file()
        return jsonify({'database': current_database[0], 'status': 1})

    @staticmethod
    def delete(database_id):
        """
        Delete the database with specified database_id.
        Args:
        database_id (int): The first parameter.
        Returns:
        True if the server is deleted otherwise the error message.
        """
        members = []
        current_database = [database for database in DATABASES if database['id'] == database_id]
        if len(current_database) == 0:
            abort(404)
        else:
            members = current_database[0]['members']

        for server_id in members:
            is_server_associated = False
            # Check if server is referenced by database
            for database in DATABASES:
                if database["id"] == database_id:
                    continue
                if server_id in database["members"]:
                    is_server_associated = True
            # if server is not referenced by other database then delete it
            if not is_server_associated:
                server = [server for server in SERVERS if server['id'] == server_id]
                if len(server) == 0:
                    continue
                SERVERS.remove(server[0])

        DATABASES.remove(current_database[0])

        deployment = [deployment for deployment in DEPLOYMENT if deployment['databaseid'] == database_id]

        DEPLOYMENT.remove(deployment[0])
        sync_configuration()
        write_configuration_file()
        return jsonify({'result': True})


class DatabaseMemberAPI(MethodView):
    """
    Class to handle request related to database member.
    """

    @staticmethod
    def get(database_id):
        """
        Get the members of the database with specified database_id.
        Args:
            database_id (int): The first parameter.
        Returns:
            List of member ids related to specified database.
        """
        database = [database for database in DATABASES if database['id'] == database_id]
        if len(database) == 0:
            abort(404)

        return jsonify({'members': database[0]['members']})

    @staticmethod
    def put(database_id):
        """
        Add members to the database with specified database_id.
        Args:
            database_id (int): The first parameter.
        Returns:
            List of member ids related to specified database.
        """
        current_database = [database for database in DATABASES if database['id'] == database_id]
        if len(current_database) == 0:
            abort(404)
        if not request.json:
            abort(400)

        # if 'members' not in request.json:
        for member_id in request.json['members']:
            current_server = [server for server in SERVERS if server['id'] == member_id]
            if len(current_server) == 0:
                return jsonify({'error': 'Server id %d does not exists' % member_id})

            if member_id not in current_database[0]['members']:
                current_database[0]['members'].append(member_id)
        sync_configuration()
        write_configuration_file()
        return jsonify({'members': current_database[0]['members'], 'status': 1})


class deploymentAPI(MethodView):
    """Class to handle request related to deployment."""

    @staticmethod
    def get(database_id):
        """
        Get the deployment with specified database_id.
        Args:
            database_id (int): The first parameter.
        Returns:
            List of deployment information with specified database.
        """
        if database_id is None:
            # return a list of users
            return jsonify({'deployment': [make_public_deployment(x) for x in DEPLOYMENT]})
        else:
            deployment = [deployment for deployment in DEPLOYMENT if deployment['databaseid'] == database_id]
            return jsonify({'deployment': map_deployment_without_database_id(deployment[0])})

    @staticmethod
    def put(database_id):
        """
        Add deployment information to specified database_id.
        Args:
            database_id (int): The first parameter.
        Returns:
            Deployment object of added deployment.
        """
        inputs = JsonInputs(request)
        if not inputs.validate():
            return jsonify(success=False, errors=inputs.errors)

        # if 'users' in request.json:
        #     if 'user' in request.json['users']:
        #         prev_username = ''
        #         for user in request.json['users']['user']:
        #             if user['name'] == prev_username:
        #                 return make_response(jsonify({'error': 'Duplicate Username'
        #                                                  , 'success': False}), 404)
        #             prev_username = user['name']

        deployment = map_deployment(request, database_id)
        sync_configuration()
        write_configuration_file()
        return jsonify({'deployment': deployment, 'status': 1})


class deploymentUserAPI(MethodView):
    """Class to handle request related to deployment."""

    @staticmethod
    def get(username):
        """
        Get the deployment with specified database_id.
        Args:
            database_id (int): The first parameter.
        Returns:
            List of deployment information with specified database.
        """
        deployment_user = [deployment_user for deployment_user in DEPLOYMENT_USERS
                           if deployment_user['name'] == username]

        return jsonify({'deployment': deployment_user})

    @staticmethod
    def put(username, database_id):
        """
        Add user information with specified username.
        Args:
            user (string): The first parameter.
        Returns:
            Deployment user object of added deployment user.
        """

        inputs = UserInputs(request)
        if not inputs.validate():
            return jsonify(success=False, errors=inputs.errors)

        current_user = [user for user in DEPLOYMENT_USERS if
                        user['name'] == username and user['databaseid'] == database_id]

        if len(current_user) != 0:
            return make_response(jsonify({'error': 'Duplicate Username'
                                             , 'success': False}), 404)

        deployment_user = map_deployment_users(request, username)

        if DEPLOYMENT[0]['users'] is None:
            DEPLOYMENT[0]['users'] = {}
            DEPLOYMENT[0]['users']['user'] = []

        DEPLOYMENT[0]['users']['user'].append({
            'name': deployment_user['name'],
            'roles': deployment_user['roles'],
            'plaintext': deployment_user['plaintext']
        })


        sync_configuration()
        write_configuration_file()
        return jsonify({'user': deployment_user, 'status': 1, 'statusstring': 'User Created'})

    @staticmethod
    def post(username, database_id):
        """
        Add user information with specified username.
        Args:
            user (string): The first parameter.
        Returns:
            Deployment user object of added deployment user.
        """

        inputs = UserInputs(request)
        if not inputs.validate():
            return jsonify(success=False, errors=inputs.errors)

        current_user = [user for user in DEPLOYMENT_USERS if
                        user['name'] == username and user['databaseid'] == database_id]
        current_user[0]['name'] = request.json.get('name', current_user[0]['name'])
        current_user[0]['password'] = urllib.unquote(str(request.json.get('password', current_user[0]['password'])).encode('ascii')).decode('utf-8')
        current_user[0]['roles'] = request.json.get('roles', current_user[0]['roles'])
        current_user[0]['plaintext'] = request.json.get('plaintext', current_user[0]['plaintext'])
        sync_configuration()
        write_configuration_file()
        return jsonify({'user': current_user[0], 'status': 1, 'statusstring': "User Updated"})

    @staticmethod
    def delete(username, database_id):
        current_user = [user for user in DEPLOYMENT_USERS if
                        user['name'] == username and user['databaseid'] == database_id]

        DEPLOYMENT_USERS.remove(current_user[0])
        return jsonify({'status': 1, 'statusstring': "User Deleted"})


class StartDatabaseAPI(MethodView):
    """Class to handle request to start servers on all nodes of a database."""

    @staticmethod
    def put(database_id):
        """
        Starts VoltDB database servers on all nodes for the specified database
        Args:
            database_id (int): The id of the database that should be started
        Returns:
            Status string indicating if the database start requesst was sent successfully
        """

        # TODO: assume deployment file has been sync'ed already????
        members = []
        current_database = [database for database in DATABASES if database['id'] == database_id]
        if not current_database:
            abort(404)
        else:
            members = current_database[0]['members']
        if not members:
            return make_response(jsonify({'statusstring': 'No servers configured for the database'}),
                                             500)

        # Check if there are valid servers configured for all ids
        for server_id in members:
            server = [server for server in SERVERS if server['id'] == server_id]
            if not server:
                return make_response(jsonify({'statusstring': 'Server details not found for id ' + server_id}),
                                             500)
        # Now start each server
        failed = False
        server_status = {}
        for server_id in members:
            server = [server for server in SERVERS if server['id'] == server_id]
            curr = server[0]
            try:
                url = ('http://%s:8000/api/1.0/databases/%u/servers/%u/start') % \
                                  (curr['hostname'], database_id, server_id)
                response = requests.put(url)
                if (response.status_code != requests.codes.ok):
                    failed = True
                server_status[curr['hostname']] = json.loads(response.text)['statusstring']
            except Exception, err:
                failed = True
                print traceback.format_exc()
                server_status[curr['hostname']] = str(err)

        if failed:
            return make_response(jsonify({'statusstring':
                                          'There were errors starting servers: ' + str(server_status)}),
                                     500)
        else:
            return make_response(jsonify({'statusstring':
                                          'Start request sent successfully to servers: ' + str(server_status)}),
                                     200)

class StartServerAPI(MethodView):
    """Class to handle request to start a server."""

    @staticmethod
    def put(database_id, server_id):
        """
        Starts VoltDB database server on the specified server
        Args:
            database_id (int): The id of the database that should be started
            server_id (int): The id of the server node that is to be started
        Returns:
            Status string indicating if the server node was started successfully
        """

        # TODO: Fix this later. Assume  this is local server for now
        deploymentcontents = get_database_deployment(database_id)
        primary = get_first_hostname(database_id)
        try:
            retcode = start_local_server(deploymentcontents, primary)
            if (retcode == 0):
                return make_response(jsonify({'statusstring': 'Success'}),
                                             200)
            else:
                return make_response(jsonify({'statusstring': 'Error starting server'}),
                                             500)
        except Exception, err:
            print traceback.format_exc()
            return make_response(jsonify({'statusstring': str(err)}),
                                 500)


class VdmStatus(MethodView):
    """
    Class to get VDM status for peers to check.
    """
    @staticmethod
    def get():
        if request.args is not None and 'jsonp' in request.args and request.args['jsonp'] is not None:
            return str(request.args['jsonp']) + '(' + '{\'vdm\': {"running": "true"}}'+')'
        else:
            return jsonify({'vdm': {"running": "true"}})


class SyncVdmConfiguration(MethodView):
    """
    Class to sync configuration between two servers.
    """

    @staticmethod
    def post():
        try:
            result = request.json

            databases = result['vdm']['databases']
            servers = result['vdm']['members']
            deployments = result['vdm']['deployments']
            deployment_users = result['vdm']['deployment_users']

        except Exception, errs:
            print traceback.format_exc()
            return jsonify({'status':'success', 'error': str(errs)})

        # try:
        global DATABASES
        DATABASES = databases
        global SERVERS
        SERVERS = servers
        global DEPLOYMENT
        DEPLOYMENT = deployments
        global DEPLOYMENT_USERS
        DEPLOYMENT_USERS = deployment_users

        # except Exception, errs:
        #     print str(errs)

        return jsonify({'status':'success'})


class VdmConfiguration(MethodView):
    """
    Class related to the vdm configuration
    """
    @staticmethod
    def get():
        return get_configuration()

    @staticmethod
    def post():

        result = get_configuration()

        for member in result['vdm']['members']:
            try:
                headers = {'content-type': 'application/json'}
                url = 'http://'+member['hostname'] + ':' + str(__PORT__) + '/api/1.0/vdm/sync_configuration/'
                data = result
                response = requests.post(url,data=json.dumps(data),headers = headers)
            except Exception,errs:
                print traceback.format_exc()
                print str(errs)

        return jsonify({'deployment': response.status_code})


class DatabaseDeploymentAPI(MethodView):
    """
    Class related to the vdm configuration
    """
    @staticmethod
    def get(database_id):
        deployment_content = get_database_deployment(database_id)
        return Response(deployment_content, mimetype='text/xml')


class VdmAPI(MethodView):
    """
    Class to return vdm.xml file
    """

    @staticmethod
    def get():
        vdm_content = make_configuration_file()
        return Response(vdm_content, mimetype='text/xml')


def main(runner, amodule, config_dir, server):
    F_DEBUG = os.getenv('DEBUG', 'False')

    if F_DEBUG == 'True':
        APP.config.update(DEBUG=True)

    path = os.path.dirname(amodule.__file__)
    global MODULE_PATH
    MODULE_PATH = path
    depjson = os.path.join(path, "deployment.json")
    json_data= open(depjson).read()
    deployment = json.loads(json_data)
    global PATH
    PATH = config_dir
    global __IP__
    global __PORT__

    # config_path = config_dir + '/' + 'vdm.xml'
    config_path = os.path.join(config_dir, 'vdm.xml')
    global OUTFILE_TIME
    OUTFILE_TIME = str(time.time())
    global OUTFILE_COUNTER
    OUTFILE_COUNTER = 0

    arrServer = {}
    if server is not None:
        arrServer = server.split(':', 2)
    if os.path.exists(config_path):
        convert_xml_to_json(config_path)
    else:
        DEPLOYMENT.append(deployment)

        if server is None:
            __host_name__ = socket.gethostname()
            __host_or_ip__ = socket.gethostbyname(__host_name__)
        else:
            __host_name__ = arrServer[0]
            __host_or_ip__ = arrServer[0]
            __IP__ = arrServer[0]
            __PORT__ = arrServer[1]

        SERVERS.append({'id': 1, 'name': __host_name__, 'hostname': __host_or_ip__, 'description': "",
                        'enabled': True, 'external-interface': "", 'internal-interface': "",
                        'public-interface': "", 'client-listener': "", 'internal-listener': "",
                        'admin-listener': "", 'http-listener': "", 'replication-listener': "",
                        'zookeeper-listener': "", 'placement-group': ""})
        DATABASES.append({'id': 1, 'name': "local", 'deployment': "default", "members": [1]})

    write_configuration_file()

    SERVER_VIEW = ServerAPI.as_view('server_api')
    DATABASE_VIEW = DatabaseAPI.as_view('database_api')
    START_DATABASE_SERVER_VIEW = StartServerAPI.as_view('start_server_api')
    START_DATABASE_VIEW = StartDatabaseAPI.as_view('start_database_api')
    DATABASE_MEMBER_VIEW = DatabaseMemberAPI.as_view('database_member_api')
    DEPLOYMENT_VIEW = deploymentAPI.as_view('deployment_api')
    DEPLOYMENT_USER_VIEW = deploymentUserAPI.as_view('deployment_user_api')
    VDM_STATUS_VIEW = VdmStatus.as_view('vdm_status_api')
    VDM_CONFIGURATION_VIEW = VdmConfiguration.as_view('vdm_configuration_api')
    SYNC_VDM_CONFIGURATION_VIEW = SyncVdmConfiguration.as_view('sync_vdm_configuration_api')
    DATABASE_DEPLOYMENT_VIEW = DatabaseDeploymentAPI.as_view('database_deployment_api')
    VDM_VIEW = VdmAPI.as_view('vdm_api')
    APP.add_url_rule('/api/1.0/servers/', defaults={'server_id': None},
                     view_func=SERVER_VIEW, methods=['GET'])
    APP.add_url_rule('/api/1.0/servers/<int:database_id>', view_func=SERVER_VIEW, methods=['POST'])
    APP.add_url_rule('/api/1.0/servers/<int:server_id>', view_func=SERVER_VIEW,
                     methods=['GET', 'PUT', 'DELETE'])

    APP.add_url_rule('/api/1.0/databases/', defaults={'database_id': None},
                     view_func=DATABASE_VIEW, methods=['GET'])
    APP.add_url_rule('/api/1.0/databases/<int:database_id>', view_func=DATABASE_VIEW,
                     methods=['GET', 'PUT', 'DELETE'])
    APP.add_url_rule('/api/1.0/databases/', view_func=DATABASE_VIEW, methods=['POST'])
    APP.add_url_rule('/api/1.0/databases/member/<int:database_id>',
                     view_func=DATABASE_MEMBER_VIEW, methods=['GET', 'PUT', 'DELETE'])

    APP.add_url_rule('/api/1.0/databases/<int:database_id>/servers/<int:server_id>/start',
                     view_func=START_DATABASE_SERVER_VIEW, methods=['PUT'])
    APP.add_url_rule('/api/1.0/databases/<int:database_id>/start',
                     view_func=START_DATABASE_VIEW, methods=['PUT'])

    APP.add_url_rule('/api/1.0/deployment/', defaults={'database_id': None},
                     view_func=DEPLOYMENT_VIEW, methods=['GET'])

    APP.add_url_rule('/api/1.0/deployment/<int:database_id>', view_func=DEPLOYMENT_VIEW, methods=['GET', 'PUT'])
    APP.add_url_rule('/api/1.0/deployment/users/<string:username>', view_func=DEPLOYMENT_USER_VIEW,
                     methods=['GET', 'PUT', 'POST', 'DELETE'])
    APP.add_url_rule('/api/1.0/deployment/users/<int:database_id>/<string:username>', view_func=DEPLOYMENT_USER_VIEW,
                     methods=['PUT', 'POST', 'DELETE'])
    APP.add_url_rule('/api/1.0/vdm/status/',
                     view_func=VDM_STATUS_VIEW, methods=['GET'])
    APP.add_url_rule('/api/1.0/vdm/configuration/',
                     view_func=VDM_CONFIGURATION_VIEW, methods=['GET', 'POST'])
    APP.add_url_rule('/api/1.0/vdm/sync_configuration/',
                     view_func=SYNC_VDM_CONFIGURATION_VIEW, methods=['POST'])
    APP.add_url_rule('/api/1.0/databases/<int:database_id>/deployment/', view_func=DATABASE_DEPLOYMENT_VIEW,
                     methods=['GET'])
    APP.add_url_rule('/api/1.0/vdm/', view_func=VDM_VIEW,
                     methods=['GET'])
    if server is not None:
        APP.run(threaded=True, host=arrServer[0], port=int(arrServer[1]))
    else:
        APP.run(threaded=True, host='0.0.0.0', port=8000)<|MERGE_RESOLUTION|>--- conflicted
+++ resolved
@@ -662,13 +662,6 @@
     return tostring(main_header,encoding='UTF-8')
 
 
-<<<<<<< HEAD
-=======
-    except Exception, err:
-        print str(err)
-        print traceback.format_exc()
-
->>>>>>> d7af0f1e
 
 def sync_configuration():
     headers = {'content-type': 'application/json'}
@@ -1878,7 +1871,7 @@
         for member in result['vdm']['members']:
             try:
                 headers = {'content-type': 'application/json'}
-                url = 'http://'+member['hostname'] + ':' + str(__PORT__) + '/api/1.0/vdm/sync_configuration/'
+                url = 'http://'+member['hostname']+':'+__PORT__+'/api/1.0/vdm/sync_configuration/'
                 data = result
                 response = requests.post(url,data=json.dumps(data),headers = headers)
             except Exception,errs:
@@ -1910,7 +1903,10 @@
 
 
 def main(runner, amodule, config_dir, server):
-    F_DEBUG = os.getenv('DEBUG', 'False')
+    try:
+        F_DEBUG = os.environ['DEBUG']
+    except KeyError:
+        F_DEBUG = 'False'
 
     if F_DEBUG == 'True':
         APP.config.update(DEBUG=True)
