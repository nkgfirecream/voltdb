/* This file is part of VoltDB.
 * Copyright (C) 2008-2013 VoltDB Inc.
 *
 * This program is free software: you can redistribute it and/or modify
 * it under the terms of the GNU Affero General Public License as
 * published by the Free Software Foundation, either version 3 of the
 * License, or (at your option) any later version.
 *
 * This program is distributed in the hope that it will be useful,
 * but WITHOUT ANY WARRANTY; without even the implied warranty of
 * MERCHANTABILITY or FITNESS FOR A PARTICULAR PURPOSE.  See the
 * GNU Affero General Public License for more details.
 *
 * You should have received a copy of the GNU Affero General Public License
 * along with VoltDB.  If not, see <http://www.gnu.org/licenses/>.
 */

package org.voltdb.jni;

import java.nio.ByteBuffer;
import java.util.ArrayDeque;
import java.util.Arrays;
import java.util.HashMap;
import java.util.List;
import java.util.Map;
import java.util.Map.Entry;

import org.voltcore.logging.Level;
import org.voltcore.logging.VoltLogger;
import org.voltcore.utils.CoreUtils;
import org.voltcore.utils.DBBPool;
import org.voltdb.ExecutionSite;
import org.voltdb.PlannerStatsCollector;
import org.voltdb.PlannerStatsCollector.CacheUse;
import org.voltdb.RunningProcedureContext;
<<<<<<< HEAD
import org.voltdb.RunningProcedureStatsCollector;
=======
>>>>>>> cc8286bc
import org.voltdb.StatsAgent;
import org.voltdb.StatsSelector;
import org.voltdb.TableStreamType;
import org.voltdb.TheHashinator;
import org.voltdb.VoltDB;
import org.voltdb.VoltTable;
import org.voltdb.exceptions.EEException;
import org.voltdb.export.ExportProtoMessage;
import org.voltdb.messaging.FastDeserializer;
import org.voltdb.sysprocs.saverestore.SnapshotPredicates;
import org.voltdb.planner.ActivePlanRepository;
import org.voltdb.utils.LogKeys;
import org.voltdb.utils.VoltTableUtil;

/**
 * Wrapper for native Execution Engine library. There are two implementations,
 * one using JNI and one using IPC. ExecutionEngine provides a consistent interface
 * for these implementations to the ExecutionSite.
 */
public abstract class ExecutionEngine implements FastDeserializer.DeserializationMonitor {

    public static enum TaskType {
        VALIDATE_PARTITIONING(0);

        private TaskType(int taskId) {
            this.taskId = taskId;
        }

        public final int taskId;
    }

    // is the execution site dirty
    protected boolean m_dirty;

    /** Error codes exported for JNI methods. */
    public static final int ERRORCODE_SUCCESS = 0;
    public static final int ERRORCODE_ERROR = 1; // just error or not so far.
    public static final int ERRORCODE_WRONG_SERIALIZED_BYTES = 101;
    public static final int ERRORCODE_NEED_PLAN = 110;
    public static final int ERRORCODE_PROGRESS_UPDATE = 111;

    /** For now sync this value with the value in the EE C++ code to get good stats. */
    public static final int EE_PLAN_CACHE_SIZE = 1000;

    /** Partition ID */
    protected final int m_partitionId;

    /** Host ID */
    protected final long m_siteId;

    /** Statistics collector (provided later) */
    private PlannerStatsCollector m_plannerStats = null;
    private RunningProcedureStatsCollector m_rProcStats = null;

    // used for tracking statistics about the plan cache in the EE
    private int m_cacheMisses = 0;
    private int m_eeCacheSize = 0;

<<<<<<< HEAD
    private RunningProcedureContext m_rProcContext;
    private boolean m_readOnly;
    private long m_startTime;
    private long m_logDuration;
    private long m_currentUniqueId;
=======
    /** Context information of the current running procedure*/
    private RunningProcedureContext m_rProcContext = new RunningProcedureContext();
    private boolean m_readOnly;
    private long m_startTime;
    private static final long m_logDuration = 0;

    /** information about EE calls back to JAVA. For test.*/
    public int m_callsFromEE = 0;
    public long m_lastTuplesAccessed = 0;
>>>>>>> cc8286bc

    /** Make the EE clean and ready to do new transactional work. */
    public void resetDirtyStatus() {
        m_dirty = false;
    }

    /** Has the database changed any state since the last reset of dirty status? */
    public boolean getDirtyStatus() {
        return m_dirty;
    }

    /** Utility method to verify return code and throw as required */
    final protected void checkErrorCode(final int errorCode) {
        if ((errorCode != ERRORCODE_SUCCESS) && (errorCode != ERRORCODE_NEED_PLAN)) {
            throwExceptionForError(errorCode);
        }
    }

    /**
     * Utility method to generate an EEXception that can be overridden by
     * derived classes. This needs to be implemented by each interface
     * as data is required from the execution engine.
     */
    abstract protected void throwExceptionForError(final int errorCode);

    @Override
    public void deserializedBytes(final int numBytes) {
    }

    /** Create an ee and load the volt shared library */
    public ExecutionEngine(long siteId, int partitionId) {
        m_partitionId = partitionId;
        m_siteId = siteId;
        org.voltdb.EELibraryLoader.loadExecutionEngineLibrary(true);
        // In mock test environments there may be no stats agent.
        final StatsAgent statsAgent = VoltDB.instance().getStatsAgent();
        if (statsAgent != null) {
            m_plannerStats = new PlannerStatsCollector(siteId);
            statsAgent.registerStatsSource(StatsSelector.PLANNER, siteId, m_plannerStats);
        }
        m_rProcStats = new RunningProcedureStatsCollector(siteId);
        statsAgent.registerStatsSource(StatsSelector.LONGPROC, siteId, m_rProcStats);
    }

    /** Alternate constructor without planner statistics tracking. */
    public ExecutionEngine() {
        m_partitionId = 0;  // not used
        m_siteId = 0; // not used
        m_plannerStats = null;
    }

    /*
     * State to manage dependency tables for the current work unit.
     * The EE pulls from this state as necessary across JNI (or IPC)
     */
    DependencyTracker m_dependencyTracker = new DependencyTracker();

    /**
     * Called by Java to store dependencies for the EE. Creates
     * a private list of dependencies to be manipulated by the tracker.
     * Does not copy the table data - references WorkUnit's tables.
     * @param dependencies
     */
    public void stashWorkUnitDependencies(final Map<Integer, List<VoltTable>> dependencies) {
        m_dependencyTracker.trackNewWorkUnit(dependencies);
    }

    /**
     * Stash a single dependency. Exists only for test cases.
     * @param depId
     * @param vt
     */
    public void stashDependency(final int depId, final VoltTable vt) {
        m_dependencyTracker.addDependency(depId, vt);
    }


    private class DependencyTracker {
        private final HashMap<Integer, ArrayDeque<VoltTable>> m_depsById =
            new HashMap<Integer, ArrayDeque<VoltTable>>();

        private final VoltLogger hostLog = new VoltLogger("HOST");
        private final VoltLogger log = new VoltLogger(ExecutionSite.class.getName());


        /**
         * Add a single dependency. Exists only for test cases.
         * @param depId
         * @param vt
         */
        void addDependency(final int depId, final VoltTable vt) {
            ArrayDeque<VoltTable> deque = m_depsById.get(depId);
            if (deque == null) {
                deque = new ArrayDeque<VoltTable>();
                m_depsById.put(depId, deque);
            }
            deque.add(vt);
        }

        /**
         * Store dependency tables for later retrieval by the EE.
         * @param workunit
         */
        void trackNewWorkUnit(final Map<Integer, List<VoltTable>> dependencies) {
            for (final Entry<Integer, List<VoltTable>> e : dependencies.entrySet()) {
                // could do this optionally - debug only.
                verifyDependencySanity(e.getKey(), e.getValue());
                // create a new list of references to the workunit's table
                // to avoid any changes to the WorkUnit's list. But do not
                // copy the table data.
                final ArrayDeque<VoltTable> deque = new ArrayDeque<VoltTable>();
                for (VoltTable depTable : e.getValue()) {
                    // A joining node will respond with a table that has this status code
                    if (depTable.getStatusCode() != VoltTableUtil.NULL_DEPENDENCY_STATUS) {
                        deque.add(depTable);
                    }
                }
                // intentionally overwrite the previous dependency id.
                // would a lookup and a clear() be faster?
                m_depsById.put(e.getKey(), deque);
            }
        }

        public VoltTable nextDependency(final int dependencyId) {
            // this formulation retains an arraydeque in the tracker that is
            // overwritten by the next transaction using this dependency id. If
            // the EE requests all dependencies (as is expected), the deque
            // will not retain any references to VoltTables (which is the goal).
            final ArrayDeque<VoltTable> vtstack = m_depsById.get(dependencyId);
            if (vtstack != null && vtstack.size() > 0) {
                // java doc. says this amortized constant time.
                return vtstack.pop();
            }
            else if (vtstack == null) {
                assert(false) : "receive without associated tracked dependency.";
                return null;
            }
            else {
                return null;
            }
        }

        /**
         * Log and exit if a dependency list fails an invariant.
         * @param dependencyId
         * @param dependencies
         */
        void verifyDependencySanity(final Integer dependencyId, final List<VoltTable> dependencies) {
            if (dependencies == null) {
                hostLog.l7dlog(Level.FATAL, LogKeys.host_ExecutionSite_DependencyNotFound.name(),
                               new Object[] { dependencyId }, null);
                VoltDB.crashLocalVoltDB("No additional info.", false, null);
                // Prevent warnings.
                return;
            }
            for (final Object dependency : dependencies) {
                if (dependency == null) {
                    hostLog.l7dlog(Level.FATAL, LogKeys.host_ExecutionSite_DependencyContainedNull.name(),
                                   new Object[] { dependencyId },
                            null);
                    VoltDB.crashLocalVoltDB("No additional info.", false, null);
                    // Prevent warnings.
                    return;
                }
                if (log.isTraceEnabled()) {
                    log.l7dlog(Level.TRACE, LogKeys.org_voltdb_ExecutionSite_ImportingDependency.name(),
                               new Object[] { dependencyId, dependency.getClass().getName(), dependency.toString() },
                               null);
                }
                if (!(dependency instanceof VoltTable)) {
                    hostLog.l7dlog(Level.FATAL, LogKeys.host_ExecutionSite_DependencyNotVoltTable.name(),
                                   new Object[] { dependencyId }, null);
                    VoltDB.crashLocalVoltDB("No additional info.", false, null);
                }
            }

        }

    }



    /*
     * Interface backend invokes to communicate to Java frontend
     */


    /**
     * Call VoltDB.crashVoltDB on behalf of the EE
     * @param reason Reason the EE crashed
     */
    public static void crashVoltDB(String reason, String traces[], String filename, int lineno) {
        VoltLogger hostLog = new VoltLogger("HOST");
        String fn = (filename == null) ? "unknown" : filename;
        String re = (reason == null) ? "Fatal EE error." : reason;
        hostLog.fatal(re + " In " + fn + ":" + lineno);
        if (traces != null) {
            for ( String trace : traces) {
                hostLog.fatal(trace);
            }
        }
        VoltDB.crashLocalVoltDB(re + " In " + fn + ":" + lineno, true, null);
    }

    /**
     * Called from the ExecutionEngine to request serialized dependencies.
     */
    public byte[] nextDependencyAsBytes(final int dependencyId) {
        final VoltTable vt =  m_dependencyTracker.nextDependency(dependencyId);
        if (vt != null) {
            final ByteBuffer buf2 = vt.getTableDataReference();
            byte[] bytes = buf2.array();
            // if a buffer has an offset, just getting the array will give you the wrong thing
            if (buf2.arrayOffset() != 0) {
                bytes = Arrays.copyOfRange(bytes, buf2.arrayOffset(), bytes.length);
            }
            return bytes;
        }
        else {
            return null;
        }
    }

    public boolean fragmentProgressUpdate(int batchIndex,
            String planNodeName,
            String lastAccessedTable,
            long lastAccessedTableSize,
            long tuplesFound) {
<<<<<<< HEAD
        long currentTime = System.currentTimeMillis();
        long duration = currentTime - m_startTime;
        if(duration > 0) {//m_logDuration) {
            VoltLogger log = new VoltLogger("CONSOLE");
            short realBatchIndex = (short)(m_rProcContext.m_batchIndexBase+batchIndex+1);
            log.info("Procedure "+m_rProcContext.m_procedureName+" is taking  a long time to execute -- "+duration/1000.0+" seconds spent accessing "
                    +tuplesFound+" tuples. Current plan fragment "+planNodeName+" in query "+realBatchIndex
                    +" of batch "+m_rProcContext.m_voltExecuteSQLIndex+" on site "+CoreUtils.hsIdToString(m_siteId)+".");
            log.info("Unique Id "+m_currentUniqueId);

            this.m_rProcStats.beginProcedure(m_currentUniqueId,
                    m_rProcContext.m_procedureName,
                    duration,
                    realBatchIndex,
                    m_rProcContext.m_voltExecuteSQLIndex,
                    planNodeName,
                    lastAccessedTable,
                    lastAccessedTableSize,
                    tuplesFound);

//            log.info("Long Running Procedure Status: "+m_rProcContext.m_procedureName+" procedure on site "+m_hostId+" has spent "+duration/1000.0
//                    +"s, has processed "+tuplesFound+" tuples. Current executor is "+planNodeName+" Last accessed table was "+lastAccessedTable+" containing "+
//                    lastAccessedTableSize+" tuples. Current stmt is the "+m_rProcContext.m_voltExecuteSQLIndex+
//                    "'th call to voltExecuteSQL, batch index "+(m_rProcContext.m_batchIndexBase+batchIndex+1));
//
//            log.info("Procedure "+m_rProcContext.m_procedureName+" is taking a long time to execute on site "+m_hostId+". Current statistics:");
//            log.info("Execution time: "+duration/1000.0+"s");
//            log.info("Current statement being executed: Statement "+(m_rProcContext.m_batchIndexBase+batchIndex+1)+" of "+m_rProcContext.m_voltExecuteSQLIndex+"'th call to VoltExecuteSQL");
//            log.info("Current plan fragment: "+planNodeName);
//            log.info("Last table accessed: "+lastAccessedTable+", "+lastAccessedTableSize+" tuples");
//            log.info("Total tuples accessed: "+tuplesFound);
//
//            log.info("Long running operation on site "+m_hostId);
//            log.info("[Proc:"+m_rProcContext.m_procedureName+"]"
//                    +"["+"Execution time:"+duration/1000.0+"s]"
//                    +"["+"Executor:"+planNodeName+"]"
//                    +"["+"Target table(size):"+lastAccessedTable+"("+lastAccessedTableSize+")"+"]"
//                    +"["+"Tuples processed:"+tuplesFound+"]"
//                    +"["+"VoltExecuteSQL index:"+m_rProcContext.m_voltExecuteSQLIndex+"]"
//                    +"["+"Batch index:"+(m_rProcContext.m_batchIndexBase+batchIndex+1)+"]"
//                    );

            m_logDuration = (m_logDuration < 30000) ? 2*m_logDuration : 30000;
        }
        //Set timer and time out read only queries.
=======
        ++m_callsFromEE;
        m_lastTuplesAccessed = tuplesFound;

        long currentTime = System.currentTimeMillis();
        long duration = currentTime - m_startTime;
        long logDuration = m_logDuration;

        if(duration > m_logDuration) {
            if(m_rProcContext==null) {
                m_rProcContext = new RunningProcedureContext();
            }
            VoltLogger log = new VoltLogger("CONSOLE");
            log.info("Procedure "+m_rProcContext.m_procedureName+" is taking a long time to execute -- "+duration/1000.0+" seconds spent accessing "
                    +tuplesFound+" tuples. Current plan fragment "+planNodeName+" in query "+(m_rProcContext.m_batchIndexBase+batchIndex+1)
                    +" of batch "+m_rProcContext.m_voltExecuteSQLIndex+" on site "+CoreUtils.hsIdToString(m_siteId)+".");
            logDuration = (logDuration < 30000) ? 2*logDuration : 30000;
        }
        // Set a timer and time out read only queries.
>>>>>>> cc8286bc
        //        if(m_readOnly && currentTime - m_startTime > Long.MAX_VALUE)
        //            return true;
        //        else
        return false;
    }

    /**
     * Called from the execution engine to fetch a plan for a given hash.
     * Also update cache stats.
     */
    public byte[] planForFragmentId(long fragmentId) {
        // track cache misses
        m_cacheMisses++;
        // estimate the cache size by the number of misses
        m_eeCacheSize = Math.max(EE_PLAN_CACHE_SIZE, m_eeCacheSize + 1);
        // get the plan for realz
        return ActivePlanRepository.planForFragmentId(fragmentId);
    }

    /*
     * Interface frontend invokes to communicate to CPP execution engine.
     */

    abstract public boolean activateTableStream(final int tableId, TableStreamType type, SnapshotPredicates predicates);

    /**
     * Serialize more tuples from the specified table that already has a stream enabled
     * @param tableId Catalog ID of the table to serialize
     * @param outputBuffers Buffers to receive serialized tuple data
     * @return A positive number indicating the number of bytes serialized or 0 if there is no more data.
     *        -1 is returned if there is an error (such as the table not having the specified stream type activated).
     */
    public abstract int[] tableStreamSerializeMore(int tableId, TableStreamType type,
                                                   List<DBBPool.BBContainer> outputBuffers);

    public abstract void processRecoveryMessage( ByteBuffer buffer, long pointer);

    /** Releases the Engine object. */
    abstract public void release() throws EEException, InterruptedException;

    /** Pass the catalog to the engine */
    abstract public void loadCatalog(final long timestamp, final String serializedCatalog) throws EEException;

    /** Pass diffs to apply to the EE's catalog to update it */
    abstract public void updateCatalog(final long timestamp, final String diffCommands) throws EEException;

    /** Run multiple plan fragments */
    public VoltTable[] executePlanFragments(int numFragmentIds,
                                            long[] planFragmentIds,
                                            long[] inputDepIds,
                                            Object[] parameterSets,
                                            long spHandle,
                                            long lastCommittedSpHandle,
                                            long uniqueId,
                                            long undoQuantumToken,
                                            RunningProcedureContext rProcContext) throws EEException
    {
        try {
<<<<<<< HEAD
            //For now, re-transform undoQuantumToken to readOnly. Redundancy work in site.executePlanFragments()
            m_readOnly = (undoQuantumToken == Long.MAX_VALUE) ? true : false;
            //Consider put the following line in EEJNI.coreExecutePlanFrag... before where the native method is called?
            m_logDuration = 1000;
            m_startTime = System.currentTimeMillis();
            m_currentUniqueId = uniqueId;
            VoltTable[] results = coreExecutePlanFragments(numFragmentIds, planFragmentIds, inputDepIds,
                    parameterSets, spHandle, lastCommittedSpHandle, uniqueId, undoQuantumToken);
            m_plannerStats.updateEECacheStats(m_eeCacheSize, numFragmentIds - m_cacheMisses,
                    m_cacheMisses, m_partitionId);
            return results;
        }
        finally {
            // don't count any cache misses when there's an exception. This is a lie and they
            // will still be used to estimate the cache size, but it's hard to count cache hits
            // during an exception, so we don't count cache misses either to get the right ratio.
            m_cacheMisses = 0;
        }
    }

    /** Run multiple plan fragments */
    public VoltTable[] executePlanFragments(int numFragmentIds,
                                            long[] planFragmentIds,
                                            long[] inputDepIds,
                                            Object[] parameterSets,
                                            long spHandle,
                                            long lastCommittedSpHandle,
                                            long uniqueId,
                                            long undoQuantumToken,
                                            RunningProcedureContext rProcContext) throws EEException
    {
        try {
            m_rProcContext = rProcContext;
            //For now, re-transform undoQuantumToken to readOnly. Redundancy work in site.executePlanFragments()
            m_readOnly = (undoQuantumToken == Long.MAX_VALUE) ? true : false;
            //Consider put the following line in EEJNI.coreExecutePlanFrag... before where the native method is called?
            m_logDuration = 1000;
            m_startTime = System.currentTimeMillis();
            m_currentUniqueId = uniqueId;
=======
            m_rProcContext = rProcContext;
            // For now, re-transform undoQuantumToken to readOnly. Redundancy work in site.executePlanFragments()
            m_readOnly = (undoQuantumToken == Long.MAX_VALUE) ? true : false;
            // Consider put the following line in EEJNI.coreExecutePlanFrag... before where the native method is called?
            m_startTime = System.currentTimeMillis();
>>>>>>> cc8286bc
            VoltTable[] results = coreExecutePlanFragments(numFragmentIds, planFragmentIds, inputDepIds,
                    parameterSets, spHandle, lastCommittedSpHandle, uniqueId, undoQuantumToken);
            m_plannerStats.updateEECacheStats(m_eeCacheSize, numFragmentIds - m_cacheMisses,
                    m_cacheMisses, m_partitionId);
            m_rProcStats.endProcedure();
            return results;
        }
        finally {
            // don't count any cache misses when there's an exception. This is a lie and they
            // will still be used to estimate the cache size, but it's hard to count cache hits
            // during an exception, so we don't count cache misses either to get the right ratio.
            m_cacheMisses = 0;
        }
    }

    protected abstract VoltTable[] coreExecutePlanFragments(int numFragmentIds,
                                                            long[] planFragmentIds,
                                                            long[] inputDepIds,
                                                            Object[] parameterSets,
                                                            long spHandle,
                                                            long lastCommittedSpHandle,
                                                            long uniqueId,
                                                            long undoQuantumToken) throws EEException;

    /** Used for test code only (AFAIK jhugg) */
    abstract public VoltTable serializeTable(int tableId) throws EEException;

    abstract public long getThreadLocalPoolAllocations();

    abstract public byte[] loadTable(
        int tableId, VoltTable table, long spHandle,
        long lastCommittedSpHandle, boolean returnUniqueViolations,
        long undoToken) throws EEException;

    /**
     * Set the log levels to be used when logging in this engine
     * @param logLevels Levels to set
     * @throws EEException
     */
    abstract public boolean setLogLevels(long logLevels) throws EEException;

    /**
     * This method should be called roughly every second. It allows the EE
     * to do periodic non-transactional work.
     * @param time The current time in milliseconds since the epoch. See
     * System.currentTimeMillis();
     */
    abstract public void tick(long time, long lastCommittedSpHandle);

    /**
     * Instruct EE to come to an idle state. Flush Export buffers, finish
     * any in-progress checkpoint, etc.
     */
    abstract public void quiesce(long lastCommittedSpHandle);

    /**
     * Retrieve a set of statistics using the specified selector from the StatisticsSelector enum.
     * @param selector Selector from StatisticsSelector specifying what statistics to retrieve
     * @param locators CatalogIds specifying what set of items the stats should come from.
     * @param interval Return counters since the beginning or since this method was last invoked
     * @param now Timestamp to return with each row
     * @return Array of results tables. An array of length 0 indicates there are no results. null indicates failure.
     */
    abstract public VoltTable[] getStats(
            StatsSelector selector,
            int locators[],
            boolean interval,
            Long now);

    /**
     * Instruct the EE to start/stop its profiler.
     */
    public abstract void toggleProfiler(int toggle);

    /**
     * Release all undo actions up to and including the specified undo token
     * @param undoToken The undo token.
     */
    public abstract boolean releaseUndoToken(long undoToken);

    /**
     * Undo all undo actions back to and including the specified undo token
     * @param undoToken The undo token.
     */
    public abstract boolean undoUndoToken(long undoToken);

    /**
     * Execute an Export action against the execution engine.
     * @param syncAction TODO
     * @param ackTxnId if an ack, the transaction id being acked
     * @param tableSignature the signature of the table being polled or acked.
     * @param syncOffset TODO
     * @return the response ExportMessage
     */
    public abstract ExportProtoMessage exportAction( boolean syncAction,
            long ackOffset, long seqNo, int partitionId, String tableSignature);

    /**
     * Get the seqNo and offset for an export table.
     * @param tableSignature the signature of the table being polled or acked.
     * @return the response ExportMessage
     */
    public abstract long[] getUSOForExportTable(String tableSignature);

    /**
     * Calculate a hash code for a table.
     * @param pointer Pointer to an engine instance
     * @param tableId table to calculate a hash code for
     */
    public abstract long tableHashCode(int tableId);

    /**
     * Compute the partition to which the parameter value maps using the
     * ExecutionEngine's hashinator.  Currently only valid for int types
     * (tiny, small, integer, big) and strings.
     *
     * THIS METHOD IS CURRENTLY ONLY USED FOR TESTING
     */
    public abstract int hashinate(Object value, TheHashinator.HashinatorType type, byte config[]);

    /**
     * Updates the hashinator with new config
     * @param type hashinator type
     * @param config new hashinator config
     */
    public abstract void updateHashinator(TheHashinator.HashinatorType type, byte[] config);

    /**
     * Execute an arbitrary task that is described by the task id and serialized task parameters.
     * The return value is also opaquely encoded. This means you don't have to update the IPC
     * client when adding new task types
     * @param taskId
     * @param task
     * @return
     */
    public abstract byte[] executeTask(TaskType taskType, byte task[]);

    /*
     * Declare the native interface. Structurally, in Java, it would be cleaner to
     * declare this in ExecutionEngineJNI.java. However, that would necessitate multiple
     * jni_class instances in the execution engine. From the EE perspective, a single
     * JNI class is better.  So put this here with the backend->frontend api definition.
     */

    protected native byte[] nextDependencyTest(int dependencyId);

    /**
     * Just creates a new VoltDBEngine object and returns it to Java.
     * Never fail to destroy() for the VoltDBEngine* once you call this method
     * NOTE: Call initialize() separately for initialization.
     * This does strictly nothing so that this method never throws an exception.
     * @return the created VoltDBEngine pointer casted to jlong.
     */
    protected native long nativeCreate(boolean isSunJVM);
    /**
     * Releases all resources held in the execution engine.
     * @param pointer the VoltDBEngine pointer to be destroyed
     * @return error code
     */
    protected native int nativeDestroy(long pointer);

    /**
     * Initializes the execution engine with given parameter.
     * @param pointer the VoltDBEngine pointer to be initialized
     * @param cluster_id id of the cluster the execution engine belongs to
     * @param siteId this id will be set to the execution engine
     * @param partitionId id of partitioned assigned to this EE
     * @param hostId id of the host this EE is running on
     * @param hostname name of the host this EE is running on
     * @param totalPartitions number of partitions in the cluster for the hashinator
     * @return error code
     */
    protected native int nativeInitialize(
            long pointer,
            int clusterIndex,
            long siteId,
            int partitionId,
            int hostId,
            byte hostname[],
            long tempTableMemory,
            int hashinatorType,
            byte hashinatorConfig[]);

    /**
     * Sets (or re-sets) all the shared direct byte buffers in the EE.
     * @param pointer
     * @param parameter_buffer
     * @param parameter_buffer_size
     * @param resultBuffer
     * @param result_buffer_size
     * @param exceptionBuffer
     * @param exception_buffer_size
     * @return error code
     */
    protected native int nativeSetBuffers(long pointer, ByteBuffer parameter_buffer, int parameter_buffer_size,
                                          ByteBuffer resultBuffer, int result_buffer_size,
                                          ByteBuffer exceptionBuffer, int exception_buffer_size);

    /**
     * Load the system catalog for this engine.
     * @param pointer the VoltDBEngine pointer
     * @param txnId the catalog is being loaded at
     * @param serialized_catalog the root catalog object serialized as text strings.
     * this parameter is jstring, not jbytearray because Catalog is serialized into
     * human-readable text strings separated by line feeds.
     * @return error code
     */
    protected native int nativeLoadCatalog(long pointer, long timestamp, byte serialized_catalog[]);

    /**
     * Update the EE's catalog.
     * @param pointer the VoltDBEngine pointer
     * @param txnId
     * @param diff_commands Commands to apply to the existing EE catalog to update it
     * @param catalogVersion
     * @return error code
     */
    protected native int nativeUpdateCatalog(long pointer, long timestamp, byte diff_commands[]);

    /**
     * This method is called to initially load table data.
     * @param pointer the VoltDBEngine pointer
     * @param table_id catalog ID of the table
     * @param serialized_table the table data to be loaded
     * @param Length of the serialized table
     * @param undoToken token for undo quantum where changes should be logged.
     * @param returnUniqueViolations If true unique violations won't cause a fatal error and will be returned instead
     * @param undoToken The undo token to release
     */
    protected native int nativeLoadTable(long pointer, int table_id, byte[] serialized_table,
            long spHandle, long lastCommittedSpHandle, boolean returnUniqueViolations, long undoToken);

    /**
     * Executes multiple plan fragments with the given parameter sets and gets the results.
     * @param pointer the VoltDBEngine pointer
     * @param planFragmentIds ID of the plan fragment to be executed.
     * @param inputDepIds list of input dependency ids or null if no deps expected
     * @return error code
     */
    protected native int nativeExecutePlanFragments(
            long pointer,
            int numFragments,
            long[] planFragmentIds,
            long[] inputDepIds,
            long spHandle, long lastCommittedSpHandle, long uniqueId, long undoToken);

    /**
     * Serialize the result temporary table.
     * @param pointer the VoltDBEngine pointer
     * @param table_id Id of the table to be serialized
     * @param outputBuffer buffer to be filled with the table.
     * @param outputCapacity maximum number of bytes to write to buffer.
     * @return serialized temporary table
     */
    protected native int nativeSerializeTable(long pointer, int table_id,
                                              ByteBuffer outputBuffer, int outputCapacity);

    /**
     * This method should be called roughly every second. It allows the EE
     * to do periodic non-transactional work.
     * @param time The current time in milliseconds since the epoch. See
     * System.currentTimeMillis();
     */
    protected native void nativeTick(long pointer, long time, long lastCommittedSpHandle);

    /**
     * Native implementation of quiesce engine interface method.
     * @param pointer
     */
    protected native void nativeQuiesce(long pointer, long lastCommittedSpHandle);

    /**
     * Retrieve a set of statistics using the specified selector ordinal from the StatisticsSelector enum.
     * @param stat_selector Ordinal value of a statistic selector from StatisticsSelector.
     * @param catalog_locators CatalogIds specifying what set of items the stats should come from.
     * @param interval Return counters since the beginning or since this method was last invoked
     * @param now Timestamp to return with each row
     * @return Number of result tables, 0 on no results, -1 on failure.
     */
    protected native int nativeGetStats(
            long pointer,
            int stat_selector,
            int catalog_locators[],
            boolean interval,
            long now);

    /**
     * Toggle profile gathering within the execution engine
     * @param mode 0 to disable. 1 to enable.
     * @return 0 on success.
     */
    protected native int nativeToggleProfiler(long pointer, int mode);

    /**
     * Use the EE's hashinator to compute the partition to which the
     * value provided in the input parameter buffer maps.  This is
     * currently a test-only method. Hashinator type and config are also
     * in the parameter buffer
     * @return
     */
    protected native int nativeHashinate(long pointer);

    /**
     * Updates the EE's hashinator
     */
    protected native void nativeUpdateHashinator(long pointer);

    /**
     * Retrieve the thread local counter of pooled memory that has been allocated
     * @return
     */
    protected static native long nativeGetThreadLocalPoolAllocations();

    /**
     * @param nextUndoToken The undo token to associate with future work
     * @return true for success false for failure
     */
    protected native boolean nativeSetUndoToken(long pointer, long nextUndoToken);

    /**
     * @param undoToken The undo token to release
     * @return true for success false for failure
     */
    protected native boolean nativeReleaseUndoToken(long pointer, long undoToken);

    /**
     * @param undoToken The undo token to undo
     * @return true for success false for failure
     */
    protected native boolean nativeUndoUndoToken(long pointer, long undoToken);

    /**
     * @param pointer Pointer to an engine instance
     * @param logLevels Levels for the various loggers
     * @return true for success false for failure
     */
    protected native boolean nativeSetLogLevels(long pointer, long logLevels);

    /**
     * Active a table stream of the specified type for a table.
     * @param pointer Pointer to an engine instance
     * @param tableId Catalog ID of the table
     * @param streamType type of stream to activate
     * @param data serialized predicates
     * @return <code>true</code> on success and <code>false</code> on failure
     */
    protected native boolean nativeActivateTableStream(long pointer, int tableId, int streamType, byte[] data);

    /**
     * Serialize more tuples from the specified table that has an active stream of the specified type
     * @param pointer Pointer to an engine instance
     * @param tableId Catalog ID of the table to serialize
     * @param streamType type of stream to pull data from
     * @param data Serialized buffer count and array
     * @return remaining tuple count, 0 when done, or -1 for an error.
     * array of per-buffer byte counts with an extra leading int that is set to
     *         the count of unstreamed tuples, 0 when done, or -1 indicating an error
     *         (such as the table not being COW mode).
     */
    protected native long nativeTableStreamSerializeMore(long pointer, int tableId, int streamType, byte[] data);

    /**
     * Process a recovery message and load the data it contains.
     * @param pointer Pointer to an engine instance
     * @param message Recovery message to load
     */
    protected native void nativeProcessRecoveryMessage(long pointer, long message, int offset, int length);

    /**
     * Calculate a hash code for a table.
     * @param pointer Pointer to an engine instance
     * @param tableId table to calculate a hash code for
     */
    protected native long nativeTableHashCode(long pointer, int tableId);

    /**
     * Execute an arbitrary task based on the task ID and serialized task parameters.
     * This is a generic entry point into the EE that doesn't need to be updated in the IPC
     * client every time you add a new task
     * @param pointer
     */
    protected native void nativeExecuteTask(long pointer);

    /**
     * Perform an export poll or ack action. Poll data will be returned via the usual
     * results buffer. A single action may encompass both a poll and ack.
     * @param pointer Pointer to an engine instance
     * @param mAckOffset The offset being ACKd.
     * @param mTableSignature Signature of the table being acted against
     * @return
     */
    protected native long nativeExportAction(
            long pointer,
            boolean syncAction,
            long mAckOffset,
            long seqNo,
            byte mTableSignature[]);

    /**
     * Get the USO for an export table. This is primarily used for recovery.
     *
     * @param pointer Pointer to an engine instance
     * @param tableId The table in question
     * @return The USO for the export table.
     */
    public native long[] nativeGetUSOForExportTable(long pointer, byte mTableSignature[]);

    /**
     * This code only does anything useful on MACOSX.
     * On LINUX, procfs is read to get RSS
     * @return Returns the RSS size in bytes or -1 on error (or wrong platform).
     */
    public native static long nativeGetRSS();

    /**
     * Start collecting statistics (starts timer).
     */
    protected void startStatsCollection() {
        if (m_plannerStats != null) {
            m_plannerStats.startStatsCollection();
        }
    }

    /**
     * Finalize collected statistics (stops timer and supplies cache statistics).
     *
     * @param cacheSize  size of cache
     * @param cacheUse   where the plan came from
     */
    protected void endStatsCollection(long cacheSize, CacheUse cacheUse) {
        if (m_plannerStats != null) {
            m_plannerStats.endStatsCollection(cacheSize, 0, cacheUse, m_partitionId);
        }
    }

}<|MERGE_RESOLUTION|>--- conflicted
+++ resolved
@@ -33,10 +33,7 @@
 import org.voltdb.PlannerStatsCollector;
 import org.voltdb.PlannerStatsCollector.CacheUse;
 import org.voltdb.RunningProcedureContext;
-<<<<<<< HEAD
 import org.voltdb.RunningProcedureStatsCollector;
-=======
->>>>>>> cc8286bc
 import org.voltdb.StatsAgent;
 import org.voltdb.StatsSelector;
 import org.voltdb.TableStreamType;
@@ -95,23 +92,16 @@
     private int m_cacheMisses = 0;
     private int m_eeCacheSize = 0;
 
-<<<<<<< HEAD
-    private RunningProcedureContext m_rProcContext;
-    private boolean m_readOnly;
-    private long m_startTime;
-    private long m_logDuration;
-    private long m_currentUniqueId;
-=======
     /** Context information of the current running procedure*/
     private RunningProcedureContext m_rProcContext = new RunningProcedureContext();
     private boolean m_readOnly;
     private long m_startTime;
+    private long m_currentUniqueId;
     private static final long m_logDuration = 0;
 
     /** information about EE calls back to JAVA. For test.*/
     public int m_callsFromEE = 0;
     public long m_lastTuplesAccessed = 0;
->>>>>>> cc8286bc
 
     /** Make the EE clean and ready to do new transactional work. */
     public void resetDirtyStatus() {
@@ -340,16 +330,22 @@
             String lastAccessedTable,
             long lastAccessedTableSize,
             long tuplesFound) {
-<<<<<<< HEAD
+        ++m_callsFromEE;
+        m_lastTuplesAccessed = tuplesFound;
+
         long currentTime = System.currentTimeMillis();
         long duration = currentTime - m_startTime;
-        if(duration > 0) {//m_logDuration) {
+        long logDuration = m_logDuration;
+
+        if(duration > logDuration) {
             VoltLogger log = new VoltLogger("CONSOLE");
+            if(m_rProcContext==null) {
+                m_rProcContext = new RunningProcedureContext();
+            }
             short realBatchIndex = (short)(m_rProcContext.m_batchIndexBase+batchIndex+1);
-            log.info("Procedure "+m_rProcContext.m_procedureName+" is taking  a long time to execute -- "+duration/1000.0+" seconds spent accessing "
-                    +tuplesFound+" tuples. Current plan fragment "+planNodeName+" in query "+realBatchIndex
+            log.info("Procedure "+m_rProcContext.m_procedureName+" is taking a long time to execute -- "+duration/1000.0+" seconds spent accessing "
+                    +tuplesFound+" tuples. Current plan fragment "+planNodeName+" in query "+ realBatchIndex
                     +" of batch "+m_rProcContext.m_voltExecuteSQLIndex+" on site "+CoreUtils.hsIdToString(m_siteId)+".");
-            log.info("Unique Id "+m_currentUniqueId);
 
             this.m_rProcStats.beginProcedure(m_currentUniqueId,
                     m_rProcContext.m_procedureName,
@@ -361,51 +357,9 @@
                     lastAccessedTableSize,
                     tuplesFound);
 
-//            log.info("Long Running Procedure Status: "+m_rProcContext.m_procedureName+" procedure on site "+m_hostId+" has spent "+duration/1000.0
-//                    +"s, has processed "+tuplesFound+" tuples. Current executor is "+planNodeName+" Last accessed table was "+lastAccessedTable+" containing "+
-//                    lastAccessedTableSize+" tuples. Current stmt is the "+m_rProcContext.m_voltExecuteSQLIndex+
-//                    "'th call to voltExecuteSQL, batch index "+(m_rProcContext.m_batchIndexBase+batchIndex+1));
-//
-//            log.info("Procedure "+m_rProcContext.m_procedureName+" is taking a long time to execute on site "+m_hostId+". Current statistics:");
-//            log.info("Execution time: "+duration/1000.0+"s");
-//            log.info("Current statement being executed: Statement "+(m_rProcContext.m_batchIndexBase+batchIndex+1)+" of "+m_rProcContext.m_voltExecuteSQLIndex+"'th call to VoltExecuteSQL");
-//            log.info("Current plan fragment: "+planNodeName);
-//            log.info("Last table accessed: "+lastAccessedTable+", "+lastAccessedTableSize+" tuples");
-//            log.info("Total tuples accessed: "+tuplesFound);
-//
-//            log.info("Long running operation on site "+m_hostId);
-//            log.info("[Proc:"+m_rProcContext.m_procedureName+"]"
-//                    +"["+"Execution time:"+duration/1000.0+"s]"
-//                    +"["+"Executor:"+planNodeName+"]"
-//                    +"["+"Target table(size):"+lastAccessedTable+"("+lastAccessedTableSize+")"+"]"
-//                    +"["+"Tuples processed:"+tuplesFound+"]"
-//                    +"["+"VoltExecuteSQL index:"+m_rProcContext.m_voltExecuteSQLIndex+"]"
-//                    +"["+"Batch index:"+(m_rProcContext.m_batchIndexBase+batchIndex+1)+"]"
-//                    );
-
-            m_logDuration = (m_logDuration < 30000) ? 2*m_logDuration : 30000;
-        }
-        //Set timer and time out read only queries.
-=======
-        ++m_callsFromEE;
-        m_lastTuplesAccessed = tuplesFound;
-
-        long currentTime = System.currentTimeMillis();
-        long duration = currentTime - m_startTime;
-        long logDuration = m_logDuration;
-
-        if(duration > m_logDuration) {
-            if(m_rProcContext==null) {
-                m_rProcContext = new RunningProcedureContext();
-            }
-            VoltLogger log = new VoltLogger("CONSOLE");
-            log.info("Procedure "+m_rProcContext.m_procedureName+" is taking a long time to execute -- "+duration/1000.0+" seconds spent accessing "
-                    +tuplesFound+" tuples. Current plan fragment "+planNodeName+" in query "+(m_rProcContext.m_batchIndexBase+batchIndex+1)
-                    +" of batch "+m_rProcContext.m_voltExecuteSQLIndex+" on site "+CoreUtils.hsIdToString(m_siteId)+".");
             logDuration = (logDuration < 30000) ? 2*logDuration : 30000;
         }
         // Set a timer and time out read only queries.
->>>>>>> cc8286bc
         //        if(m_readOnly && currentTime - m_startTime > Long.MAX_VALUE)
         //            return true;
         //        else
@@ -451,39 +405,6 @@
 
     /** Pass diffs to apply to the EE's catalog to update it */
     abstract public void updateCatalog(final long timestamp, final String diffCommands) throws EEException;
-
-    /** Run multiple plan fragments */
-    public VoltTable[] executePlanFragments(int numFragmentIds,
-                                            long[] planFragmentIds,
-                                            long[] inputDepIds,
-                                            Object[] parameterSets,
-                                            long spHandle,
-                                            long lastCommittedSpHandle,
-                                            long uniqueId,
-                                            long undoQuantumToken,
-                                            RunningProcedureContext rProcContext) throws EEException
-    {
-        try {
-<<<<<<< HEAD
-            //For now, re-transform undoQuantumToken to readOnly. Redundancy work in site.executePlanFragments()
-            m_readOnly = (undoQuantumToken == Long.MAX_VALUE) ? true : false;
-            //Consider put the following line in EEJNI.coreExecutePlanFrag... before where the native method is called?
-            m_logDuration = 1000;
-            m_startTime = System.currentTimeMillis();
-            m_currentUniqueId = uniqueId;
-            VoltTable[] results = coreExecutePlanFragments(numFragmentIds, planFragmentIds, inputDepIds,
-                    parameterSets, spHandle, lastCommittedSpHandle, uniqueId, undoQuantumToken);
-            m_plannerStats.updateEECacheStats(m_eeCacheSize, numFragmentIds - m_cacheMisses,
-                    m_cacheMisses, m_partitionId);
-            return results;
-        }
-        finally {
-            // don't count any cache misses when there's an exception. This is a lie and they
-            // will still be used to estimate the cache size, but it's hard to count cache hits
-            // during an exception, so we don't count cache misses either to get the right ratio.
-            m_cacheMisses = 0;
-        }
-    }
 
     /** Run multiple plan fragments */
     public VoltTable[] executePlanFragments(int numFragmentIds,
@@ -498,19 +419,11 @@
     {
         try {
             m_rProcContext = rProcContext;
-            //For now, re-transform undoQuantumToken to readOnly. Redundancy work in site.executePlanFragments()
-            m_readOnly = (undoQuantumToken == Long.MAX_VALUE) ? true : false;
-            //Consider put the following line in EEJNI.coreExecutePlanFrag... before where the native method is called?
-            m_logDuration = 1000;
-            m_startTime = System.currentTimeMillis();
-            m_currentUniqueId = uniqueId;
-=======
-            m_rProcContext = rProcContext;
             // For now, re-transform undoQuantumToken to readOnly. Redundancy work in site.executePlanFragments()
             m_readOnly = (undoQuantumToken == Long.MAX_VALUE) ? true : false;
             // Consider put the following line in EEJNI.coreExecutePlanFrag... before where the native method is called?
             m_startTime = System.currentTimeMillis();
->>>>>>> cc8286bc
+            m_currentUniqueId = uniqueId;
             VoltTable[] results = coreExecutePlanFragments(numFragmentIds, planFragmentIds, inputDepIds,
                     parameterSets, spHandle, lastCommittedSpHandle, uniqueId, undoQuantumToken);
             m_plannerStats.updateEECacheStats(m_eeCacheSize, numFragmentIds - m_cacheMisses,
