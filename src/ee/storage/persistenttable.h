/* This file is part of VoltDB.
 * Copyright (C) 2008-2016 VoltDB Inc.
 *
 * This file contains original code and/or modifications of original code.
 * Any modifications made by VoltDB Inc. are licensed under the following
 * terms and conditions:
 *
 * This program is free software: you can redistribute it and/or modify
 * it under the terms of the GNU Affero General Public License as
 * published by the Free Software Foundation, either version 3 of the
 * License, or (at your option) any later version.
 *
 * This program is distributed in the hope that it will be useful,
 * but WITHOUT ANY WARRANTY; without even the implied warranty of
 * MERCHANTABILITY or FITNESS FOR A PARTICULAR PURPOSE.  See the
 * GNU Affero General Public License for more details.
 *
 * You should have received a copy of the GNU Affero General Public License
 * along with VoltDB.  If not, see <http://www.gnu.org/licenses/>.
 */
/* Copyright (C) 2008 by H-Store Project
 * Brown University
 * Massachusetts Institute of Technology
 * Yale University
 *
 * Permission is hereby granted, free of charge, to any person obtaining
 * a copy of this software and associated documentation files (the
 * "Software"), to deal in the Software without restriction, including
 * without limitation the rights to use, copy, modify, merge, publish,
 * distribute, sublicense, and/or sell copies of the Software, and to
 * permit persons to whom the Software is furnished to do so, subject to
 * the following conditions:
 *
 * The above copyright notice and this permission notice shall be
 * included in all copies or substantial portions of the Software.
 *
 * THE SOFTWARE IS PROVIDED "AS IS", WITHOUT WARRANTY OF ANY KIND,
 * EXPRESS OR IMPLIED, INCLUDING BUT NOT LIMITED TO THE WARRANTIES OF
 * MERCHANTABILITY, FITNESS FOR A PARTICULAR PURPOSE AND NONINFRINGEMENT
 * IN NO EVENT SHALL THE AUTHORS BE LIABLE FOR ANY CLAIM, DAMAGES OR
 * OTHER LIABILITY, WHETHER IN AN ACTION OF CONTRACT, TORT OR OTHERWISE,
 * ARISING FROM, OUT OF OR IN CONNECTION WITH THE SOFTWARE OR THE USE OR
 * OTHER DEALINGS IN THE SOFTWARE.
 */

#ifndef HSTOREPERSISTENTTABLE_H
#define HSTOREPERSISTENTTABLE_H

#include <string>
#include <vector>
#include <cassert>
#include <iostream>
#include <boost/scoped_ptr.hpp>
#include <boost/shared_ptr.hpp>
#include "common/declarations.h"
#include "common/types.h"
#include "common/ids.h"
#include "common/valuevector.h"
#include "common/tabletuple.h"
#include "execution/VoltDBEngine.h"
#include "storage/CopyOnWriteIterator.h"
#include "storage/ElasticIndex.h"
#include "storage/table.h"
#include "storage/ExportTupleStream.h"
#include "storage/TableStats.h"
#include "storage/PersistentTableStats.h"
#include "storage/TableStreamerInterface.h"
#include "storage/RecoveryContext.h"
#include "storage/ElasticIndex.h"
#include "storage/CopyOnWriteIterator.h"
#include "common/UndoQuantumReleaseInterest.h"
#include "common/ThreadLocalPool.h"

class CompactionTest_BasicCompaction;
class CompactionTest_CompactionWithCopyOnWrite;
class CopyOnWriteTest;

namespace catalog {
class MaterializedViewInfo;
}

namespace voltdb {

class CoveringCellIndexTest_TableCompaction;
class MaterializedViewTriggerForWrite;
class MaterializedViewHandler;

/**
 * Interface used by contexts, scanners, iterators, and undo actions to access
 * normally-private stuff in PersistentTable.
 * Holds persistent state produced by contexts, e.g. the elastic index.
 */
class PersistentTableSurgeon {
    friend class PersistentTable;
    friend class ::CopyOnWriteTest;

public:

    TBMap &getData() const;
    PersistentTable& getTable();
    void insertTupleForUndo(char *tuple);
    void updateTupleForUndo(char* targetTupleToUpdate,
                            char* sourceTupleWithNewValues,
                            bool revertIndexes);
    // The fallible flag is used to denote a change to a persistent table
    // which is part of a long transaction that has been vetted and can
    // never fail (e.g. violate a constraint).
    // The initial use case is a live catalog update that changes table schema and migrates tuples
    // and/or adds a materialized view.
    // Constraint checks are bypassed and the change does not make use of "undo" support.
    void deleteTuple(TableTuple &tuple, bool fallible=true);
    void deleteTupleForUndo(char* tupleData, bool skipLookup = false);
    void deleteTupleRelease(char* tuple);
    void deleteTupleStorage(TableTuple &tuple, TBPtr block = TBPtr(NULL));

    size_t getSnapshotPendingBlockCount() const;
    size_t getSnapshotPendingLoadBlockCount() const;
    bool blockCountConsistent() const;
    void snapshotFinishedScanningBlock(TBPtr finishedBlock, TBPtr nextBlock);
    uint32_t getTupleCount() const;

    // Elastic index methods. Used by ElasticContext.
    void clearIndex();
    void createIndex();
    void dropIndex();
    bool hasIndex() const;
    bool isIndexEmpty() const;
    size_t indexSize() const;
    bool isIndexingComplete() const;
    void setIndexingComplete();
    bool indexHas(TableTuple &tuple) const;
    bool indexAdd(TableTuple &tuple);
    bool indexRemove(TableTuple &tuple);
    void initTableStreamer(TableStreamerInterface* streamer);
    bool hasStreamType(TableStreamType streamType) const;
    ElasticIndex::iterator indexIterator();
    ElasticIndex::iterator indexIteratorLowerBound(int32_t lowerBound);
    ElasticIndex::iterator indexIteratorUpperBound(int32_t upperBound);
    ElasticIndex::const_iterator indexIterator() const;
    ElasticIndex::const_iterator indexIteratorLowerBound(int32_t lowerBound) const;
    ElasticIndex::const_iterator indexIteratorUpperBound(int32_t upperBound) const;
    ElasticIndex::iterator indexEnd();
    ElasticIndex::const_iterator indexEnd() const;
    boost::shared_ptr<ElasticIndexTupleRangeIterator>
            getIndexTupleRangeIterator(const ElasticIndexHashRange &range);
    void activateSnapshot();
    void printIndex(std::ostream &os, int32_t limit) const;
    ElasticHash generateTupleHash(TableTuple &tuple) const;

private:

    /**
     * Only PersistentTable can call the constructor.
     */
    PersistentTableSurgeon(PersistentTable &table);

    /**
     * Only PersistentTable can call the destructor.
     */
    ~PersistentTableSurgeon() { }

    PersistentTable &m_table;

    /**
     * Elastic index.
     */
    boost::scoped_ptr<ElasticIndex> m_index;

    /**
     * Set to true after handleStreamMore() was called once after building the index.
     */
    bool m_indexingComplete;
};

/**
 * Represents a non-temporary table which permanently resides in
 * storage and also registered to Catalog (see other documents for
 * details of Catalog). PersistentTable has several additional
 * features to Table.  It has indexes, constraints to check NULL and
 * uniqueness as well as undo logs to revert changes.
 *
 * PersistentTable can have one or more Indexes, one of which must be
 * Primary Key Index. Primary Key Index is same as other Indexes except
 * that it's used for deletion and updates. Our Execution Engine collects
 * Primary Key values of deleted/updated tuples and uses it for specifying
 * tuples, assuming every PersistentTable has a Primary Key index.
 *
 * Currently, constraints are not-null constraint and unique
 * constraint.  Not-null constraint is just a flag of TableColumn and
 * checked against insertion and update. Unique constraint is also
 * just a flag of TableIndex and checked against insertion and
 * update. There's no rule constraint or foreign key constraint so far
 * because our focus is performance and simplicity.
 *
 * To revert changes after execution, PersistentTable holds UndoLog.
 * PersistentTable does eager update which immediately changes the
 * value in data and adds an entry to UndoLog. We chose eager update
 * policy because we expect reverting rarely occurs.
 */

class PersistentTable : public Table, public UndoQuantumReleaseInterest,
                        public TupleMovementListener {
    friend class PersistentTableSurgeon;
    friend class TableFactory;
    friend class JumpingTableIterator;
    friend class ::CopyOnWriteTest;
    friend class ::CompactionTest_BasicCompaction;
    friend class ::CompactionTest_CompactionWithCopyOnWrite;
    friend class CoveringCellIndexTest_TableCompaction;
    friend class MaterializedViewHandler;
    friend class ScopedDeltaTableContext;

private:
    // no default ctor, no copy, no assignment
    PersistentTable();
    PersistentTable(PersistentTable const&);
    PersistentTable operator=(PersistentTable const&);

    // default iterator
    TableIterator m_iter;

    virtual void initializeWithColumns(TupleSchema *schema, const std::vector<std::string> &columnNames, bool ownsTupleSchema, int32_t compactionThreshold = 95);

public:
    virtual ~PersistentTable();

    int64_t occupiedTupleMemory() const {
        return m_tupleCount * m_tempTuple.tupleLength();
    }

    void notifyQuantumRelease() {
        if (compactionPredicate()) {
            doForcedCompaction();
        }
    }

    // Return a table iterator by reference
    TableIterator& iterator() {
        m_iter.reset(m_data.begin());
        return m_iter;
    }

    JumpingTableIterator* makeJumpingIterator() {
        return new JumpingTableIterator(this, m_data.begin(), m_data.end());
    }

    TableIterator& iteratorDeletingAsWeGo() {
        m_iter.reset(m_data.begin());
        m_iter.setTempTableDeleteAsGo(false);
        return m_iter;
    }


    // ------------------------------------------------------------------
    // GENERIC TABLE OPERATIONS
    // ------------------------------------------------------------------
    virtual void deleteAllTuples(bool, bool fallible = true);

    virtual void truncateTable(VoltDBEngine* engine, bool fallible = true);
    // The fallible flag is used to denote a change to a persistent table
    // which is part of a long transaction that has been vetted and can
    // never fail (e.g. violate a constraint).
    // The initial use case is a live catalog update that changes table schema and migrates tuples
    // and/or adds a materialized view.
    // Constraint checks are bypassed and the change does not make use of "undo" support.
    void deleteTuple(TableTuple &tuple, bool fallible=true);
    // TODO: change meaningless bool return type to void (starting in class Table) and migrate callers.
    virtual bool insertTuple(TableTuple &tuple);
    // Optimized version of update that only updates specific indexes.
    // The caller knows which indexes MAY need to be updated.
    // Note that inside update tuple the order of sourceTuple and
    // targetTuple is swapped when making calls on the indexes. This
    // is just an inconsistency in the argument ordering.
    // TODO: change meaningless bool return type to void (starting in class Table) and migrate callers.
    // The fallible flag is used to denote a change to a persistent table
    // which is part of a long transaction that has been vetted and can
    // never fail (e.g. violate a constraint).
    // The initial use case is a live catalog update that changes table schema and migrates tuples
    // and/or adds a materialized view.
    // Constraint checks are bypassed and the change does not make use of "undo" support.
    // TODO: change meaningless bool return type to void (starting in class Table) and migrate callers.
    void updateTupleWithSpecificIndexes(TableTuple &targetTupleToUpdate,
                                        TableTuple &sourceTupleWithNewValues,
                                        std::vector<TableIndex*> const &indexesToUpdate,
                                        bool fallible=true,
                                        bool updateDRTimestamp=true);

    // ------------------------------------------------------------------
    // INDEXES
    // ------------------------------------------------------------------
    int indexCount() const {
        return static_cast<int>(m_indexes.size());
    }

    int uniqueIndexCount() const {
        return static_cast<int>(m_uniqueIndexes.size());
    }

    // returned via shallow vector copy -- seems good enough.
    const std::vector<TableIndex*>& allIndexes() const { return m_indexes; }

    TableIndex *index(std::string name) const;

    TableIndex *primaryKeyIndex() const { return m_pkeyIndex; }

    void configureIndexStats();

    // mutating indexes
    void addIndex(TableIndex *index);
    void removeIndex(TableIndex *index);
    void setPrimaryKeyIndex(TableIndex *index);

    // ------------------------------------------------------------------
    // PERSISTENT TABLE OPERATIONS
    // ------------------------------------------------------------------
    void deleteTupleForSchemaChange(TableTuple &target);

    void insertPersistentTuple(TableTuple &source, bool fallible, bool ignoreTupleLimit=false);

    /// This is not used in any production code path -- it is a convenient wrapper used by tests.
    bool updateTuple(TableTuple &targetTupleToUpdate, TableTuple &sourceTupleWithNewValues) {
        updateTupleWithSpecificIndexes(targetTupleToUpdate, sourceTupleWithNewValues, m_indexes, true);
        return true;
    }

    /*
     * Lookup the address of the tuple whose values are identical to the specified tuple.
     * Does a primary key lookup or table scan if necessary.
     */
    voltdb::TableTuple lookupTupleByValues(TableTuple tuple);

    /*
     * Lookup the address of the tuple that is identical to the specified tuple.
     * It is assumed that the tuple argument was first retrieved from this table.
     * Does a primary key lookup or table scan if necessary.
     */
    voltdb::TableTuple lookupTupleForUndo(TableTuple tuple);

    /*
     * Functions the same as lookupTupleByValues(), but takes the DR hidden timestamp
     * column into account.
     */
    voltdb::TableTuple lookupTupleForDR(TableTuple tuple);

    // ------------------------------------------------------------------
    // UTILITY
    // ------------------------------------------------------------------
    std::string tableType() const;
    bool equals(PersistentTable* other);
    virtual std::string debug();

    /*
     * Find the block a tuple belongs to. Returns TBPtr(NULL) if no block is found.
     */
    static TBPtr findBlock(char *tuple, TBMap &blocks, int blockSize);

    int partitionColumn() const { return m_partitionColumn; }

    // The MatViewType typedef is required to satisfy initMaterializedViews
    // template code that needs to identify
    // "whatever MaterializedView*Trigger class is used by this *Table class".
    // There's no reason to actually use MatViewType in the class definition.
    // That would just make the code a little harder to analyze.
    typedef MaterializedViewTriggerForWrite MatViewType;

    /** Add/drop/list materialized views to this table */
    void addMaterializedView(MaterializedViewTriggerForWrite* view);

    void dropMaterializedView(MaterializedViewTriggerForWrite* targetView);

    std::vector<MaterializedViewTriggerForWrite*>& views() { return m_views; }

    TableTuple& copyIntoTempTuple(TableTuple &source) {
        assert (m_tempTuple.m_data);
        m_tempTuple.copy(source);
        return m_tempTuple;
    }

    /**
     * Prepare table for streaming from serialized data.
     * Return true on success or false if it was already active.
     */
    bool activateStream(TupleSerializer &tupleSerializer,
                        TableStreamType streamType,
                        int32_t partitionId,
                        CatalogId tableId,
                        ReferenceSerializeInputBE &serializeIn);

    /**
     * Attempt to stream more tuples from the table to the provided
     * output stream.
     * Return remaining tuple count, 0 if done, or TABLE_STREAM_SERIALIZATION_ERROR on error.
     */
    int64_t streamMore(TupleOutputStreamProcessor &outputStreams,
                       TableStreamType streamType,
                       std::vector<int> &retPositions);

    /**
     * Process the updates from a recovery message
     */
    void processRecoveryMessage(RecoveryProtoMsg* message, Pool *pool);

    /**
     * Create a tree index on the primary key and then iterate it and hash
     * the tuple data.
     */
    size_t hashCode();

    size_t getBlocksNotPendingSnapshotCount() {
        return m_blocksNotPendingSnapshot.size();
    }

    void doIdleCompaction();

    void printBucketInfo();

    void increaseStringMemCount(size_t bytes) {
        m_nonInlinedMemorySize += bytes;
    }

    void decreaseStringMemCount(size_t bytes) {
        m_nonInlinedMemorySize -= bytes;
    }

    size_t allocatedBlockCount() const {
        return m_data.size();
    }

    // This is a testability feature not intended for use in product logic.
    int visibleTupleCount() const { return m_tupleCount - m_invisibleTuplesPendingDeleteCount; }

    int tupleLimit() const {
        return m_tupleLimit;
    }

    inline bool isReplicatedTable() const {
        return (m_partitionColumn == -1);
    }

    /** Returns true if DR is enabled for this table */
    bool isDREnabled() const { return m_drEnabled; }

    /** Returns true if there is a hidden column in this table for the
        DR timestamp (used to resolve active/active conflicts) */
    bool hasDRTimestampColumn() const { return m_drTimestampColumnIndex != -1; }

    /** Returns the index of the DR timestamp column (relative to the
        hidden columns for the table).  If there's no DR timestamp
        column, returns -1. */
    int getDRTimestampColumnIndex() const { return m_drTimestampColumnIndex; }

    // for test purpose
    void setDR(bool flag) { m_drEnabled = flag; }

    void setTupleLimit(int32_t newLimit) { m_tupleLimit = newLimit; }

    bool isPersistentTableEmpty() const {
        // The narrow usage of this function (while updating the catalog)
        // suggests that it could also mean "table is new and never had tuples".
        // So, it's OK and possibly MORE correct to count active tuples and ignore the effect of
        // m_invisibleTuplesPendingDeleteCount even when it would change the answer --
        // if ALL tuples had been deleted earlier in the current transaction.
        // This should never be the case while updating the catalog.
        return m_tupleCount == 0;
    }

    virtual int64_t validatePartitioning(TheHashinator *hashinator, int32_t partitionId);

    void truncateTableForUndo(VoltDBEngine * engine, TableCatalogDelegate * tcd, PersistentTable *originalTable);
    void truncateTableRelease(PersistentTable *originalTable);

    PersistentTable * getPreTruncateTable() const { return m_preTruncateTable; }

    PersistentTable * currentPreTruncateTable() {
        if (m_preTruncateTable != NULL) {
            return m_preTruncateTable;
        }
        return this;
    }

    void setPreTruncateTable(PersistentTable * tb) {
        if (tb->getPreTruncateTable() != NULL) {
            m_preTruncateTable = tb->getPreTruncateTable();
        } else {
            m_preTruncateTable= tb;
        }

        if (m_preTruncateTable != NULL) {
            m_preTruncateTable->incrementRefcount();
        }
    }

    void unsetPreTruncateTable() {
        PersistentTable * prev = this->m_preTruncateTable;
        if (prev != NULL) {
            this->m_preTruncateTable = NULL;
            prev->decrementRefcount();
        }
    }

    /**
     * Returns true if this table has a fragment that may be executed
     * when the table's row limit will be exceeded.
     */
    bool hasPurgeFragment() const {
        return m_purgeExecutorVector.get() != NULL;
    }

    /**
     * Sets the purge executor vector for this table to method
     * argument (Using swap instead of reset so that ExecutorVector
     * may remain a forward-declared incomplete type here)
     */
    void swapPurgeExecutorVector(boost::shared_ptr<ExecutorVector> ev) {
        m_purgeExecutorVector.swap(ev);
    }

    /**
     * Returns the purge executor vector for this table
     */
    boost::shared_ptr<ExecutorVector> getPurgeExecutorVector() {
        assert(hasPurgeFragment());
        return m_purgeExecutorVector;
    }

    std::pair<const TableIndex*, uint32_t> getUniqueIndexForDR();

<<<<<<< HEAD
    MaterializedViewHandler *materializedViewHandler() const { return m_mvHandler; }

    Table* deltaTable() const { return m_deltaTable; }
    bool isDeltaTableActive() { return m_deltaTableActive; }
=======
    // STATS
    TableStats* getTableStats() {  return &m_stats; };

    std::vector<uint64_t> getBlockAddresses() const;
>>>>>>> 06df9269

private:
    // Zero allocation size uses defaults.
    PersistentTable(int partitionColumn, const char *signature, bool isMaterialized, int tableAllocationTargetSize = 0, int tuplelimit = INT_MAX, bool drEnabled = false);

    /**
     * Prepare table for streaming from serialized data (internal for tests).
     * Use custom TableStreamer provided.
     * Return true on success or false if it was already active.
     */
    bool activateWithCustomStreamer(TupleSerializer &tupleSerializer,
                                    TableStreamType streamType,
                                    boost::shared_ptr<TableStreamerInterface> tableStreamer,
                                    CatalogId tableId,
                                    std::vector<std::string> &predicateStrings,
                                    bool skipInternalActivation);

    size_t getSnapshotPendingBlockCount() const {
        return m_blocksPendingSnapshot.size();
    }

    size_t getSnapshotPendingLoadBlockCount() const {
        size_t blockCnt = 0;
        for (int ii = 0; ii < TUPLE_BLOCK_NUM_BUCKETS; ii++) {
            blockCnt += m_blocksPendingSnapshotLoad[ii]->size();
        }
        return blockCnt;
    }

    bool blockCountConsistent() const {
        return m_blocksNotPendingSnapshot.size() == m_data.size();
    }

    void snapshotFinishedScanningBlock(TBPtr finishedBlock, TBPtr nextBlock) {
        if (nextBlock != NULL) {
            assert(m_blocksPendingSnapshot.find(nextBlock) != m_blocksPendingSnapshot.end());
            m_blocksPendingSnapshot.erase(nextBlock);
            nextBlock->swapToBucket(TBBucketPtr());
        }
        if (finishedBlock != NULL && !finishedBlock->isEmpty()) {
            m_blocksNotPendingSnapshot.insert(finishedBlock);
            int bucketIndex = finishedBlock->calculateBucketIndex();
            if (bucketIndex != NO_NEW_BUCKET_INDEX) {
                finishedBlock->swapToBucket(m_blocksNotPendingSnapshotLoad[bucketIndex]);
            }
        }
    }

    void nextFreeTuple(TableTuple *tuple);
    bool doCompactionWithinSubset(TBBucketPtrVector *bucketVector);
    bool doForcedCompaction();  // Returns true if a compaction was performed

    void insertIntoAllIndexes(TableTuple *tuple);
    void deleteFromAllIndexes(TableTuple *tuple);
    void tryInsertOnAllIndexes(TableTuple *tuple, TableTuple *conflict);
    bool checkUpdateOnUniqueIndexes(TableTuple &targetTupleToUpdate,
                                    const TableTuple &sourceTupleWithNewValues,
                                    std::vector<TableIndex*> const &indexesToUpdate);

    bool checkNulls(TableTuple &tuple) const;

    void notifyBlockWasCompactedAway(TBPtr block);

    // Call-back from TupleBlock::merge() for each tuple moved.
    virtual void notifyTupleMovement(TBPtr sourceBlock, TBPtr targetBlock,
                                     TableTuple &sourceTuple, TableTuple &targetTuple);

    void swapTuples(TableTuple &sourceTupleWithNewValues, TableTuple &destinationTuple);

    // The source tuple is used to create the ConstraintFailureException if one
    // occurs. In case of exception, target tuple should be released, but the
    // source tuple's memory should still be retained until the exception is
    // handled.
    void insertTupleCommon(TableTuple &source, TableTuple &target, bool fallible, bool shouldDRStream = true);
    void insertTupleForUndo(char *tuple);
    void updateTupleForUndo(char* targetTupleToUpdate,
                            char* sourceTupleWithNewValues,
                            bool revertIndexes);
    void deleteTupleForUndo(char* tupleData, bool skipLookup = false);
    void deleteTupleRelease(char* tuple);
    void deleteTupleFinalize(TableTuple &tuple);
    /**
     * Normally this will return the tuple storage to the free list.
     * In the memcheck build it will return the storage to the heap.
     */
    void deleteTupleStorage(TableTuple &tuple, TBPtr block = TBPtr(NULL), bool deleteLastEmptyBlock = false);

    /*
     * Implemented by persistent table and called by Table::loadTuplesFrom
     * to do additional processing for views and Export
     */
    virtual void processLoadedTuple(TableTuple &tuple,
                                    ReferenceSerializeOutput *uniqueViolationOutput,
                                    int32_t &serializedTupleCount,
                                    size_t &tupleCountPosition,
                                    bool shouldDRStreamRows);

    enum LookupType {
        LOOKUP_BY_VALUES,
        LOOKUP_FOR_DR,
        LOOKUP_FOR_UNDO
    };
    TableTuple lookupTuple(TableTuple tuple, LookupType lookupType);

    TBPtr allocateNextBlock();

    inline AbstractDRTupleStream *getDRTupleStream(ExecutorContext *ec) {
        if (isReplicatedTable()) {
            return ec->drReplicatedStream();
        } else {
            return ec->drStream();
        }
    }

    void setDRTimestampForTuple(ExecutorContext* ec, TableTuple &tuple, bool update);

    void computeSmallestUniqueIndex();

    void addViewToTrigger(MaterializedViewHandler *viewToTrigger);
    void dropViewToTrigger(MaterializedViewHandler *viewToTrigger);
    void polluteViews();
    void insertTupleIntoDeltaTable(TableTuple &source, bool fallible);

    // CONSTRAINTS
    std::vector<bool> m_allowNulls;

    // partition key
    const int m_partitionColumn;

    // table row count limit
    int m_tupleLimit;

    // Executor vector to be executed when imminent insert will exceed
    // tuple limit
    boost::shared_ptr<ExecutorVector> m_purgeExecutorVector;

    // list of materialized views that are sourced from this table
    std::vector<MaterializedViewTriggerForWrite*> m_views;

    // STATS
    PersistentTableStats m_stats;

    // STORAGE TRACKING

    // Map from load to the blocks with level of load
    TBBucketPtrVector m_blocksNotPendingSnapshotLoad;
    TBBucketPtrVector m_blocksPendingSnapshotLoad;

    // Map containing blocks that aren't pending snapshot
    boost::unordered_set<TBPtr> m_blocksNotPendingSnapshot;

    // Map containing blocks that are pending snapshot
    boost::unordered_set<TBPtr> m_blocksPendingSnapshot;

    // Set of blocks with non-empty free lists or available tuples
    // that have never been allocated
    stx::btree_set<TBPtr > m_blocksWithSpace;

    // Provides access to all table streaming apparati, including COW and recovery.
    boost::shared_ptr<TableStreamerInterface> m_tableStreamer;

    // pointers to chunks of data. Specific to table impl. Don't leak this type.
    TBMap m_data;
    int m_failedCompactionCount;

    // This is a testability feature not intended for use in product logic.
    int m_invisibleTuplesPendingDeleteCount;

    // Surgeon passed to classes requiring "deep" access to avoid excessive friendship.
    PersistentTableSurgeon m_surgeon;

    // The original table from the first truncated table
    PersistentTable * m_preTruncateTable;

    //Is this a materialized view?
    bool m_isMaterialized;

    // is DR enabled
    bool m_drEnabled;

    //SHA-1 of signature string
    char m_signature[20];

    bool m_noAvailableUniqueIndex;
    TableIndex* m_smallestUniqueIndex;
    uint32_t m_smallestUniqueIndexCrc;
    int m_drTimestampColumnIndex;

    // indexes
    std::vector<TableIndex*> m_indexes;
    std::vector<TableIndex*> m_uniqueIndexes;
    TableIndex *m_pkeyIndex;

    // If I myself am a view table, I need to maintain a handler to handle the view update work.
    MaterializedViewHandler *m_mvHandler;
    // If I am a source table of a view, I will notify all the relevant view handlers
    // when an update is needed.
    std::vector<MaterializedViewHandler*> m_viewsToTrigger;

    PersistentTable *m_deltaTable;
    bool m_deltaTableActive;
};

inline PersistentTableSurgeon::PersistentTableSurgeon(PersistentTable &table) :
    m_table(table),
    m_indexingComplete(false)
{ }

inline TBMap &PersistentTableSurgeon::getData() const {
    return m_table.m_data;
}

inline PersistentTable& PersistentTableSurgeon::getTable() {
    return m_table;
}

inline void PersistentTableSurgeon::insertTupleForUndo(char *tuple) {
    m_table.insertTupleForUndo(tuple);
}

inline void PersistentTableSurgeon::updateTupleForUndo(char* targetTupleToUpdate,
                                                       char* sourceTupleWithNewValues,
                                                       bool revertIndexes) {
    m_table.updateTupleForUndo(targetTupleToUpdate, sourceTupleWithNewValues, revertIndexes);
}

inline void PersistentTableSurgeon::deleteTuple(TableTuple &tuple, bool fallible) {
    m_table.deleteTuple(tuple, fallible);
}

inline void PersistentTableSurgeon::deleteTupleForUndo(char* tupleData, bool skipLookup) {
    m_table.deleteTupleForUndo(tupleData, skipLookup);
}

inline void PersistentTableSurgeon::deleteTupleRelease(char* tuple) {
    m_table.deleteTupleRelease(tuple);
}

inline void PersistentTableSurgeon::deleteTupleStorage(TableTuple &tuple, TBPtr block) {
    m_table.deleteTupleStorage(tuple, block);
}

inline size_t PersistentTableSurgeon::getSnapshotPendingBlockCount() const {
    return m_table.getSnapshotPendingBlockCount();
}

inline size_t PersistentTableSurgeon::getSnapshotPendingLoadBlockCount() const {
    return m_table.getSnapshotPendingLoadBlockCount();
}

inline bool PersistentTableSurgeon::blockCountConsistent() const {
    return m_table.blockCountConsistent();
}

inline void PersistentTableSurgeon::snapshotFinishedScanningBlock(TBPtr finishedBlock, TBPtr nextBlock) {
    m_table.snapshotFinishedScanningBlock(finishedBlock, nextBlock);
}

inline bool PersistentTableSurgeon::hasIndex() const {
    return (m_index != NULL);
}

inline bool PersistentTableSurgeon::isIndexEmpty() const {
    assert (m_index != NULL);
    return (m_index->size() == (size_t)0);
}

inline size_t PersistentTableSurgeon::indexSize() const {
    assert (m_index != NULL);
    return m_index->size();
}

inline bool PersistentTableSurgeon::isIndexingComplete() const {
    assert (m_index != NULL);
    return m_indexingComplete;
}

inline void PersistentTableSurgeon::setIndexingComplete() {
    assert (m_index != NULL);
    m_indexingComplete = true;
}

inline void PersistentTableSurgeon::createIndex() {
    assert(m_index == NULL);
    m_index.reset(new ElasticIndex());
    m_indexingComplete = false;
}

inline void PersistentTableSurgeon::dropIndex() {
    assert(m_indexingComplete == true);
    m_index.reset(NULL);
    m_indexingComplete = false;
}

inline void PersistentTableSurgeon::clearIndex() {
    assert (m_index != NULL);
    m_index->clear();
    m_indexingComplete = false;
}

inline void PersistentTableSurgeon::printIndex(std::ostream &os, int32_t limit) const {
    assert (m_index != NULL);
    m_index->printKeys(os,limit,m_table.m_schema,m_table);
}

inline ElasticHash PersistentTableSurgeon::generateTupleHash(TableTuple &tuple) const {
    return tuple.getNValue(m_table.partitionColumn()).murmurHash3();
}

inline bool PersistentTableSurgeon::indexHas(TableTuple &tuple) const {
    assert (m_index != NULL);
    return m_index->has(m_table, tuple);
}

inline bool PersistentTableSurgeon::indexAdd(TableTuple &tuple) {
    assert (m_index != NULL);
    return m_index->add(m_table, tuple);
}

inline bool PersistentTableSurgeon::indexRemove(TableTuple &tuple) {
    assert (m_index != NULL);
    return m_index->remove(m_table, tuple);
}

inline ElasticIndex::iterator PersistentTableSurgeon::indexIterator() {
    assert (m_index != NULL);
    return m_index->createIterator();
}

inline ElasticIndex::iterator PersistentTableSurgeon::indexIteratorLowerBound(int32_t lowerBound) {
    assert (m_index != NULL);
    return m_index->createLowerBoundIterator(lowerBound);
}

inline ElasticIndex::iterator PersistentTableSurgeon::indexIteratorUpperBound(int32_t upperBound) {
    assert (m_index != NULL);
    return m_index->createUpperBoundIterator(upperBound);
}

inline ElasticIndex::const_iterator PersistentTableSurgeon::indexIterator() const {
    assert (m_index != NULL);
    return m_index->createIterator();
}

inline ElasticIndex::const_iterator PersistentTableSurgeon::indexIteratorLowerBound(int32_t lowerBound) const {
    assert (m_index != NULL);
    return m_index->createLowerBoundIterator(lowerBound);
}

inline ElasticIndex::const_iterator PersistentTableSurgeon::indexIteratorUpperBound(int32_t upperBound) const {
    assert (m_index != NULL);
    return m_index->createUpperBoundIterator(upperBound);
}

inline ElasticIndex::iterator PersistentTableSurgeon::indexEnd() {
    assert (m_index != NULL);
    return m_index->end();
}

inline ElasticIndex::const_iterator PersistentTableSurgeon::indexEnd() const {
    assert (m_index != NULL);
    return m_index->end();
}

inline uint32_t PersistentTableSurgeon::getTupleCount() const {
    return m_table.m_tupleCount;
}

inline void PersistentTableSurgeon::initTableStreamer(TableStreamerInterface* streamer) {
    assert(m_table.m_tableStreamer == NULL);
    m_table.m_tableStreamer.reset(streamer);
}

inline bool PersistentTableSurgeon::hasStreamType(TableStreamType streamType) const {
    assert(m_table.m_tableStreamer != NULL);
    return m_table.m_tableStreamer->hasStreamType(streamType);
}

inline boost::shared_ptr<ElasticIndexTupleRangeIterator>
PersistentTableSurgeon::getIndexTupleRangeIterator(const ElasticIndexHashRange &range) {
    assert(m_index != NULL);
    assert(m_table.m_schema != NULL);
    return boost::shared_ptr<ElasticIndexTupleRangeIterator>(
            new ElasticIndexTupleRangeIterator(*m_index, *m_table.m_schema, range));
}

inline void PersistentTable::deleteTupleStorage(TableTuple &tuple, TBPtr block,
                                                bool deleteLastEmptyBlock) {
    // May not delete an already deleted tuple.
    assert(tuple.isActive());

    // The tempTuple is forever!
    assert(&tuple != &m_tempTuple);

    // This frees referenced strings -- when could possibly be a better time?
    if (m_schema->getUninlinedObjectColumnCount() != 0) {
        decreaseStringMemCount(tuple.getNonInlinedMemorySize());
        tuple.freeObjectColumns();
    }

    tuple.setActiveFalse();

    // add to the free list
    m_tupleCount--;
    if (tuple.isPendingDelete()) {
        tuple.setPendingDeleteFalse();
        --m_invisibleTuplesPendingDeleteCount;
    }

    if (block.get() == NULL) {
        block = findBlock(tuple.address(), m_data, m_tableAllocationSize);
        if (block.get() == NULL) {
            throwFatalException("Tried to find a tuple block for a tuple but couldn't find one");
        }
    }

    bool transitioningToBlockWithSpace = !block->hasFreeTuples();

    int retval = block->freeTuple(tuple.address());
    if (retval != NO_NEW_BUCKET_INDEX) {
        //Check if if the block is currently pending snapshot
        if (m_blocksNotPendingSnapshot.find(block) != m_blocksNotPendingSnapshot.end()) {
            //std::cout << "Swapping block " << static_cast<void*>(block.get()) << " to bucket " << retval << std::endl;
            block->swapToBucket(m_blocksNotPendingSnapshotLoad[retval]);
        //Check if the block goes into the pending snapshot set of buckets
        }
        else if (m_blocksPendingSnapshot.find(block) != m_blocksPendingSnapshot.end()) {
            block->swapToBucket(m_blocksPendingSnapshotLoad[retval]);
        }
        else {
            //In this case the block is actively being snapshotted and isn't eligible for merge operations at all
            //do nothing, once the block is finished by the iterator, the iterator will return it
        }
    }

    if (block->isEmpty() && (m_data.size() > 1 || deleteLastEmptyBlock)) {
        // Release the empty block unless it's the only remaining block and caller has requested not to do so.
        // The intent of doing so is to avoid block allocation cost at time tuple insertion into the table
        m_data.erase(block->address());
        m_blocksWithSpace.erase(block);
        m_blocksNotPendingSnapshot.erase(block);
        assert(m_blocksPendingSnapshot.find(block) == m_blocksPendingSnapshot.end());
        //Eliminates circular reference
        block->swapToBucket(TBBucketPtr());
    }
    else if (transitioningToBlockWithSpace) {
        m_blocksWithSpace.insert(block);
    }
}

inline TBPtr PersistentTable::findBlock(char *tuple, TBMap &blocks, int blockSize) {
    if (!blocks.empty()) {
        TBMapI i = blocks.lower_bound(tuple);

        // Not the first tuple of any known block, move back a block, see if it
        // belongs to the previous block
        if (i == blocks.end() || i.key() != tuple) {
            i--;
        }

        // If the tuple is within the block boundaries, we found the block
        if (i.key() <= tuple && tuple < i.key() + blockSize) {
            if (i.data().get() == NULL) {
                throwFatalException("A block has gone missing in the tuple block map.");
            }
            return i.data();
        }
    }

    return TBPtr(NULL);
}

inline TBPtr PersistentTable::allocateNextBlock() {
    TBPtr block(new TupleBlock(this, m_blocksNotPendingSnapshotLoad[0]));
    m_data.insert(block->address(), block);
    m_blocksNotPendingSnapshot.insert(block);
    return block;
}

inline TableTuple PersistentTable::lookupTupleByValues(TableTuple tuple) {
    return lookupTuple(tuple, LOOKUP_BY_VALUES);
}

inline TableTuple PersistentTable::lookupTupleForUndo(TableTuple tuple) {
    return lookupTuple(tuple, LOOKUP_FOR_UNDO);
}

inline TableTuple PersistentTable::lookupTupleForDR(TableTuple tuple) {
    return lookupTuple(tuple, LOOKUP_FOR_DR);
}

}

#endif<|MERGE_RESOLUTION|>--- conflicted
+++ resolved
@@ -525,17 +525,14 @@
 
     std::pair<const TableIndex*, uint32_t> getUniqueIndexForDR();
 
-<<<<<<< HEAD
     MaterializedViewHandler *materializedViewHandler() const { return m_mvHandler; }
-
     Table* deltaTable() const { return m_deltaTable; }
     bool isDeltaTableActive() { return m_deltaTableActive; }
-=======
+
     // STATS
     TableStats* getTableStats() {  return &m_stats; };
 
     std::vector<uint64_t> getBlockAddresses() const;
->>>>>>> 06df9269
 
 private:
     // Zero allocation size uses defaults.
