/* This file is part of VoltDB.
 * Copyright (C) 2008-2014 VoltDB Inc.
 *
 * This program is free software: you can redistribute it and/or modify
 * it under the terms of the GNU Affero General Public License as
 * published by the Free Software Foundation, either version 3 of the
 * License, or (at your option) any later version.
 *
 * This program is distributed in the hope that it will be useful,
 * but WITHOUT ANY WARRANTY; without even the implied warranty of
 * MERCHANTABILITY or FITNESS FOR A PARTICULAR PURPOSE.  See the
 * GNU Affero General Public License for more details.
 *
 * You should have received a copy of the GNU Affero General Public License
 * along with VoltDB.  If not, see <http://www.gnu.org/licenses/>.
 */

package org.voltdb.messaging;

import java.io.IOException;
import java.nio.ByteBuffer;

import org.voltcore.messaging.TransactionInfoBaseMessage;
<<<<<<< HEAD
import org.voltdb.iv2.MpInitiator;
=======
>>>>>>> b8f131dd

/**
 * Used between CommandLogReinitiators to informs the MP replayer that the
 * command log for this partition has reached the end, or sent from the MPI to
 * SPIs to indicate the end of MPs.
 */
public class Iv2EndOfLogMessage extends TransactionInfoBaseMessage
{
    // what partition has reached end of log
    private int m_pid;

    public Iv2EndOfLogMessage() {
        super();
    }

    public Iv2EndOfLogMessage(int pid)
    {
        super(0l, 0l, 0l, 0l, false, true);
        m_pid = pid;
    }

<<<<<<< HEAD
    public boolean isMP() { return m_pid == MpInitiator.MP_INIT_PID; }
=======
>>>>>>> b8f131dd
    public int getPid() { return m_pid; }

    @Override
    public boolean isSinglePartition() {
        return true;
    }

    @Override
    public int getSerializedSize() {
        int msgsize = super.getSerializedSize();
        msgsize += 4; // m_pid
        return msgsize;
    }

    @Override
    public void initFromBuffer(ByteBuffer buf) throws IOException
    {
        super.initFromBuffer(buf);
        m_pid = buf.getInt();
    }

    @Override
    public void flattenToBuffer(ByteBuffer buf) throws IOException
    {
        buf.put(VoltDbMessageFactory.IV2_EOL_ID);
        super.flattenToBuffer(buf);
        buf.putInt(m_pid);

        assert(buf.capacity() == buf.position());
        buf.limit(buf.position());
    }

    @Override
    public String toString() {
        return "END OF COMMAND LOG FOR PARTITION, PARTITION ID: " + m_pid;
    }
}<|MERGE_RESOLUTION|>--- conflicted
+++ resolved
@@ -21,10 +21,6 @@
 import java.nio.ByteBuffer;
 
 import org.voltcore.messaging.TransactionInfoBaseMessage;
-<<<<<<< HEAD
-import org.voltdb.iv2.MpInitiator;
-=======
->>>>>>> b8f131dd
 
 /**
  * Used between CommandLogReinitiators to informs the MP replayer that the
@@ -46,10 +42,6 @@
         m_pid = pid;
     }
 
-<<<<<<< HEAD
-    public boolean isMP() { return m_pid == MpInitiator.MP_INIT_PID; }
-=======
->>>>>>> b8f131dd
     public int getPid() { return m_pid; }
 
     @Override
