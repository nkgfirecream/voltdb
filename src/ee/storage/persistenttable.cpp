/* This file is part of VoltDB.
 * Copyright (C) 2008-2016 VoltDB Inc.
 *
 * This file contains original code and/or modifications of original code.
 * Any modifications made by VoltDB Inc. are licensed under the following
 * terms and conditions:
 *
 * This program is free software: you can redistribute it and/or modify
 * it under the terms of the GNU Affero General Public License as
 * published by the Free Software Foundation, either version 3 of the
 * License, or (at your option) any later version.
 *
 * This program is distributed in the hope that it will be useful,
 * but WITHOUT ANY WARRANTY; without even the implied warranty of
 * MERCHANTABILITY or FITNESS FOR A PARTICULAR PURPOSE.  See the
 * GNU Affero General Public License for more details.
 *
 * You should have received a copy of the GNU Affero General Public License
 * along with VoltDB.  If not, see <http://www.gnu.org/licenses/>.
 */
/* Copyright (C) 2008 by H-Store Project
 * Brown University
 * Massachusetts Institute of Technology
 * Yale University
 *
 * Permission is hereby granted, free of charge, to any person obtaining
 * a copy of this software and associated documentation files (the
 * "Software"), to deal in the Software without restriction, including
 * without limitation the rights to use, copy, modify, merge, publish,
 * distribute, sublicense, and/or sell copies of the Software, and to
 * permit persons to whom the Software is furnished to do so, subject to
 * the following conditions:
 *
 * The above copyright notice and this permission notice shall be
 * included in all copies or substantial portions of the Software.
 *
 * THE SOFTWARE IS PROVIDED "AS IS", WITHOUT WARRANTY OF ANY KIND,
 * EXPRESS OR IMPLIED, INCLUDING BUT NOT LIMITED TO THE WARRANTIES OF
 * MERCHANTABILITY, FITNESS FOR A PARTICULAR PURPOSE AND NONINFRINGEMENT
 * IN NO EVENT SHALL THE AUTHORS BE LIABLE FOR ANY CLAIM, DAMAGES OR
 * OTHER LIABILITY, WHETHER IN AN ACTION OF CONTRACT, TORT OR OTHERWISE,
 * ARISING FROM, OUT OF OR IN CONNECTION WITH THE SOFTWARE OR THE USE OR
 * OTHER DEALINGS IN THE SOFTWARE.
 */

#include <sstream>
#include <cassert>
#include <cstdio>
#include <algorithm>    // std::find
#include <boost/foreach.hpp>
#include <boost/scoped_ptr.hpp>
#include "storage/persistenttable.h"

#include "common/debuglog.h"
#include "common/serializeio.h"
#include "common/FailureInjection.h"
#include "common/tabletuple.h"
#include "common/UndoQuantum.h"
#include "common/executorcontext.hpp"
#include "common/FatalException.hpp"
#include "common/types.h"
#include "common/RecoveryProtoMessage.h"
#include "common/StreamPredicateList.h"
#include "common/ValueFactory.hpp"
#include "catalog/catalog.h"
#include "catalog/database.h"
#include "catalog/table.h"
#include "catalog/materializedviewinfo.h"
#include "crc/crc32c.h"
#include "indexes/tableindex.h"
#include "indexes/tableindexfactory.h"
#include "logging/LogManager.h"
#include "storage/tableiterator.h"
#include "storage/tablefactory.h"
#include "storage/TableCatalogDelegate.hpp"
#include "storage/PersistentTableStats.h"
#include "storage/PersistentTableUndoInsertAction.h"
#include "storage/PersistentTableUndoDeleteAction.h"
#include "storage/PersistentTableUndoTruncateTableAction.h"
#include "storage/PersistentTableUndoUpdateAction.h"
#include "storage/ConstraintFailureException.h"
#include "storage/CopyOnWriteContext.h"
#include "storage/MaterializedViewMetadata.h"
<<<<<<< HEAD
#include "storage/DRTupleStream.h"
#include "ExportMaterializedViewMetadata.h"
=======
#include "storage/AbstractDRTupleStream.h"
>>>>>>> 176170db

namespace voltdb {

void* keyTupleStorage = NULL;
TableTuple keyTuple;

#define TABLE_BLOCKSIZE 2097152

class SetAndRestorePendingDeleteFlag
{
public:
    SetAndRestorePendingDeleteFlag(TableTuple &target) : m_target(target)
    {
        assert(!m_target.isPendingDelete());
        m_target.setPendingDeleteTrue();
    }
    ~SetAndRestorePendingDeleteFlag()
    {
        m_target.setPendingDeleteFalse();
    }

private:
    TableTuple &m_target;
};

PersistentTable::PersistentTable(int partitionColumn, char * signature, bool isMaterialized, int tableAllocationTargetSize, int tupleLimit, bool drEnabled) :
    Table(tableAllocationTargetSize == 0 ? TABLE_BLOCKSIZE : tableAllocationTargetSize),
    m_iter(this),
    m_allowNulls(),
    m_partitionColumn(partitionColumn),
    m_tupleLimit(tupleLimit),
    m_purgeExecutorVector(),
    stats_(this),
    m_failedCompactionCount(0),
    m_invisibleTuplesPendingDeleteCount(0),
    m_surgeon(*this),
    m_isMaterialized(isMaterialized),
    m_drEnabled(drEnabled),
    m_noAvailableUniqueIndex(false),
    m_smallestUniqueIndex(NULL),
    m_smallestUniqueIndexCrc(0),
    m_drTimestampColumnIndex(-1)
{
    // this happens here because m_data might not be initialized above
    m_iter.reset(m_data.begin());

    for (int ii = 0; ii < TUPLE_BLOCK_NUM_BUCKETS; ii++) {
        m_blocksNotPendingSnapshotLoad.push_back(TBBucketPtr(new TBBucket()));
        m_blocksPendingSnapshotLoad.push_back(TBBucketPtr(new TBBucket()));
    }

    m_preTruncateTable = NULL;

    ::memcpy(&m_signature, signature, 20);
}

void PersistentTable::initializeWithColumns(TupleSchema *schema,
                                            const std::vector<std::string> &columnNames,
                                            bool ownsTupleSchema,
                                            int32_t compactionThreshold)
{
    assert (schema != NULL);
    uint16_t hiddenColumnCount = schema->hiddenColumnCount();
    if (hiddenColumnCount == 1) {
        m_drTimestampColumnIndex = 0; // The first hidden column

        // At some point if we have more than one hidden column int a table,
        // we'll need a system for keeping track of which are which.
    }
    else {
        assert (hiddenColumnCount == 0);
    }

    Table::initializeWithColumns(schema, columnNames, ownsTupleSchema, compactionThreshold);
}

PersistentTable::~PersistentTable()
{
    for (int ii = 0; ii < TUPLE_BLOCK_NUM_BUCKETS; ii++) {
        m_blocksNotPendingSnapshotLoad[ii]->clear();
        m_blocksPendingSnapshotLoad[ii]->clear();
    }

    // delete all tuples to free strings
    TableIterator ti(this, m_data.begin());
    TableTuple tuple(m_schema);
    while (ti.next(tuple)) {
        tuple.freeObjectColumns();
        tuple.setActiveFalse();
    }

    // note this class has ownership of the views, even if they
    // were allocated by VoltDBEngine
    for (int i = 0; i < m_views.size(); i++) {
        delete m_views[i];
    }

    // Indexes are deleted in parent class Table destructor.
}

// ------------------------------------------------------------------
// OPERATIONS
// ------------------------------------------------------------------
void PersistentTable::nextFreeTuple(TableTuple *tuple) {
    // First check whether we have any in our list
    // In the memcheck it uses the heap instead of a free list to help Valgrind.
    if (!m_blocksWithSpace.empty()) {
        VOLT_TRACE("GRABBED FREE TUPLE!\n");
        stx::btree_set<TBPtr >::iterator begin = m_blocksWithSpace.begin();
        TBPtr block = (*begin);
        std::pair<char*, int> retval = block->nextFreeTuple();

        /**
         * Check to see if the block needs to move to a new bucket
         */
        if (retval.second != NO_NEW_BUCKET_INDEX) {
            //Check if if the block is currently pending snapshot
            if (m_blocksNotPendingSnapshot.find(block) != m_blocksNotPendingSnapshot.end()) {
                block->swapToBucket(m_blocksNotPendingSnapshotLoad[retval.second]);
            //Check if the block goes into the pending snapshot set of buckets
            } else if (m_blocksPendingSnapshot.find(block) != m_blocksPendingSnapshot.end()) {
                block->swapToBucket(m_blocksPendingSnapshotLoad[retval.second]);
            } else {
                //In this case the block is actively being snapshotted and isn't eligible for merge operations at all
                //do nothing, once the block is finished by the iterator, the iterator will return it
            }
        }

        tuple->move(retval.first);
        ++m_tupleCount;
        if (!block->hasFreeTuples()) {
            m_blocksWithSpace.erase(block);
        }
        assert (m_columnCount == tuple->sizeInValues());
        return;
    }

    // if there are no tuples free, we need to grab another chunk of memory
    // Allocate a new set of tuples
    TBPtr block = allocateNextBlock();

    // get free tuple
    assert (m_columnCount == tuple->sizeInValues());

    std::pair<char*, int> retval = block->nextFreeTuple();

    /**
     * Check to see if the block needs to move to a new bucket
     */
    if (retval.second != NO_NEW_BUCKET_INDEX) {
        //Check if the block goes into the pending snapshot set of buckets
        if (m_blocksPendingSnapshot.find(block) != m_blocksPendingSnapshot.end()) {
            //std::cout << "Swapping block to nonsnapshot bucket " << static_cast<void*>(block.get()) << " to bucket " << retval.second << std::endl;
            block->swapToBucket(m_blocksPendingSnapshotLoad[retval.second]);
        //Now check if it goes in with the others
        } else if (m_blocksNotPendingSnapshot.find(block) != m_blocksNotPendingSnapshot.end()) {
            //std::cout << "Swapping block to snapshot bucket " << static_cast<void*>(block.get()) << " to bucket " << retval.second << std::endl;
            block->swapToBucket(m_blocksNotPendingSnapshotLoad[retval.second]);
        } else {
            //In this case the block is actively being snapshotted and isn't eligible for merge operations at all
            //do nothing, once the block is finished by the iterator, the iterator will return it
        }
    }

    tuple->move(retval.first);
    ++m_tupleCount;
    if (block->hasFreeTuples()) {
        m_blocksWithSpace.insert(block);
    }
}

void PersistentTable::deleteAllTuples(bool freeAllocatedStrings) {
    // nothing interesting
    TableIterator ti(this, m_data.begin());
    TableTuple tuple(m_schema);
    while (ti.next(tuple)) {
        deleteTuple(tuple, true);
    }
}

void PersistentTable::truncateTableForUndo(VoltDBEngine * engine, TableCatalogDelegate * tcd,
        PersistentTable *originalTable) {
    VOLT_DEBUG("**** Truncate table undo *****\n");

    if (originalTable->m_tableStreamer != NULL) {
        // Elastic Index may complete when undo Truncate
        this->unsetPreTruncateTable();
    }

    std::vector<MaterializedViewMetadata *> views = originalTable->views();
    // reset all view table pointers
    BOOST_FOREACH(MaterializedViewMetadata * originalView, views) {
        PersistentTable * targetTable = originalView->targetTable();
        TableCatalogDelegate * targetTcd =  engine->getTableDelegate(targetTable->name());
        // call decrement reference count on the newly constructed view table
        targetTcd->deleteCommand();
        // update the view table pointer with the original view
        targetTcd->setTable(targetTable);
    }
    this->decrementRefcount();

    // reset base table pointer
    tcd->setTable(originalTable);

    engine->rebuildTableCollections();
}

void PersistentTable::truncateTableRelease(PersistentTable *originalTable) {
    VOLT_DEBUG("**** Truncate table release *****\n");
    m_tuplesPinnedByUndo = 0;
    m_invisibleTuplesPendingDeleteCount = 0;

    if (originalTable->m_tableStreamer != NULL) {
        std::stringstream message;
        message << "Transfering table stream after truncation of table ";
        message << name() << " partition " << originalTable->m_tableStreamer->getPartitionID() << '\n';
        std::string str = message.str();
        LogManager::getThreadLogger(LOGGERID_HOST)->log(voltdb::LOGLEVEL_INFO, &str);

        originalTable->m_tableStreamer->cloneForTruncatedTable(m_surgeon);

        this->unsetPreTruncateTable();
    }

    std::vector<MaterializedViewMetadata *> views = originalTable->views();
    // reset all view table pointers
    BOOST_FOREACH(MaterializedViewMetadata * originalView, views) {
        PersistentTable * targetTable = originalView->targetTable();
        targetTable->decrementRefcount();
    }
    originalTable->decrementRefcount();
}


void PersistentTable::truncateTable(VoltDBEngine* engine, bool fallible) {
    if (isPersistentTableEmpty() == true) {
        return;
    }

    // If the table has only one tuple-storage block, it may be better to truncate
    // table by iteratively deleting table rows. Evalute if this is the case
    // based on the block and tuple block load factor
    if (m_data.size() == 1) {
        // threshold cutoff in terms of block load factor at which truncate is
        // better than tuple-by-tuple delete. Cut-off values are based on worst
        // case scenarios with intent to improve performance and to avoid
        // performance regression by not getting too greedy for performance -
        // in here cut-off have been lowered to favor truncate instead of
        // tuple-by-tuple delete. Cut-off numbers were obtained from benchmark
        // tests performing inserts and truncate under different scenarios outline
        // and comparing them for deleting all rows with a predicate that's always
        // true. Following are scenarios based on which cut-off were obtained:
        // - varying table schema - effect of tables having more columns
        // - varying number of views on table
        // - tables with more varchar columns with size below and above 16
        // - tables with indexes

        // cut-off for table with no views
        const double tableLFCutoffForTrunc = 0.105666;
        //cut-off for table with views
        const double tableWithViewsLFCutoffForTrunc = 0.015416;

        const double blockLoadFactor = m_data.begin().data()->loadFactor();
        if ((blockLoadFactor <= tableLFCutoffForTrunc) ||
            (m_views.size() > 0 && blockLoadFactor <= tableWithViewsLFCutoffForTrunc)) {
            return deleteAllTuples(true);
        }
    }

    TableCatalogDelegate * tcd = engine->getTableDelegate(m_name);
    assert(tcd);

    catalog::Table *catalogTable = engine->getCatalogTable(m_name);
    if (tcd->init(*engine->getDatabase(), *catalogTable) != 0) {
        VOLT_ERROR("Failed to initialize table '%s' from catalog",m_name.c_str());
        return ;
    }

    assert(!tcd->exportEnabled());
    PersistentTable * emptyTable = tcd->getPersistentTable();
    assert(emptyTable);
    assert(emptyTable->views().size() == 0);
    if (m_tableStreamer != NULL && m_tableStreamer->hasStreamType(TABLE_STREAM_ELASTIC_INDEX)) {
        // There is an Elastic Index work going on and it should continue access the old table.
        // Add one reference count to keep the original table.
        emptyTable->setPreTruncateTable(this);
    }

    // add matView
    BOOST_FOREACH(MaterializedViewMetadata * originalView, m_views) {
        PersistentTable * targetTable = originalView->targetTable();
        TableCatalogDelegate * targetTcd =  engine->getTableDelegate(targetTable->name());
        catalog::Table *catalogViewTable = engine->getCatalogTable(targetTable->name());

        if (targetTcd->init(*engine->getDatabase(), *catalogViewTable) != 0) {
            VOLT_ERROR("Failed to initialize table '%s' from catalog",targetTable->name().c_str());
            return ;
        }
        PersistentTable * targetEmptyTable = targetTcd->getPersistentTable();
        assert(targetEmptyTable);
        new MaterializedViewMetadata(emptyTable, targetEmptyTable, originalView->getMaterializedViewInfo());
    }

    // If there is a purge fragment on the old table, pass it on to the new one
    if (hasPurgeFragment()) {
        assert(! emptyTable->hasPurgeFragment());
        boost::shared_ptr<ExecutorVector> evPtr = getPurgeExecutorVector();
        emptyTable->swapPurgeExecutorVector(evPtr);
    }

    engine->rebuildTableCollections();

    ExecutorContext *ec = ExecutorContext::getExecutorContext();
    AbstractDRTupleStream *drStream = getDRTupleStream(ec);
    size_t drMark = INVALID_DR_MARK;
    if (drStream && !m_isMaterialized && m_drEnabled) {
        const int64_t lastCommittedSpHandle = ec->lastCommittedSpHandle();
        const int64_t currentTxnId = ec->currentTxnId();
        const int64_t currentSpHandle = ec->currentSpHandle();
        const int64_t currentUniqueId = ec->currentUniqueId();
        drMark = drStream->truncateTable(lastCommittedSpHandle, m_signature, m_name, currentTxnId, currentSpHandle, currentUniqueId);
    }

    UndoQuantum *uq = ExecutorContext::currentUndoQuantum();
    if (uq) {
        if (!fallible) {
            throwFatalException("Attempted to truncate table %s when there was an "
                                "active undo quantum, and presumably an active transaction that should be there",
                                m_name.c_str());
        }
        emptyTable->m_tuplesPinnedByUndo = emptyTable->m_tupleCount;
        emptyTable->m_invisibleTuplesPendingDeleteCount = emptyTable->m_tupleCount;
        // Create and register an undo action.
        uq->registerUndoAction(new (*uq) PersistentTableUndoTruncateTableAction(engine, tcd, this, emptyTable, &m_surgeon, drMark));
    } else {
        if (fallible) {
            throwFatalException("Attempted to truncate table %s when there was no "
                                "active undo quantum even though one was expected", m_name.c_str());
        }

        //Skip the undo log and "commit" immediately by asking the new emptyTable to perform
        //the truncate table release work rather then having it invoked by PersistentTableUndoTruncateTableAction
        emptyTable->truncateTableRelease(this);
    }
}


void setSearchKeyFromTuple(TableTuple &source) {
    keyTuple.setNValue(0, source.getNValue(1));
    keyTuple.setNValue(1, source.getNValue(2));
}

void PersistentTable::setDRTimestampForTuple(ExecutorContext* ec, TableTuple& tuple, bool update) {
    assert(hasDRTimestampColumn());
    if (update || tuple.getHiddenNValue(getDRTimestampColumnIndex()).isNull()) {
        const int64_t drTimestamp = ec->currentDRTimestamp();
        tuple.setHiddenNValue(getDRTimestampColumnIndex(), ValueFactory::getBigIntValue(drTimestamp));
    }
}

/*
 * Regular tuple insertion that does an allocation and copy for
 * uninlined strings and creates and registers an UndoAction.
 */
bool PersistentTable::insertTuple(TableTuple &source)
{
    insertPersistentTuple(source, true);
    return true;
}

void PersistentTable::insertPersistentTuple(TableTuple &source, bool fallible)
{

    if (fallible && visibleTupleCount() >= m_tupleLimit) {
        char buffer [256];
        snprintf (buffer, 256, "Table %s exceeds table maximum row count %d",
                m_name.c_str(), m_tupleLimit);
        throw ConstraintFailureException(this, source, buffer);
    }

    //
    // First get the next free tuple
    // This will either give us one from the free slot list, or
    // grab a tuple at the end of our chunk of memory
    //
    TableTuple target(m_schema);
    PersistentTable::nextFreeTuple(&target);

    //
    // Then copy the source into the target
    //
    target.copyForPersistentInsert(source); // tuple in freelist must be already cleared

    try {
        insertTupleCommon(source, target, fallible);
    } catch (ConstraintFailureException &e) {
        deleteTupleStorage(target); // also frees object columns
        throw;
    }
}

void PersistentTable::insertTupleCommon(TableTuple &source, TableTuple &target, bool fallible, bool shouldDRStream)
{
    if (fallible) {
        // not null checks at first
        FAIL_IF(!checkNulls(target)) {
            throw ConstraintFailureException(this, source, TableTuple(), CONSTRAINT_TYPE_NOT_NULL);
        }

    }

    if (m_schema->getUninlinedObjectColumnCount() != 0) {
        increaseStringMemCount(target.getNonInlinedMemorySize());
    }

    target.setActiveTrue();
    target.setPendingDeleteFalse();
    target.setPendingDeleteOnUndoReleaseFalse();

    /**
     * Inserts never "dirty" a tuple since the tuple is new, but...  The
     * COWIterator may still be scanning and if the tuple came from the free
     * list then it may need to be marked as dirty so it will be skipped. If COW
     * is on have it decide. COW should always set the dirty to false unless the
     * tuple is in a to be scanned area.
     */
    if (m_tableStreamer == NULL || !m_tableStreamer->notifyTupleInsert(target)) {
        target.setDirtyFalse();
    }

    TableTuple conflict(m_schema);
    tryInsertOnAllIndexes(&target, &conflict);
    if (!conflict.isNullTuple()) {
        throw ConstraintFailureException(this, source, conflict, CONSTRAINT_TYPE_UNIQUE);
    }

    ExecutorContext *ec = ExecutorContext::getExecutorContext();
    if (hasDRTimestampColumn()) {
        setDRTimestampForTuple(ec, target, false);
    }

    AbstractDRTupleStream *drStream = getDRTupleStream(ec);
    size_t drMark = INVALID_DR_MARK;
    if (drStream && !m_isMaterialized && m_drEnabled && shouldDRStream) {
        ExecutorContext *ec = ExecutorContext::getExecutorContext();
        const int64_t lastCommittedSpHandle = ec->lastCommittedSpHandle();
        const int64_t currentTxnId = ec->currentTxnId();
        const int64_t currentSpHandle = ec->currentSpHandle();
        const int64_t currentUniqueId = ec->currentUniqueId();
        std::pair<const TableIndex*, uint32_t> uniqueIndex = getUniqueIndexForDR();
        drMark = drStream->appendTuple(lastCommittedSpHandle, m_signature, currentTxnId, currentSpHandle, currentUniqueId, target, DR_RECORD_INSERT, uniqueIndex);
    }

    // this is skipped for inserts that are never expected to fail,
    // like some (initially, all) cases of tuple migration on schema change
    if (fallible) {
        /*
         * Create and register an undo action.
         */
        UndoQuantum *uq = ExecutorContext::currentUndoQuantum();
        if (uq) {
            char* tupleData = uq->allocatePooledCopy(target.address(), target.tupleLength());
            //* enable for debug */ std::cout << "DEBUG: inserting " << (void*)target.address()
            //* enable for debug */           << " { " << target.debugNoHeader() << " } "
            //* enable for debug */           << " copied to " << (void*)tupleData << std::endl;
            uq->registerUndoAction(new (*uq) PersistentTableUndoInsertAction(tupleData, &m_surgeon, drMark));
        }
    }

    // handle any materialized views
    for (int i = 0; i < m_views.size(); i++) {
        m_views[i]->processTupleInsert(target, fallible);
    }
}

/*
 * Insert a tuple but don't allocate a new copy of the uninlineable
 * strings or create an UndoAction or update a materialized view.
 */
void PersistentTable::insertTupleForUndo(char *tuple)
{
    TableTuple target(m_schema);
    target.move(tuple);
    target.setPendingDeleteOnUndoReleaseFalse();
    m_tuplesPinnedByUndo--;
    --m_invisibleTuplesPendingDeleteCount;

    /*
     * The only thing to do is reinsert the tuple into the indexes. It was never moved,
     * just marked as deleted.
     */
    TableTuple conflict(m_schema);
    tryInsertOnAllIndexes(&target, &conflict);
    if (!conflict.isNullTuple()) {
        // First off, it should be impossible to violate a constraint when RESTORING an index to a
        // known good state via an UNDO of a delete.  So, assume that something is badly broken, here.
        // It's probably safer NOT to do too much cleanup -- such as trying to call deleteTupleStorage --
        // as there's no guarantee that it will improve things, and is likely just to tamper with
        // the crime scene.
        throwFatalException("Failed to insert tuple into table %s for undo:"
                            " unique constraint violation\n%s\n", m_name.c_str(),
                            target.debugNoHeader().c_str());
    }
}

/*
 * Regular tuple update function that does a copy and allocation for
 * updated strings and creates an UndoAction. Additional optimization
 * for callers that know which indexes to update.
 */
bool PersistentTable::updateTupleWithSpecificIndexes(TableTuple &targetTupleToUpdate,
                                                     TableTuple &sourceTupleWithNewValues,
                                                     std::vector<TableIndex*> const &indexesToUpdate,
                                                     bool fallible,
                                                     bool updateDRTimestamp)
{
    UndoQuantum *uq = NULL;
    char* oldTupleData = NULL;
    int tupleLength = targetTupleToUpdate.tupleLength();
    /**
     * Check for index constraint violations.
     */
    if (fallible) {
        if ( ! checkUpdateOnUniqueIndexes(targetTupleToUpdate,
                                          sourceTupleWithNewValues,
                                          indexesToUpdate)) {
            throw ConstraintFailureException(this,
                                             sourceTupleWithNewValues,
                                             targetTupleToUpdate,
                                             CONSTRAINT_TYPE_UNIQUE);
        }

        /**
         * Check for null constraint violations. Assumes source tuple is fully fleshed out.
         */
        FAIL_IF(!checkNulls(sourceTupleWithNewValues)) {
            throw ConstraintFailureException(this,
                                             sourceTupleWithNewValues,
                                             targetTupleToUpdate,
                                             CONSTRAINT_TYPE_NOT_NULL);
        }

        uq = ExecutorContext::currentUndoQuantum();
        if (uq) {
            /*
             * For undo purposes, before making any changes, save a copy of the state of the tuple
             * into the undo pool temp storage and hold onto it with oldTupleData.
             */
            oldTupleData = uq->allocatePooledCopy(targetTupleToUpdate.address(), targetTupleToUpdate.tupleLength());
        }
    }

    if (m_tableStreamer != NULL) {
        m_tableStreamer->notifyTupleUpdate(targetTupleToUpdate);
    }

    /**
     * Remove the current tuple from any indexes.
     */
    bool someIndexGotUpdated = false;
    bool indexRequiresUpdate[indexesToUpdate.size()];
    if (indexesToUpdate.size()) {
        someIndexGotUpdated = true;
        for (int i = 0; i < indexesToUpdate.size(); i++) {
            TableIndex *index = indexesToUpdate[i];
            if (!index->keyUsesNonInlinedMemory()) {
                if (!index->checkForIndexChange(&targetTupleToUpdate, &sourceTupleWithNewValues)) {
                    indexRequiresUpdate[i] = false;
                    continue;
                }
            }
            indexRequiresUpdate[i] = true;
            if (!index->deleteEntry(&targetTupleToUpdate)) {
                throwFatalException("Failed to remove tuple from index (during update) in Table: %s Index %s",
                                    m_name.c_str(), index->getName().c_str());
            }
        }
    }

    {
        // handle any materialized views, hide the tuple from the scan temporarily.
        SetAndRestorePendingDeleteFlag setPending(targetTupleToUpdate);
        for (int i = 0; i < m_views.size(); i++) {
            m_views[i]->processTupleDelete(targetTupleToUpdate, fallible);
        }
    }

    ExecutorContext *ec = ExecutorContext::getExecutorContext();
    if (hasDRTimestampColumn() && updateDRTimestamp) {
        setDRTimestampForTuple(ec, sourceTupleWithNewValues, true);
    }

    AbstractDRTupleStream *drStream = getDRTupleStream(ec);
    size_t drMark = INVALID_DR_MARK;
    if (drStream && !m_isMaterialized && m_drEnabled) {
        ExecutorContext *ec = ExecutorContext::getExecutorContext();
        const int64_t lastCommittedSpHandle = ec->lastCommittedSpHandle();
        const int64_t currentTxnId = ec->currentTxnId();
        const int64_t currentSpHandle = ec->currentSpHandle();
        const int64_t currentUniqueId = ec->currentUniqueId();
        std::pair<const TableIndex*, uint32_t> uniqueIndex = getUniqueIndexForDR();
        drMark = drStream->appendUpdateRecord(lastCommittedSpHandle, m_signature, currentTxnId, currentSpHandle, currentUniqueId, targetTupleToUpdate, sourceTupleWithNewValues, uniqueIndex);
    }

    if (m_schema->getUninlinedObjectColumnCount() != 0) {
        decreaseStringMemCount(targetTupleToUpdate.getNonInlinedMemorySize());
        increaseStringMemCount(sourceTupleWithNewValues.getNonInlinedMemorySize());
    }

    // TODO: This is a little messed up.
    // We know what we want the target tuple's flags to look like after the copy,
    // so we carefully set them (rather than, say, ignore them) on the source tuple
    // and make sure to copy them (rather than, say, ignore them) in copyForPersistentUpdate
    // and that allows us to ignore them (rather than, say, set them) afterwards on the actual
    // target tuple that matters. What could be simpler?
    sourceTupleWithNewValues.setActiveTrue();
    // The isDirty flag is especially interesting because the COWcontext found it more convenient
    // to mark it on the target tuple. So, no problem, just copy it from the target tuple to the
    // source tuple so it can get copied back to the target tuple in copyForPersistentUpdate. Brilliant!
    //Copy the dirty status that was set by markTupleDirty.
    if (targetTupleToUpdate.isDirty()) {
        sourceTupleWithNewValues.setDirtyTrue();
    } else {
        sourceTupleWithNewValues.setDirtyFalse();
    }

    // Either the "before" or "after" object reference values that change will come in handy later,
    // so collect them up.
    std::vector<char*> oldObjects;
    std::vector<char*> newObjects;

    // this is the actual write of the new values
    targetTupleToUpdate.copyForPersistentUpdate(sourceTupleWithNewValues, oldObjects, newObjects);

    if (uq) {
        /*
         * Create and register an undo action with copies of the "before" and "after" tuple storage
         * and the "before" and "after" object pointers for non-inlined columns that changed.
         */
        char* newTupleData = uq->allocatePooledCopy(targetTupleToUpdate.address(), tupleLength);
        uq->registerUndoAction(new (*uq) PersistentTableUndoUpdateAction(oldTupleData, newTupleData,
                                                                         oldObjects, newObjects,
                                                                         &m_surgeon, someIndexGotUpdated,
                                                                         drMark));
    } else {
        // This is normally handled by the Undo Action's release (i.e. when there IS an Undo Action)
        // -- though maybe even that case should delegate memory management back to the PersistentTable
        // to keep the UndoAction stupid simple?
        // Anyway, there is no Undo Action in this case, so DIY.
        NValue::freeObjectsFromTupleStorage(oldObjects);
    }

    /**
     * Insert the updated tuple back into the indexes.
     */
    TableTuple conflict(m_schema);
    for (int i = 0; i < indexesToUpdate.size(); i++) {
        TableIndex *index = indexesToUpdate[i];
        if (!indexRequiresUpdate[i]) {
            continue;
        }
        index->addEntry(&targetTupleToUpdate, &conflict);
        if (!conflict.isNullTuple()) {
            throwFatalException("Failed to insert updated tuple into index in Table: %s Index %s",
                                m_name.c_str(), index->getName().c_str());
        }
    }

    // handle any materialized views
    for (int i = 0; i < m_views.size(); i++) {
        m_views[i]->processTupleInsert(targetTupleToUpdate, fallible);
    }
    return true;
}

/*
 * sourceTupleWithNewValues contains a copy of the tuple data before the update
 * and tupleWithUnwantedValues contains a copy of the updated tuple data.
 * First remove the current tuple value from any indexes (if asked to do so).
 * Then revert the tuple to the original preupdate values by copying the source to the target.
 * Then insert the new (or rather, old) value back into the indexes.
 */
void PersistentTable::updateTupleForUndo(char* tupleWithUnwantedValues,
                                         char* sourceTupleDataWithNewValues,
                                         bool revertIndexes)
{
    TableTuple matchable(m_schema);
    // Get the address of the tuple in the table from one of the copies on hand.
    // Any TableScan OR a primary key lookup on an already updated index will find the tuple
    // by its unwanted updated values.
    if (revertIndexes || primaryKeyIndex() == NULL) {
        matchable.move(tupleWithUnwantedValues);
    }
    // A primary key lookup on a not-yet-updated index will find the tuple by its original/new values.
    else {
        matchable.move(sourceTupleDataWithNewValues);
    }
    TableTuple targetTupleToUpdate = lookupTupleForUndo(matchable);
    TableTuple sourceTupleWithNewValues(sourceTupleDataWithNewValues, m_schema);

    //If the indexes were never updated there is no need to revert them.
    if (revertIndexes) {
        BOOST_FOREACH(TableIndex *index, m_indexes) {
            if (!index->deleteEntry(&targetTupleToUpdate)) {
                throwFatalException("Failed to update tuple in Table: %s Index %s",
                                    m_name.c_str(), index->getName().c_str());
            }
        }
    }

    if (m_schema->getUninlinedObjectColumnCount() != 0)
    {
        decreaseStringMemCount(targetTupleToUpdate.getNonInlinedMemorySize());
        increaseStringMemCount(sourceTupleWithNewValues.getNonInlinedMemorySize());
    }

    bool dirty = targetTupleToUpdate.isDirty();
    // this is the actual in-place revert to the old version
    targetTupleToUpdate.copy(sourceTupleWithNewValues);
    if (dirty) {
        targetTupleToUpdate.setDirtyTrue();
    } else {
        targetTupleToUpdate.setDirtyFalse();
    }

    //If the indexes were never updated there is no need to revert them.
    if (revertIndexes) {
        TableTuple conflict(m_schema);
        BOOST_FOREACH(TableIndex *index, m_indexes) {
            index->addEntry(&targetTupleToUpdate, &conflict);
            if (!conflict.isNullTuple()) {
                throwFatalException("Failed to update tuple in Table: %s Index %s",
                                    m_name.c_str(), index->getName().c_str());
            }
        }
    }
}

bool PersistentTable::deleteTuple(TableTuple &target, bool fallible) {
    // May not delete an already deleted tuple.
    assert(target.isActive());

    // The tempTuple is forever!
    assert(&target != &m_tempTuple);

    // Just like insert, we want to remove this tuple from all of our indexes
    deleteFromAllIndexes(&target);

    {
        // handle any materialized views, hide the tuple from the scan temporarily.
        SetAndRestorePendingDeleteFlag setPending(target);
        for (int i = 0; i < m_views.size(); i++) {
            m_views[i]->processTupleDelete(target, fallible);
        }
    }

    ExecutorContext *ec = ExecutorContext::getExecutorContext();
    AbstractDRTupleStream *drStream = getDRTupleStream(ec);
    size_t drMark = INVALID_DR_MARK;
    if (drStream && !m_isMaterialized && m_drEnabled) {
        const int64_t lastCommittedSpHandle = ec->lastCommittedSpHandle();
        const int64_t currentTxnId = ec->currentTxnId();
        const int64_t currentSpHandle = ec->currentSpHandle();
        const int64_t currentUniqueId = ec->currentUniqueId();
        std::pair<const TableIndex*, uint32_t> uniqueIndex = getUniqueIndexForDR();
        drMark = drStream->appendTuple(lastCommittedSpHandle, m_signature, currentTxnId, currentSpHandle, currentUniqueId, target, DR_RECORD_DELETE, uniqueIndex);
    }

    if (fallible) {
        UndoQuantum *uq = ExecutorContext::currentUndoQuantum();
        if (uq) {
            target.setPendingDeleteOnUndoReleaseTrue();
            m_tuplesPinnedByUndo++;
            ++m_invisibleTuplesPendingDeleteCount;
            // Create and register an undo action.
            uq->registerUndoAction(new (*uq) PersistentTableUndoDeleteAction(target.address(), &m_surgeon, drMark), this);
            return true;
        }
    }

    // Here, for reasons of infallibility or no active UndoLog, there is no undo, there is only DO.
    deleteTupleFinalize(target);
    return true;
}


/**
 * This entry point is triggered by the successful release of an UndoDeleteAction.
 */
void PersistentTable::deleteTupleRelease(char* tupleData)
{
    TableTuple target(m_schema);
    target.move(tupleData);
    target.setPendingDeleteOnUndoReleaseFalse();
    m_tuplesPinnedByUndo--;
    --m_invisibleTuplesPendingDeleteCount;
    deleteTupleFinalize(target);
}

/**
 * Actually follow through with a "delete" -- this is common code between UndoDeleteAction release and the
 * all-at-once infallible deletes that bypass Undo processing.
 */
void PersistentTable::deleteTupleFinalize(TableTuple &target)
{
    // A snapshot (background scan) in progress can still cause a hold-up.
    // notifyTupleDelete() defaults to returning true for all context types
    // other than CopyOnWriteContext.
    if (   m_tableStreamer != NULL
        && ! m_tableStreamer->notifyTupleDelete(target)) {
        // Mark it pending delete and let the snapshot land the finishing blow.

        // This "already pending delete" guard prevents any
        // (possible?) case of double-counting a doubly-applied pending delete
        // before it gets ignored.
        // This band-aid guard just keeps such a condition from becoming an
        // inconvenience to a "testability feature" implemented in tableutil.cpp
        // for the benefit of CopyOnWriteTest.cpp.
        // Maybe it should just be an assert --
        // maybe we are missing a final opportunity to detect the "inconceivable",
        // which, if ignored, may leave a wake of mysterious and catastrophic side effects.
        // There's always the option of setting a breakpoint on this return.
        if (target.isPendingDelete()) {
            return;
        }

        ++m_invisibleTuplesPendingDeleteCount;
        target.setPendingDeleteTrue();
        return;
    }

    // No snapshot in progress cares, just whack it.
    deleteTupleStorage(target); // also frees object columns
}

/**
 * Assumptions:
 *  All tuples will be deleted in storage order.
 *  Indexes and views have been destroyed first.
 */
void PersistentTable::deleteTupleForSchemaChange(TableTuple &target) {
    deleteTupleStorage(target); // also frees object columns
}

/*
 * Delete a tuple by looking it up via table scan or a primary key
 * index lookup. An undo initiated delete like deleteTupleForUndo
 * is in response to the insertion of a new tuple by insertTuple
 * and that by definition is a tuple that is of no interest to
 * the COWContext. The COWContext set the tuple to have the
 * correct dirty setting when the tuple was originally inserted.
 * TODO remove duplication with regular delete. Also no view updates.
 *
 * NB: This is also used as a generic delete for Elastic rebalance.
 *     skipLookup will be true in this case because the passed tuple
 *     can be used directly.
 */
void PersistentTable::deleteTupleForUndo(char* tupleData, bool skipLookup) {
    TableTuple matchable(tupleData, m_schema);
    TableTuple target(tupleData, m_schema);
    //* enable for debug */ std::cout << "DEBUG: undoing "
    //* enable for debug */           << " { " << target.debugNoHeader() << " } "
    //* enable for debug */           << " copied to " << (void*)tupleData << std::endl;
    if (!skipLookup) {
        // The UndoInsertAction got a pooled copy of the tupleData.
        // Relocate the original tuple actually in the table.
        target = lookupTupleForUndo(matchable);
    }
    if (target.isNullTuple()) {
        throwFatalException("Failed to delete tuple from table %s:"
                            " tuple does not exist\n%s\n", m_name.c_str(),
                            matchable.debugNoHeader().c_str());
    }
    //* enable for debug */ std::cout << "DEBUG: finding " << (void*)target.address()
    //* enable for debug */           << " { " << target.debugNoHeader() << " } "
    //* enable for debug */           << " copied to " << (void*)tupleData << std::endl;

    // Make sure that they are not trying to delete the same tuple twice
    assert(target.isActive());

    deleteFromAllIndexes(&target);
    deleteTupleFinalize(target); // also frees object columns
}

TableTuple PersistentTable::lookupTuple(TableTuple tuple, LookupType lookupType) {
    TableTuple nullTuple(m_schema);

    TableIndex *pkeyIndex = primaryKeyIndex();
    if (pkeyIndex == NULL) {
        /*
         * Do a table scan.
         */
        TableTuple tableTuple(m_schema);
        TableIterator ti(this, m_data.begin());
        if (lookupType == LOOKUP_FOR_UNDO || m_schema->getUninlinedObjectColumnCount() == 0) {
            size_t tuple_length;
            if (lookupType == LOOKUP_BY_VALUES && m_schema->hiddenColumnCount() > 0) {
                // Looking up a tuple by values should not include any internal
                // hidden column values, which are appended to the end of the
                // tuple
                tuple_length = m_schema->offsetOfHiddenColumns();
            } else {
                tuple_length = m_schema->tupleLength();
            }
            // Do an inline tuple byte comparison
            // to avoid matching duplicate tuples with different pointers to Object storage
            // -- which would cause erroneous releases of the wrong Object storage copy.
            while (ti.hasNext()) {
                ti.next(tableTuple);
                char* tableTupleData = tableTuple.address() + TUPLE_HEADER_SIZE;
                char* tupleData = tuple.address() + TUPLE_HEADER_SIZE;
                if (::memcmp(tableTupleData, tupleData, tuple_length) == 0) {
                    return tableTuple;
                }
            }
        } else {
            bool includeHiddenColumns = (lookupType == LOOKUP_FOR_DR);
            while (ti.hasNext()) {
                ti.next(tableTuple);
                if (tableTuple.equalsNoSchemaCheck(tuple, includeHiddenColumns)) {
                    return tableTuple;
                }
            }
        }
        return nullTuple;
    }

    return pkeyIndex->uniqueMatchingTuple(tuple);
}

void PersistentTable::insertIntoAllIndexes(TableTuple *tuple) {
    TableTuple conflict(m_schema);
    BOOST_FOREACH(TableIndex *index, m_indexes) {
        index->addEntry(tuple, &conflict);
        if (!conflict.isNullTuple()) {
            throwFatalException(
                    "Failed to insert tuple in Table: %s Index %s", m_name.c_str(), index->getName().c_str());
        }
    }
}

void PersistentTable::deleteFromAllIndexes(TableTuple *tuple) {
    BOOST_FOREACH(TableIndex *index, m_indexes) {
        if (!index->deleteEntry(tuple)) {
            throwFatalException(
                    "Failed to delete tuple in Table: %s Index %s", m_name.c_str(), index->getName().c_str());
        }
    }
}

void PersistentTable::tryInsertOnAllIndexes(TableTuple *tuple, TableTuple *conflict) {
    for (int i = 0; i < static_cast<int>(m_indexes.size()); ++i) {
        m_indexes[i]->addEntry(tuple, conflict);
        FAIL_IF(!conflict->isNullTuple()) {
            VOLT_DEBUG("Failed to insert into index %s,%s",
                       m_indexes[i]->getTypeName().c_str(),
                       m_indexes[i]->getName().c_str());
            for (int j = 0; j < i; ++j) {
                m_indexes[j]->deleteEntry(tuple);
            }
            return;
        }
    }
}

bool PersistentTable::checkUpdateOnUniqueIndexes(TableTuple &targetTupleToUpdate,
                                                 const TableTuple &sourceTupleWithNewValues,
                                                 std::vector<TableIndex*> const &indexesToUpdate)
{
    BOOST_FOREACH(TableIndex* index, indexesToUpdate) {
        if (index->isUniqueIndex()) {
            if (index->checkForIndexChange(&targetTupleToUpdate, &sourceTupleWithNewValues) == false)
                continue; // no update is needed for this index

            // if there is a change, the new_key has to be checked
            FAIL_IF (index->exists(&sourceTupleWithNewValues)) {
                VOLT_WARN("Unique Index '%s' complained to the update",
                          index->debug().c_str());
                return false; // cannot insert the new value
            }
        }
    }

    return true;
}

bool PersistentTable::checkNulls(TableTuple &tuple) const {
    assert (m_columnCount == tuple.sizeInValues());
    for (int i = m_columnCount - 1; i >= 0; --i) {
        if (( ! m_allowNulls[i]) && tuple.isNull(i)) {
            VOLT_TRACE ("%d th attribute was NULL. It is non-nillable attribute.", i);
            return false;
        }
    }
    return true;
}

/*
 * claim ownership of a view. table is responsible for this view*
 */
void PersistentTable::addMaterializedView(MaterializedViewMetadata *view)
{
    m_views.push_back(view);
}

/*
 * drop a view. the table is no longer feeding it.
 * The destination table will go away when the view metadata is deleted (or later?) as its refcount goes to 0.
 */
void PersistentTable::dropMaterializedView(MaterializedViewMetadata *targetView)
{
    assert( ! m_views.empty());
    MaterializedViewMetadata *lastView = m_views.back();
    if (targetView != lastView) {
        // iterator to vector element:
        std::vector<MaterializedViewMetadata*>::iterator toView = find(m_views.begin(), m_views.end(), targetView);
        assert(toView != m_views.end());
        // Use the last view to patch the potential hole.
        *toView = lastView;
    }
    // The last element is now excess.
    m_views.pop_back();
    delete targetView;
}

void
PersistentTable::segregateMaterializedViews(std::map<std::string, catalog::MaterializedViewInfo*>::const_iterator const & start,
                                            std::map<std::string, catalog::MaterializedViewInfo*>::const_iterator const & end,
                                            std::vector< catalog::MaterializedViewInfo*> &survivingInfosOut,
                                            std::vector<MaterializedViewMetadata*> &survivingViewsOut,
                                            std::vector<MaterializedViewMetadata*> &obsoleteViewsOut)
{
    //////////////////////////////////////////////////////////
    // find all of the materialized views to remove or keep
    //////////////////////////////////////////////////////////

    // iterate through all of the existing views
    BOOST_FOREACH(MaterializedViewMetadata* currView, m_views) {
        std::string currentViewId = currView->targetTable()->name();

        // iterate through all of the catalog views, looking for a match.
        std::map<std::string, catalog::MaterializedViewInfo*>::const_iterator viewIter;
        bool viewfound = false;
        for (viewIter = start; viewIter != end; ++viewIter) {
            catalog::MaterializedViewInfo* catalogViewInfo = viewIter->second;
            if (currentViewId == catalogViewInfo->name()) {
                viewfound = true;
                //TODO: This MIGHT be a good place to identify the need for view re-definition.
                survivingInfosOut.push_back(catalogViewInfo);
                survivingViewsOut.push_back(currView);
                break;
            }
        }

        // if the table has a view that the catalog doesn't, then prepare to remove (or fail to migrate) the view
        if (!viewfound) {
            obsoleteViewsOut.push_back(currView);
        }
    }
}

void
PersistentTable::updateMaterializedViewTargetTable(PersistentTable* target, catalog::MaterializedViewInfo* targetMvInfo)
{
    std::string targetName = target->name();
    // find the materialized view that uses the table or its precursor (by the same name).
    BOOST_FOREACH(MaterializedViewMetadata* currView, m_views) {
        PersistentTable* currTarget = currView->targetTable();

        // found: target is alreafy set
        if (currTarget == target) {
            // The view is already up to date.
            // but still need to update the index used for min/max
            currView->setIndexForMinMax(targetMvInfo->indexForMinMax());
            // Fallback executor vectors must be set after indexForMinMax
            currView->setFallbackExecutorVectors(targetMvInfo->fallbackQueryStmts());
            return;
        }

        // found: this is the table to set the
        std::string currName = currTarget->name();
        if (currName == targetName) {
            // A match on name only indicates that the target table has been re-defined since
            // the view was initialized, so re-initialize the view.
            currView->setTargetTable(target);
            currView->setIndexForMinMax(targetMvInfo->indexForMinMax());
            // Fallback executor vectors must be set after indexForMinMax
            currView->setFallbackExecutorVectors(targetMvInfo->fallbackQueryStmts());
            return;
        }
    }

    // The connection needs to be made using a new MaterializedViewMetadata
    // This is not a leak -- the materialized view is self-installing into srcTable.
    new MaterializedViewMetadata(this, target, targetMvInfo);
}

// ------------------------------------------------------------------
// UTILITY
// ------------------------------------------------------------------
std::string PersistentTable::tableType() const {
    return "PersistentTable";
}

std::string PersistentTable::debug() {
    std::ostringstream buffer;
    buffer << Table::debug();
    buffer << "\tINDEXES: " << m_indexes.size() << "\n";

    // Indexes
    buffer << "===========================================================\n";
    for (int index_ctr = 0; index_ctr < m_indexes.size(); ++index_ctr) {
        if (m_indexes[index_ctr]) {
            buffer << "\t[" << index_ctr << "] " << m_indexes[index_ctr]->debug();
            //
            // Primary Key
            //
            if (m_pkeyIndex != NULL && m_pkeyIndex->getName().compare(m_indexes[index_ctr]->getName()) == 0) {
                buffer << " [PRIMARY KEY]";
            }
            buffer << "\n";
        }
    }

    return buffer.str();
}

void PersistentTable::onSetColumns() {
    m_allowNulls.resize(m_columnCount);
    for (int i = m_columnCount - 1; i >= 0; --i) {
        const TupleSchema::ColumnInfo *columnInfo = m_schema->getColumnInfo(i);
        m_allowNulls[i] = columnInfo->allowNull;
    }

    // Also clear some used block state. this structure doesn't have
    // an block ownership semantics - it's just a cache. I think.
    m_blocksWithSpace.clear();

    // note that any allocated memory in m_data is left alone
    // as is m_allocatedTuples
    m_data.clear();
}

/*
 * Implemented by persistent table and called by Table::loadTuplesFrom
 * to do additional processing for views and Export and non-inline
 * memory tracking
 */
void PersistentTable::processLoadedTuple(TableTuple &tuple,
                                         ReferenceSerializeOutput *uniqueViolationOutput,
                                         int32_t &serializedTupleCount,
                                         size_t &tupleCountPosition,
                                         bool shouldDRStreamRows) {
    try {
        insertTupleCommon(tuple, tuple, true, shouldDRStreamRows);
    } catch (ConstraintFailureException &e) {
        if (uniqueViolationOutput) {
            if (serializedTupleCount == 0) {
                serializeColumnHeaderTo(*uniqueViolationOutput);
                tupleCountPosition = uniqueViolationOutput->reserveBytes(sizeof(int32_t));
            }
            serializedTupleCount++;
            tuple.serializeTo(*uniqueViolationOutput);
            deleteTupleStorage(tuple);
            return;
        } else {
            throw;
        }
    }
}

TableStats* PersistentTable::getTableStats() {
    return &stats_;
}

/** Prepare table for streaming from serialized data. */
bool PersistentTable::activateStream(
    TupleSerializer &tupleSerializer,
    TableStreamType streamType,
    int32_t partitionId,
    CatalogId tableId,
    ReferenceSerializeInputBE &serializeIn) {
    /*
     * Allow multiple stream types for the same partition by holding onto the
     * TableStreamer object. TableStreamer enforces which multiple stream type
     * combinations are allowed. Expect the partition ID not to change.
     */
    assert(m_tableStreamer == NULL || partitionId == m_tableStreamer->getPartitionID());
    if (m_tableStreamer == NULL) {
        m_tableStreamer.reset(new TableStreamer(partitionId, *this, tableId));
    }

    std::vector<std::string> predicateStrings;
    // Grab snapshot or elastic stream predicates.
    if (tableStreamTypeHasPredicates(streamType)) {
        int npreds = serializeIn.readInt();
        if (npreds > 0) {
            predicateStrings.reserve(npreds);
            for (int ipred = 0; ipred < npreds; ipred++) {
                std::string spred = serializeIn.readTextString();
                predicateStrings.push_back(spred);
            }
        }
    }

    return m_tableStreamer->activateStream(m_surgeon, tupleSerializer, streamType, predicateStrings);
}

/**
 * Prepare table for streaming from serialized data (internal for tests).
 * Use custom TableStreamer provided.
 * Return true on success or false if it was already active.
 */
bool PersistentTable::activateWithCustomStreamer(
    TupleSerializer &tupleSerializer,
    TableStreamType streamType,
    boost::shared_ptr<TableStreamerInterface> tableStreamer,
    CatalogId tableId,
    std::vector<std::string> &predicateStrings,
    bool skipInternalActivation) {

    // Expect m_tableStreamer to be null. Only make it fatal in debug builds.
    assert(m_tableStreamer == NULL);
    m_tableStreamer = tableStreamer;
    bool success = !skipInternalActivation;
    if (!skipInternalActivation) {
        success = m_tableStreamer->activateStream(m_surgeon,
                                                  tupleSerializer,
                                                  streamType,
                                                  predicateStrings);
    }
    return success;
}

/**
 * Attempt to serialize more tuples from the table to the provided output streams.
 * Return remaining tuple count, 0 if done, or TABLE_STREAM_SERIALIZATION_ERROR on error.
 */
int64_t PersistentTable::streamMore(TupleOutputStreamProcessor &outputStreams,
                                    TableStreamType streamType,
                                    std::vector<int> &retPositions) {
    if (m_tableStreamer.get() == NULL) {
        char errMsg[1024];
        snprintf(errMsg, 1024, "No table streamer of Type %s for table %s.",
                tableStreamTypeToString(streamType).c_str(), name().c_str());
        LogManager::getThreadLogger(LOGGERID_HOST)->log(LOGLEVEL_ERROR, errMsg);

        return TABLE_STREAM_SERIALIZATION_ERROR;
    }
    return m_tableStreamer->streamMore(outputStreams, streamType, retPositions);
}

/**
 * Process the updates from a recovery message
 */
void PersistentTable::processRecoveryMessage(RecoveryProtoMsg* message, Pool *pool) {
    switch (message->msgType()) {
    case RECOVERY_MSG_TYPE_SCAN_TUPLES: {
        if (isPersistentTableEmpty()) {
            uint32_t tupleCount = message->totalTupleCount();
            BOOST_FOREACH(TableIndex *index, m_indexes) {
                index->ensureCapacity(tupleCount);
            }
        }
        loadTuplesFromNoHeader(*message->stream(), pool);
        break;
    }
    default:
        throwFatalException("Attempted to process a recovery message of unknown type %d", message->msgType());
    }
}

/**
 * Create a tree index on the primary key and then iterate it and hash
 * the tuple data.
 */
size_t PersistentTable::hashCode() {
    boost::scoped_ptr<TableIndex> pkeyIndex(TableIndexFactory::cloneEmptyTreeIndex(*m_pkeyIndex));
    TableIterator iter(this, m_data.begin());
    TableTuple tuple(schema());
    while (iter.next(tuple)) {
        pkeyIndex->addEntry(&tuple, NULL);
    }

    IndexCursor indexCursor(pkeyIndex->getTupleSchema());
    pkeyIndex->moveToEnd(true, indexCursor);

    size_t hashCode = 0;
    while (true) {
         tuple = pkeyIndex->nextValue(indexCursor);
         if (tuple.isNullTuple()) {
             break;
         }
         tuple.hashCode(hashCode);
    }
    return hashCode;
}

void PersistentTable::notifyBlockWasCompactedAway(TBPtr block) {
    if (m_blocksNotPendingSnapshot.find(block) == m_blocksNotPendingSnapshot.end()) {
        // do not find block in not pending snapshot container
        assert(m_tableStreamer.get() != NULL);
        assert(m_blocksPendingSnapshot.find(block) != m_blocksPendingSnapshot.end());
        m_tableStreamer->notifyBlockWasCompactedAway(block);
        return;
    }
    // else check that block is in pending snapshot container
    assert(m_blocksPendingSnapshot.find(block) == m_blocksPendingSnapshot.end());
}

// Call-back from TupleBlock::merge() for each tuple moved.
void PersistentTable::notifyTupleMovement(TBPtr sourceBlock, TBPtr targetBlock,
                                          TableTuple &sourceTuple, TableTuple &targetTuple) {
    if (m_tableStreamer != NULL) {
        m_tableStreamer->notifyTupleMovement(sourceBlock, targetBlock, sourceTuple, targetTuple);
    }
}

void PersistentTable::swapTuples(TableTuple &originalTuple,
                                 TableTuple &destinationTuple) {
    ::memcpy(destinationTuple.address(), originalTuple.address(), m_tupleLength);
    originalTuple.setActiveFalse();
    assert(!originalTuple.isPendingDeleteOnUndoRelease());

    /*
     * If the tuple is pending deletion then it isn't in any of the indexes.
     * However that contradicts the assertion above that the tuple is not
     * pending deletion. In current Volt there is only one transaction executing
     * at any given time and the commit always releases the undo quantum
     * because there is no speculation. This situation should be impossible
     * as the assertion above implies. It looks like this is forward thinking
     * code for something that shouldn't happen right now.
     *
     * However this still isn't sufficient to actually work if speculation
     * is implemented because moving the tuple will invalidate the pointer
     * in the undo action for deleting the tuple. If the transaction ends
     * up being rolled back it won't find the tuple! You would have to go
     * back and update the undo action (how would you find it?) or
     * not move the tuple.
     */
    if (!originalTuple.isPendingDelete()) {
        BOOST_FOREACH(TableIndex *index, m_indexes) {
            if (!index->replaceEntryNoKeyChange(destinationTuple, originalTuple)) {
                throwFatalException("Failed to update tuple in Table: %s Index %s",
                                    m_name.c_str(), index->getName().c_str());
            }
        }
    }
}

bool PersistentTable::doCompactionWithinSubset(TBBucketPtrVector *bucketVector) {
    /**
     * First find the two best candidate blocks
     */
    TBPtr fullest;
    TBBucketI fullestIterator;
    bool foundFullest = false;
    for (int ii = (TUPLE_BLOCK_NUM_BUCKETS - 1); ii >= 0; ii--) {
        fullestIterator = (*bucketVector)[ii]->begin();
        if (fullestIterator != (*bucketVector)[ii]->end()) {
            foundFullest = true;
            fullest = *fullestIterator;
            break;
        }
    }
    if (!foundFullest) {
        //std::cout << "Could not find a fullest block for compaction" << std::endl;
        return false;
    }

    int fullestBucketChange = NO_NEW_BUCKET_INDEX;
    while (fullest->hasFreeTuples()) {
        TBPtr lightest;
        TBBucketI lightestIterator;
        bool foundLightest = false;

        for (int ii = 0; ii < TUPLE_BLOCK_NUM_BUCKETS; ii++) {
            lightestIterator = (*bucketVector)[ii]->begin();
            if (lightestIterator != (*bucketVector)[ii]->end()) {
                lightest = lightestIterator.key();
                if (lightest != fullest) {
                    foundLightest = true;
                    break;
                }
                assert(lightest == fullest);
                lightestIterator++;
                if (lightestIterator != (*bucketVector)[ii]->end()) {
                    lightest = lightestIterator.key();
                    foundLightest = true;
                    break;
                }
            }
        }
        if (!foundLightest) {
            //could not find a lightest block for compaction
            return false;
        }

        std::pair<int, int> bucketChanges = fullest->merge(this, lightest, this);
        int tempFullestBucketChange = bucketChanges.first;
        if (tempFullestBucketChange != NO_NEW_BUCKET_INDEX) {
            fullestBucketChange = tempFullestBucketChange;
        }

        if (lightest->isEmpty()) {
            notifyBlockWasCompactedAway(lightest);
            m_data.erase(lightest->address());
            m_blocksWithSpace.erase(lightest);
            m_blocksNotPendingSnapshot.erase(lightest);
            m_blocksPendingSnapshot.erase(lightest);
            lightest->swapToBucket(TBBucketPtr());
        } else {
            int lightestBucketChange = bucketChanges.second;
            if (lightestBucketChange != NO_NEW_BUCKET_INDEX) {
                lightest->swapToBucket((*bucketVector)[lightestBucketChange]);
            }
        }
    }

    if (fullestBucketChange != NO_NEW_BUCKET_INDEX) {
        fullest->swapToBucket((*bucketVector)[fullestBucketChange]);
    }
    if (!fullest->hasFreeTuples()) {
        m_blocksWithSpace.erase(fullest);
    }
    return true;
}

void PersistentTable::doIdleCompaction() {
    if (!m_blocksNotPendingSnapshot.empty()) {
        doCompactionWithinSubset(&m_blocksNotPendingSnapshotLoad);
    }
    if (!m_blocksPendingSnapshot.empty()) {
        doCompactionWithinSubset(&m_blocksPendingSnapshotLoad);
    }
}

bool PersistentTable::doForcedCompaction() {
    if (m_tableStreamer.get() != NULL && m_tableStreamer->hasStreamType(TABLE_STREAM_RECOVERY)) {
        LogManager::getThreadLogger(LOGGERID_SQL)->log(LOGLEVEL_INFO,
            "Deferring compaction until recovery is complete.");
        return false;
    }
    bool hadWork1 = true;
    bool hadWork2 = true;
    int64_t notPendingCompactions = 0;
    int64_t pendingCompactions = 0;

    char msg[512];
    snprintf(msg, sizeof(msg), "Doing forced compaction with allocated tuple count %zd",
             ((intmax_t)allocatedTupleCount()));
    LogManager::getThreadLogger(LOGGERID_SQL)->log(LOGLEVEL_INFO, msg);

    int failedCompactionCountBefore = m_failedCompactionCount;
    while (compactionPredicate()) {
        assert(hadWork1 || hadWork2);
        if (!hadWork1 && !hadWork2) {
            /*
             * If this code is reached it means that the compaction predicate
             * thinks that it should be possible to merge some blocks,
             * but there were no blocks found in the load buckets that were
             * eligible to be merged. This is a bug in either the predicate
             * or more likely the code that moves blocks from bucket to bucket.
             * This isn't fatal because the list of blocks with free space
             * and deletion of empty blocks is handled independently of
             * the book keeping for load buckets and merging. As the load
             * of the missing (missing from the load buckets)
             * blocks changes they should end up being inserted
             * into the bucketing system again and will be
             * compacted if necessary or deleted when empty.
             * This is a work around for ENG-939
             */
            if (m_failedCompactionCount % 5000 == 0) {
                snprintf(msg, sizeof(msg), "Compaction predicate said there should be "
                         "blocks to compact but no blocks were found "
                         "to be eligible for compaction. This has "
                         "occured %d times.", m_failedCompactionCount);
                LogManager::getThreadLogger(LOGGERID_SQL)->log(LOGLEVEL_ERROR, msg);
            }
            if (m_failedCompactionCount == 0) {
                printBucketInfo();
            }
            m_failedCompactionCount++;
            break;
        }
        if (!m_blocksNotPendingSnapshot.empty() && hadWork1) {
            //std::cout << "Compacting blocks not pending snapshot " << m_blocksNotPendingSnapshot.size() << std::endl;
            hadWork1 = doCompactionWithinSubset(&m_blocksNotPendingSnapshotLoad);
            notPendingCompactions++;
        }
        if (!m_blocksPendingSnapshot.empty() && hadWork2) {
            //std::cout << "Compacting blocks pending snapshot " << m_blocksPendingSnapshot.size() << std::endl;
            hadWork2 = doCompactionWithinSubset(&m_blocksPendingSnapshotLoad);
            pendingCompactions++;
        }
    }
    //If compactions have been failing lately, but it didn't fail this time
    //then compaction progressed until the predicate was satisfied
    if (failedCompactionCountBefore > 0 && failedCompactionCountBefore == m_failedCompactionCount) {
        snprintf(msg, sizeof(msg), "Recovered from a failed compaction scenario "
                "and compacted to the point that the compaction predicate was "
                "satisfied after %d failed attempts", failedCompactionCountBefore);
        LogManager::getThreadLogger(LOGGERID_SQL)->log(LOGLEVEL_ERROR, msg);
        m_failedCompactionCount = 0;
    }

    assert(!compactionPredicate());
    snprintf(msg, sizeof(msg), "Finished forced compaction of %zd non-snapshot blocks and %zd snapshot blocks with allocated tuple count %zd",
            ((intmax_t)notPendingCompactions), ((intmax_t)pendingCompactions), ((intmax_t)allocatedTupleCount()));
    LogManager::getThreadLogger(LOGGERID_SQL)->log(LOGLEVEL_INFO, msg);
    return (notPendingCompactions + pendingCompactions) > 0;
}

void PersistentTable::printBucketInfo() {
    std::cout << std::endl;
    TBMapI iter = m_data.begin();
    while (iter != m_data.end()) {
        std::cout << "Block " << static_cast<void*>(iter.data()->address()) << " has " <<
                iter.data()->activeTuples() << " active tuples and " << iter.data()->lastCompactionOffset()
                << " last compaction offset and is in bucket " <<
                static_cast<void*>(iter.data()->currentBucket().get()) <<
                std::endl;
        iter++;
    }

    boost::unordered_set<TBPtr>::iterator blocksNotPendingSnapshot = m_blocksNotPendingSnapshot.begin();
    std::cout << "Blocks not pending snapshot: ";
    while (blocksNotPendingSnapshot != m_blocksNotPendingSnapshot.end()) {
        std::cout << static_cast<void*>((*blocksNotPendingSnapshot)->address()) << ",";
        blocksNotPendingSnapshot++;
    }
    std::cout << std::endl;
    for (int ii = 0; ii < m_blocksNotPendingSnapshotLoad.size(); ii++) {
        if (m_blocksNotPendingSnapshotLoad[ii]->empty()) {
            continue;
        }
        std::cout << "Bucket " << ii << "(" << static_cast<void*>(m_blocksNotPendingSnapshotLoad[ii].get()) << ") has size " << m_blocksNotPendingSnapshotLoad[ii]->size() << std::endl;
        TBBucketI bucketIter = m_blocksNotPendingSnapshotLoad[ii]->begin();
        while (bucketIter != m_blocksNotPendingSnapshotLoad[ii]->end()) {
            std::cout << "\t" << static_cast<void*>((*bucketIter)->address()) << std::endl;
            bucketIter++;
        }
    }

    boost::unordered_set<TBPtr>::iterator blocksPendingSnapshot = m_blocksPendingSnapshot.begin();
    std::cout << "Blocks pending snapshot: ";
    while (blocksPendingSnapshot != m_blocksPendingSnapshot.end()) {
        std::cout << static_cast<void*>((*blocksPendingSnapshot)->address()) << ",";
        blocksPendingSnapshot++;
    }
    std::cout << std::endl;
    for (int ii = 0; ii < m_blocksPendingSnapshotLoad.size(); ii++) {
        if (m_blocksPendingSnapshotLoad[ii]->empty()) {
            continue;
        }
        std::cout << "Bucket " << ii << "(" << static_cast<void*>(m_blocksPendingSnapshotLoad[ii].get()) << ") has size " << m_blocksPendingSnapshotLoad[ii]->size() << std::endl;
        TBBucketI bucketIter = m_blocksPendingSnapshotLoad[ii]->begin();
        while (bucketIter != m_blocksPendingSnapshotLoad[ii]->end()) {
            std::cout << "\t" << static_cast<void*>((*bucketIter)->address()) << std::endl;
            bucketIter++;
        }
    }
    std::cout << std::endl;
}

int64_t PersistentTable::validatePartitioning(TheHashinator *hashinator, int32_t partitionId) {
    TableIterator iter = iterator();

    int64_t mispartitionedRows = 0;

    while (iter.hasNext()) {
        TableTuple tuple(schema());
        iter.next(tuple);
        if (hashinator->hashinate(tuple.getNValue(m_partitionColumn)) != partitionId) {
            mispartitionedRows++;
        }
    }
    return mispartitionedRows;
}

void PersistentTableSurgeon::activateSnapshot() {
    //All blocks are now pending snapshot
    m_table.m_blocksPendingSnapshot.swap(m_table.m_blocksNotPendingSnapshot);
    m_table.m_blocksPendingSnapshotLoad.swap(m_table.m_blocksNotPendingSnapshotLoad);
    assert(m_table.m_blocksNotPendingSnapshot.empty());
    for (int ii = 0; ii < m_table.m_blocksNotPendingSnapshotLoad.size(); ii++) {
        assert(m_table.m_blocksNotPendingSnapshotLoad[ii]->empty());
    }
}

std::pair<const TableIndex*, uint32_t> PersistentTable::getUniqueIndexForDR() {
    // In active-active we always send full tuple instead of just index tuple.
    bool isActiveActive = ExecutorContext::getExecutorContext()->getEngine()->getIsActiveActiveDREnabled();
    if (isActiveActive) {
        TableIndex* nullIndex = NULL;
        return std::make_pair(nullIndex, 0);
    }

    if (!m_smallestUniqueIndex && !m_noAvailableUniqueIndex) {
        computeSmallestUniqueIndex();
    }
    return std::make_pair(m_smallestUniqueIndex, m_smallestUniqueIndexCrc);
}

void PersistentTable::computeSmallestUniqueIndex() {
    uint32_t smallestIndexTupleLength = UINT32_MAX;
    m_noAvailableUniqueIndex = true;
    m_smallestUniqueIndex = NULL;
    m_smallestUniqueIndexCrc = 0;
    std::string smallestUniqueIndexName = ""; // use name for determinism
    BOOST_FOREACH(TableIndex* index, m_indexes) {
        if (index->isUniqueIndex() && !index->isPartialIndex()) {
            uint32_t indexTupleLength = index->getKeySchema()->tupleLength();
            if (!m_smallestUniqueIndex ||
                (m_smallestUniqueIndex->keyUsesNonInlinedMemory() && !index->keyUsesNonInlinedMemory()) ||
                indexTupleLength < smallestIndexTupleLength ||
                (indexTupleLength == smallestIndexTupleLength && index->getName() < smallestUniqueIndexName)) {
                m_smallestUniqueIndex = index;
                m_noAvailableUniqueIndex = false;
                smallestIndexTupleLength = indexTupleLength;
                smallestUniqueIndexName = index->getName();
            }
        }
    }
    if (m_smallestUniqueIndex) {
        m_smallestUniqueIndexCrc = vdbcrc::crc32cInit();
        m_smallestUniqueIndexCrc = vdbcrc::crc32c(m_smallestUniqueIndexCrc,
                &(m_smallestUniqueIndex->getColumnIndices()[0]),
                m_smallestUniqueIndex->getColumnIndices().size() * sizeof(int));
        m_smallestUniqueIndexCrc = vdbcrc::crc32cFinish(m_smallestUniqueIndexCrc);
    }
}

} // namespace voltdb<|MERGE_RESOLUTION|>--- conflicted
+++ resolved
@@ -81,12 +81,8 @@
 #include "storage/ConstraintFailureException.h"
 #include "storage/CopyOnWriteContext.h"
 #include "storage/MaterializedViewMetadata.h"
-<<<<<<< HEAD
-#include "storage/DRTupleStream.h"
+#include "storage/AbstractDRTupleStream.h"
 #include "ExportMaterializedViewMetadata.h"
-=======
-#include "storage/AbstractDRTupleStream.h"
->>>>>>> 176170db
 
 namespace voltdb {
 
@@ -139,7 +135,6 @@
     }
 
     m_preTruncateTable = NULL;
-
     ::memcpy(&m_signature, signature, 20);
 }
 
