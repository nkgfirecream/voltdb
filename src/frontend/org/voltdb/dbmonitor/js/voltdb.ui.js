﻿var ispopupRevoked = false;
var table = '';

$(document).ready(function () {

    localStorage.clear(); //clear the localStorage for DataTables in DR Section

    var rv = -1;
    if ($.cookie("username") != undefined && $.cookie("username") != 'null') {
        $("#logOut").css('display', 'block');
    } else {
        $("#logOut").css('display', 'none');
    }

    //search text clean up required for mozilla
    $("#filterDatabaseTable").val('');
    $("#filterStoredProc").val('');

    //Prevent scrolling of page.
    $('#navSchema').on("click", function (e) {
        //Browser validation for IE version less than IE 11
        if (navigator.userAgent.indexOf('MSIE') >= 0) {
            window.location.hash = "#o"; //This is required for IE.
            setTimeout(function () {
                window.scrollTo(0, 0);
            }, 10);
        }

            //IE 11 is just a preview release.
            //Hence validation expressions may differs after the full version is released
            //In such case, below validation has to be updated
        else if (navigator.appName == 'Netscape') {
            var ua = navigator.userAgent;
            var re = new RegExp("Trident/.*rv:([0-9]{1,}[\.0-9]{0,})");

            if (re.exec(ua) != null) {
                rv = parseFloat(RegExp.$1);
                if (rv == 11) {
                    window.location.hash = "#o"; //This is required for IE.
                    setTimeout(function () {
                        window.scrollTo(0, 0);
                    }, 10);
                }
            }
        }
        e.preventDefault();
    });

    try {
        var savedData = getParameterByName("data");

        if (savedData != undefined && savedData != "") {
            var json = jQuery.parseJSON(decodeURIComponent(savedData));

            if (json["DisplayPreferences"] != undefined && json["DisplayPreferences"] != "")
                saveCookie("user-preferences", json["DisplayPreferences"]);

            if (json["GraphView"] != undefined && json["GraphView"] != "")
                saveCookie("graph-view", json["GraphView"]);

            if (json["CurrentServer"] != undefined && json["CurrentServer"] != "")
                saveCurrentServer(json["CurrentServer"]);

            if (json["username"] != undefined && json["username"] != "")
                saveSessionCookie("username", json["username"]);

            if (json["password"] != undefined && json["password"] != "")
                saveSessionCookie("password", json["password"]);

            if (json["AlertThreshold"] != undefined && json["AlertThreshold"] != "")
                saveCookie("alert-threshold", json["AlertThreshold"]);

            if (json["tab"] == "admin") {
                saveSessionCookie("current-tab", NavigationTabs.Admin);
            }

            location.href = location.href.split("?")[0];
        }
    } catch (e) {/*Ignore error.*/ }

    // Toogle Server popup
    $('#btnPopServerList').click(function (event) {

        $("#popServerSearch").val('');
        $("#popServerSearch").attr('placeholder', 'Search Server');
        $('#popServerSearch').keyup();
        event.stopPropagation();
        if ($('#popServerList').css('display') == 'none') {
            $(this).removeClass('showServers');
            $(this).addClass('hideServers');
        } else {
            $(this).removeClass('hideServers');
            $(this).addClass('showServers');

        };
        $('#popServerList').toggle('slide', '', 1500);


        $("#wrapper").click(function () {
            if ($('#popServerList').css('display') == 'block') {
                $('#popServerList').hide();
                $('#btnPopServerList').removeClass('hideServers');
                $('#btnPopServerList').addClass('showServers');
            }

        });
    });

    $("#popServerList").on("click", function (event) {
        event.stopPropagation();
    });

    // Pop Slide Server Search
    $('#popServerSearch').keyup(function () {
        var searchText = $(this).val().toLowerCase();
        $('ul.servers-list > li').each(function () {
            var currentLiText = $(this).text().toLowerCase(),
                showCurrentLi = currentLiText.indexOf(searchText) !== -1;
            $(this).toggle(showCurrentLi);
        });
    });

    // Implements Scroll in Server List div
    $('#serverListWrapper').slimscroll({
        disableFadeOut: true,
        height: '225px'
    });

    // Tabs Default Action
    $(".tab_content").hide(); //Hide all content
    $("ul.tabs li:first").addClass("active").show(); //Activate first tab
    $(".tab_content:first").show(); //Show first tab content

    // Show Hide Graph Block
    $('#showHideGraphBlock').click(function () {
        var userPreferences = getUserPreferences();
        if (userPreferences != null) {
            if (userPreferences['ClusterLatency'] != false || userPreferences['ClusterTransactions'] != false || userPreferences['ServerCPU'] != false || userPreferences['ServerRAM'] != false || userPreferences["PartitionIdleTime"] != false || userPreferences["DrReplicationRate"] != false) {
                var graphState = $("#mainGraphBlock").css('display');
                if (graphState == 'none') {
                    $(".showhideIcon").removeClass('collapsed');
                    $(".showhideIcon").addClass('expanded');
                } else {
                    $(".showhideIcon").removeClass('expanded');
                    $(".showhideIcon").addClass('collapsed');
                }
                $('#mainGraphBlock').slideToggle();

                MonitorGraphUI.UpdateCharts();
            }
        }
    });

    //DR Show/hide toggle
    // Show Hide Graph Block
    $('#showHideDrBlock').click(function () {
        $(".drShowHide").toggle();
        var $this = $(this);
        var drState = $(".drShowHide").css('display');
        if (drState == 'none') {
            $this.removeClass('expanded');
            $this.addClass('collapsed');

        } else {
            $this.removeClass('collapsed');
            $this.addClass('expanded');

        }


    });

    // Shows memory alerts
    $('#showMemoryAlerts').popup();
    $('.drWarning').popup();

    //Logout popup
    $('#logOut').popup();
    $('#btnlogOut').popup();

    //Shows Save Snapshot status
    $('#btnSaveSnapshotPopup').popup({
        open: function (event, ui, ele) {
            if ($('#saveSnapshotStatus').html().indexOf("Snapshot queued successfully") > -1) {
                $("#imgSaveSnapshotStatus").hide();
            } else {
                $("#imgSaveSnapshotStatus").show();
            }
        }
    });

    // Filters Stored Procedures
    $('#filterStoredProc').keyup(function () {
        var that = this;
        $.each($('.storeTbl tbody tr'),
        function (i, val) {
            if ($(val).text().indexOf($(that).val().toLowerCase()) == -1) {
                $('.storeTbl tbody tr').eq(i).hide();
            } else {
                $('.storeTbl tbody tr').eq(i).show();
            }
        });
    });

    // Filters Database Tables
    $('#filterDatabaseTable').keyup(function () {
        var that = this;
        $.each($('.dbTbl tbody tr'),
        function (i, val) {
            if ($(val).text().indexOf($(that).val().toLowerCase()) == -1) {
                $('.dbTbl tbody tr').eq(i).hide();
            } else {
                $('.dbTbl tbody tr').eq(i).show();
            }
        });
    });

    var refreshCss = function () {
        //Enable Schema specific css only for Schema Tab.
        if (VoltDbUI.CurrentTab == NavigationTabs.Schema) {
            $('#styleBootstrapMin').removeAttr('disabled');
            $('#styleBootstrapResponsive').removeAttr('disabled');
            $('#styleThemeBootstrap').removeAttr('disabled');
            $("#nav").css("left", navLeft - 100);

            $('#styleBootstrapMin').removeProp("disabled");
            $('#styleBootstrapResponsive').removeProp("disabled");
            $('#styleThemeBootstrap').removeProp("disabled");
        } else {
            $("#styleBootstrapMin").attr('disabled', 'disabled');
            $("#styleBootstrapResponsive").attr('disabled', 'disabled');
            $("#styleThemeBootstrap").attr('disabled', 'disabled');
            $("#nav").css("left", navLeft);

            //This is required for firefox
            $('#styleBootstrapMin').prop("disabled", true);
            $('#styleBootstrapResponsive').prop("disabled", true);
            $('#styleThemeBootstrap').prop("disabled", true);
        }
    };



    refreshCss();
    var navLeft = $("#nav").css("left");
    $("#nav li").click(function () {
        $('.contents').hide().eq($(this).index()).show();
        $("#nav li").removeClass('active');
        $(this).addClass('active');
        VoltDbUI.CurrentTab = getCurrentTab();
        refreshCss();
        saveSessionCookie("current-tab", VoltDbUI.CurrentTab);

        //Activate Shortcut keys only if the current tab is "SQL Query".
        //Also show proper help contents as per the choosen tab.
        if (VoltDbUI.CurrentTab == NavigationTabs.SQLQuery) {

            $("#VDBMonHelp").hide();
            $("#VDBSchHelp").hide();
            $("#VDBQHelp").show();
            $("#VDBAdmHelp").hide();

            if (navigator.userAgent.indexOf('Safari') != -1 && navigator.userAgent.indexOf('Chrome') == -1) {
                shortcut.add("f6", function () {
                    $("#runBTn").button().click();
                });
            } else {
                shortcut.add("f5", function () {
                    $("#runBTn").button().click();
                });
            }
        } else {

            //Refresh the charts if the current tab is "DB Monitor"
            if (VoltDbUI.CurrentTab == NavigationTabs.DBMonitor) {

                $("#VDBMonHelp").show();
                $("#VDBSchHelp").hide();
                $("#VDBQHelp").hide();
                $("#VDBAdmHelp").hide();

                MonitorGraphUI.UpdateCharts();
            }
            else if (VoltDbUI.CurrentTab == NavigationTabs.Schema) {

                $("#VDBMonHelp").hide();
                $("#VDBSchHelp").show();
                $("#VDBQHelp").hide();
                $("#VDBAdmHelp").hide();
            }
            else if (VoltDbUI.CurrentTab == NavigationTabs.Admin) {

                $("#VDBMonHelp").hide();
                $("#VDBSchHelp").hide();
                $("#VDBQHelp").hide();
                $("#VDBAdmHelp").show();
            }

            shortcut.remove("f5");
            shortcut.remove("f6");
        }
    });

    //Attach the login popup to the page.
    $("body").append(voltDbRenderer.GetLoginPopup());

    var serverName = VoltDBConfig.GetDefaultServerIP();
    var portid = VoltDBConfig.GetPortId();

    //If security is enabled, then it displays login popup. After user is verified, it calls loadPage().
    //If security is not enabled, then it simply calls loadPage().
    voltDbRenderer.HandleLogin(serverName, portid, function () {
        loadPage(serverName, portid);
    });

    window.onscroll = function () {
        if (VoltDbUI.isSchemaTabLoading && VoltDbUI.CurrentTab == NavigationTabs.Schema)
            window.scrollTo(0, 0);
    };
});

function logout() {
    saveSessionCookie("username", null);
    saveSessionCookie("password", null);
    saveSessionCookie("current-tab", NavigationTabs.DBMonitor);
    $('#logOut').prop('title', '');
    location.reload(true);
};

function changePassword(obj) {
    var id = obj.id;
    $(obj).css('display', 'none');
    $(obj.parentElement).children('input').each(function () {
        $(this).css('display', 'inline-block'); // "this" is the current element in the loop
    });
}

var loadPage = function (serverName, portid) {
    $(".drShowHide").show();
    $("#showHideDrBlock").removeClass('collapsed');
    $("#showHideDrBlock").addClass('expanded');
    var userName = $.cookie('username') != undefined ? $.cookie('username') : "";
    var password = $.cookie('password') != undefined ? $.cookie('password') : "";

    voltDbRenderer.ChangeServerConfiguration(serverName, portid, userName, password, true, true);
    voltDbRenderer.ShowUsername(userName);

    loadSQLQueryPage(serverName, portid, userName);
    VoltDbUI.refreshSqlAndSchemaTab();

    VoltDbUI.partitionGraphInterval = setInterval(function () {
        if (getCurrentServer() != undefined) {
            window.clearInterval(VoltDbUI.partitionGraphInterval);
            voltDbRenderer.GetPartitionIdleTimeInformation(function (partitionDetail) {
                MonitorGraphUI.GetPartitionDetailData(partitionDetail);
            });
        }
    }, 5000);


    var showAdminPage = function () {
        if (!VoltDbAdminConfig.isAdmin) {
            VoltDbAdminConfig.isAdmin = true;

            if ($.cookie("sql_port_for_paused_db") == sqlPortForPausedDB.UseAdminPort) {
                VoltDBService.SetConnectionForSQLExecution(true);
                SQLQueryRender.saveConnectionKey(true);
            }

            $("#navAdmin").show();
            loadAdminPage();
        }

    };

    //Retains the current tab while page refreshing.
    var retainCurrentTab = function () {

        if (!(securityChecks.securityChecked && securityChecks.previlegesChecked))
            return;

        var curTab = $.cookie("current-tab");
        if (curTab != undefined) {
            curTab = curTab * 1;
            if (curTab == NavigationTabs.Schema) {
                $("#overlay").show();
                setTimeout(function () { $("#navSchema > a").trigger("click"); }, 100);
            } else if (curTab == NavigationTabs.SQLQuery) {
                $("#overlay").show();
                setTimeout(function () { $("#navSqlQuery > a").trigger("click"); }, 100);
            } else if (curTab == NavigationTabs.Admin) {
                if (VoltDbAdminConfig.isAdmin) {
                    $("#overlay").show();
                    setTimeout(function () { $("#navAdmin > a").trigger("click"); }, 100);
                } else {
                    saveSessionCookie("current-tab", NavigationTabs.DBMonitor);
                }
            }
        }
    };

    var securityChecks = {
        securityChecked: false,
        previlegesChecked: false
    };

    //Load Admin configurations
    voltDbRenderer.GetAdminDeploymentInformation(true, function (adminConfigValues, rawConfigValues) {
        securityChecks.securityChecked = true;

        //Show admin page if security is turned off.
        if (adminConfigValues != null && adminConfigValues.VMCNoPermission != true && !adminConfigValues.security) {
            showAdminPage();
        } else if (!VoltDbAdminConfig.isAdmin) {
            $("#navAdmin").hide();
        }

        retainCurrentTab();
    });


    voltDbRenderer.CheckAdminPriviledges(function (hasAdminPrivileges) {
        securityChecks.previlegesChecked = true;

        if (hasAdminPrivileges) {
            showAdminPage();
        } else if (!VoltDbAdminConfig.isAdmin) {
            $("#navAdmin").hide();
        }

        retainCurrentTab();
    });

    $("#loginWarnPopup").popup({
        afterOpen: function (event, ui, ele) {
            var popup = $(this)[0];

            $("#btnLoginWarningOk").unbind("click");
            $("#btnLoginWarningOk").on('click', function () {

                if (!VoltDbUI.hasPermissionToView) {
                    location.reload(true);
                } else {
                    if (VoltDbUI.CurrentTab == NavigationTabs.Admin) {
                        $("#navDbmonitor").click();
                    }

                    $("#navAdmin").hide();
                }
                popup.close();
            });
        },
        closeContent: '',
        modal: true
    });

    var defaultSearchTextProcedure = 'Search Stored Procedures';
    var defaultSearchTextTable = 'Search Database Tables';

    var currentProcedureAction = VoltDbUI.ACTION_STATES.NONE;
    var priorProcedureAction = VoltDbUI.ACTION_STATES.NONE;
    var currentTableAction = VoltDbUI.ACTION_STATES.NONE;
    var priorTableAction = VoltDbUI.ACTION_STATES.NONE;
    VoltDbUI.CurrentTab = getCurrentTab();

    RefreshServerUI();

    var version = "";
    var setVersionCheckUrl = function (currentServer) {
        if (version == "") {
            version = voltDbRenderer.getVersion(currentServer);
            $('#versioncheck').attr('src', 'http://community.voltdb.com/versioncheck?app=vmc&ver=' + version);
        }
    };

    var refreshClusterHealth = function () {
        //loads cluster health and other details on the top banner
        var loadClusterHealth = function () {
            voltDbRenderer.GetClusterHealth(function (htmlData, alertHtmlData) {
                $("#clusterHealth").html(htmlData).show();
                $("#memoryAlertsList").html(alertHtmlData);
            });

            voltDbRenderer.mapNodeInformationByStatus(function (htmlData) {

                var currentServer = getCurrentServer();
                if (currentServer == undefined) {
                    saveCurrentServer(htmlData.ServerInformation[1].CurrentServer);
                }

                $(".activeServerName").html(htmlData.ServerInformation[1].CurrentServer).attr('title', htmlData.ServerInformation[1].CurrentServer);
                $("#serversList").html(htmlData.ServerInformation[0].ServersList);
                setVersionCheckUrl(htmlData.ServerInformation[1].CurrentServer);

                //Trigger search on the newly loaded list. This is required to
                //search server since we are refreshing the server list.
                if ($("#popServerSearch").val() != "Search Server")
                    $("#popServerSearch").trigger("keyup");
            });

            //hide loading icon
            $("#overlay").hide();

            $('#serversList > li.active > a').click(function () {
                var clickedServer = $(this).html();
                $('.activeServerName').html(clickedServer).attr('title', clickedServer);

                if ($('#popServerList').css('display') == 'none') {
                    $('#btnPopServerList').removeClass('showServers');
                    $('#btnPopServerList').addClass('hideServers');
                } else {
                    $('#btnPopServerList').removeClass('hideServers');
                    $('#btnPopServerList').addClass('showServers');

                };
                $('#popServerList').toggle('slide', '', 1500);
                $(this).parent().prevAll().removeClass('monitoring');
                $(this).parent().nextAll().removeClass('monitoring');
                $(this).parent().addClass('monitoring');


                var serverIp = voltDbRenderer.getServerIP($(this).attr('data-ip'));
                var currentUrl = window.location.href.split('?')[0];
                var urlArray = currentUrl.split('/');
                var newUrl = '';
                if (urlArray != null && urlArray.length > 0) {
                    var urlArray2 = urlArray[2].split(':');
                    urlArray2[0] = serverIp;
                    urlArray[2] = urlArray2.join(':');
                    newUrl = urlArray.join('/');
                }
                var data = {
                    CurrentServer: clickedServer,
                    GraphView: $.cookie("graph-view"),
                    DisplayPreferences: $.cookie("user-preferences"),
                    AlertThreshold: $.cookie("alert-threshold"),
                    username: $.cookie("username"),
                    password: $.cookie("password"),
                };

                var win = window.open(newUrl + '?data=' + encodeURIComponent(JSON.stringify(data)), '_parent');
                win.focus();

            });

            var lUserPreferences = getUserPreferences();
            showHideGraph(lUserPreferences);
        };
        var loadAdminTabPortAndOverviewDetails = function (portAndOverviewValues, serverSettings) {
            VoltDbAdminConfig.displayPortAndRefreshClusterState(portAndOverviewValues, serverSettings);
        };

        var loadAdminServerList = function (serverList) {
            VoltDbAdminConfig.refreshServerList(serverList);
            $(VoltDbAdminConfig.runningServerIds).on('click', function () {
                openPopup($(this));
            });

            $('.tblshutdown  >tbody > tr.activeHost > td:first-child > a').click(function () {
                var clickedServer = $(this).html();
                var serverIp = voltDbRenderer.getServerIP($(this).parent().siblings('td:first').find("a").attr('data-hostid'));
                var currentUrl = window.location.href.split('?')[0];
                var urlArray = currentUrl.split('/');
                var newUrl = '';
                if (urlArray != null && urlArray.length > 0) {
                    var urlArray2 = urlArray[2].split(':');
                    urlArray2[0] = serverIp;
                    urlArray[2] = urlArray2.join(':');
                    newUrl = urlArray.join('/');
                }

                var data = {
                    CurrentServer: clickedServer,
                    GraphView: $.cookie("graph-view"),
                    DisplayPreferences: $.cookie("user-preferences"),
                    AlertThreshold: $.cookie("alert-threshold"),
                    username: $.cookie("username"),
                    password: $.cookie("password"),
                    tab: 'admin'
                };

                var win = window.open(newUrl + '?data=' + encodeURIComponent(JSON.stringify(data)), '_parent');
                win.focus();
            });
        };

        var openPopup = function (srcElement) {
            var i = 0;
            var hostName = srcElement.attr('data-HostName');
            var hostId = srcElement.attr('data-HostId');
            var idleServerDetails;

            var popup = new $.Popup({
                content: "#stopConfirmationPop",

                afterOpen: function () {
                    $("#StopConfirmOK").unbind("click");
                    $("#StopConfirmOK").on("click", function () {

                        //API Request
                        try {
                            voltDbRenderer.stopServer(hostId, hostName, function (success, statusString) {
                                if (success) {
                                    adminClusterObjects.ignoreServerListUpdateCount = 2;
                                    updateServers(hostId, hostName, "MISSING");
                                    $("#stopServer_" + hostName).addClass('disableServer');
                                    $("#stopServer_" + hostName + " span").addClass('shutdownServer');
                                    $("#stopServer_" + hostName + " span").addClass('stopDisable');


                                }
                                else {
                                    $('#errorLabel').text(statusString);
                                    popup.open("#divStopServerError", undefined, srcElement);

                                }

                            });

                        }
                        catch (error) {

                        }

                        //Close the popup
                        $($(this).siblings()[0]).trigger("click");

                    });

                    $("#StopConfirmCancel").unbind("click");
                    $("#StopConfirmCancel").on("click", function () {
                        popup.close();
                    });
                }

            });
            popup.open("#stopConfirmationPop", undefined, srcElement);
            //$('#errorLabel').text("Cannot stop the requested node. Stopping individual nodes is only allowed on a K-safe cluster. Use shutdown to stop the cluster.");
            //popup.open("#divStopServerError", undefined, srcElement);
        };


        voltDbRenderer.GetSystemInformation(loadClusterHealth, loadAdminTabPortAndOverviewDetails, loadAdminServerList);


        //Load Admin configurations
        voltDbRenderer.GetAdminDeploymentInformation(false, function (adminConfigValues, rawConfigValues) {

            if (!VoltDbUI.hasPermissionToView)
                return;

            if (rawConfigValues.status == -3 && VoltDbAdminConfig.isAdmin) {
                VoltDbAdminConfig.isAdmin = false;
                setTimeout(function () {
                    var checkPermission = function () {

                        if (!VoltDbUI.hasPermissionToView)
                            return;
                        else
                            $("#loginWarningPopupMsg").text("Security settings has been changed. You no longer have permission to view Admin Tab.");

                        if (!$("#loginWarningPopup").is(":visible")) {
                            $("#loginWarnPopup").trigger("click");
                        }

                    };
                    voltDbRenderer.GetSystemInformation(checkPermission, function (portAndOverviewValues, serverSettings) { }, function (data) { });
                }, 2000);
            } else
                VoltDbAdminConfig.displayAdminConfiguration(adminConfigValues, rawConfigValues);
        });
    };

    var refreshGraphAndData = function (graphView, currentTab) {
        voltDbRenderer.getMemoryGraphInformation(function (memoryDetails) {
            MonitorGraphUI.RefreshMemory(memoryDetails, getCurrentServer(), graphView, currentTab);
        });

        voltDbRenderer.getLatencyGraphInformation(function (latencyDetails) {
            MonitorGraphUI.RefreshLatency(latencyDetails, graphView, currentTab);
        });

        voltDbRenderer.GetTransactionInformation(function (transactionDetails) {
            MonitorGraphUI.RefreshTransaction(transactionDetails, graphView, currentTab);
        });

        voltDbRenderer.getCpuGraphInformation(function (cpuDetails) {
            MonitorGraphUI.RefreshCpu(cpuDetails, getCurrentServer(), graphView, currentTab);
        });

        voltDbRenderer.GetPartitionIdleTimeInformation(function (partitionDetail) {
            if (getCurrentServer() != undefined)
                MonitorGraphUI.RefreshPartitionIdleTime(partitionDetail, getCurrentServer(), graphView, currentTab);
        });

        voltDbRenderer.GetClusterReplicaInformation(function (replicaDetail) {

            if (getCurrentServer() != undefined) {
                var currentServer = getCurrentServer();
                if (replicaDetail.hasOwnProperty(currentServer))
                    VoltDbUI.drReplicationRole = replicaDetail[currentServer]['status'];
                else
                    return;
                voltDbRenderer.GetDrStatusInformation(function (drDetails) {
                    if (getCurrentServer() != undefined) {
                        var drResult = drDetails["Details"]["STATUS"];
                        if (drResult != -2) {
                            VoltDbUI.drEnabled = (drDetails[currentServer]['ENABLED'] != null && drDetails[currentServer]['ENABLED'] != "false") ? true : false;
<<<<<<< HEAD

=======
>>>>>>> 34db4a74
                            //if (VoltDbUI.drEnabled)
                            //show master table
                            if (!(VoltDbUI.drReplicationRole.toLowerCase() == "none" && !VoltDbUI.drEnabled)) {
                                VoltDbUI.isDRInfoRequired = true;
                                VoltDbUI.drStatus = drDetails[currentServer]['SYNCSNAPSHOTSTATE'];
                                VoltDbUI.isFirstHit = false;
<<<<<<< HEAD
                                console.log(VoltDbUI.drReplicationRole.toLowerCase());
                                if (VoltDbUI.drEnabled) {
                                    //show master table
                                    refreshDrMasterSection();
=======
                                if (VoltDbUI.drEnabled) {
                                    $("#drMasterSection").show();
                                    $(".replicaWrapper").css('top', '-27px');
                                    //show master table
                                    refreshDrMasterSection();
                                } else {
                                    $(".replicaWrapper").css('top', '0');
                                    $("#drMasterSection").hide();
>>>>>>> 34db4a74
                                }

                                if (VoltDbUI.drReplicationRole.toLowerCase() == 'replica') {
                                    //show replicaDetail table
                                    $("#drReplicaSection").show();
                                    $('#liDrReplication').css('display', 'block');
                                    var userPreference = getUserPreferences();
                                    if (userPreference["DrReplicationRate"]) {
                                        $("#ChartDrReplicationRate").show();
                                    }

                                    refreshDrReplicaSection();
                                    voltDbRenderer.GetDrReplicationInformation(function (replicationData) {
                                        MonitorGraphUI.RefreshDrReplicationGraph(replicationData, getCurrentServer(), graphView, currentTab);
                                    });
                                    //to show DR Mode
                                    if (VoltDbUI.drEnabled) {
                                        $("#dbDrMode").text("Both");
                                    } else {
                                        $("#dbDrMode").text("Replica");
                                    }
                                    //
                                } else {
                                    $("#drReplicaSection").hide();
                                    $('#liDrReplication').css('display', 'none');
                                    $("#ChartDrReplicationRate").hide();
                                    //to show DR Mode
                                    if (VoltDbUI.drEnabled) {
                                        $("#dbDrMode").text("Master");
                                    } else {
                                        $("#dbDrMode").text("None");
                                    }
                                    //
                                }
                                $("#divDrReplication").show();
                                $("#divDrWrapperAdmin").show();

                            } else {
                                VoltDbUI.isDRInfoRequired = false;
                                $("#divDrReplication").hide();
                                $('#liDrReplication').css('display', 'none');
                                $("#ChartDrReplicationRate").hide();
                                $("#divDrWrapperAdmin").hide();
                            }
                        }
                    }
                });
            }
        });

<<<<<<< HEAD
	  var replicationWarning = function(count){
		    if(count == 0 || count == undefined){
			    $('#drWarning').hide();
			    $('.alertIcon').hide();
		    }else{
			    $('#drWarning').show();
			    $('.alertIcon').show();
			    if(count == 1){
			        $('#drPartitionWarningMsg').text(count + ' partition is uncovered.');
			    }else{
			        $('#drPartitionWarningMsg').text(count + ' partitions are uncovered.');
			    }
		    }
	  };

	  voltDbRenderer.GetDrReplicationInformation(function (replica) {
		  replicationWarning(replica['WARNING_COUNT']);
	  });
=======

        var replicationWarning = function (count) {
            if (count == 0 || count == undefined) {
                $('#drWarning').hide();
                $('.alertIcon').hide();
            } else {
                $('#drWarning').show();
                $('.alertIcon').show();
                if (count == 1) {
                    $('#drPartitionWarningMsg').text(count + ' partition is uncovered.');
                } else {
                    $('#drPartitionWarningMsg').text(count + ' partitions are uncovered.');
                }
            }
        };

        voltDbRenderer.GetDrReplicationInformation(function (replica) {
            replicationWarning(replica["DR_GRAPH"]['WARNING_COUNT']);
        });

>>>>>>> 34db4a74

        var loadProcedureInformations = function (procedureMetadata) {
            if ((procedureMetadata != "" && procedureMetadata != undefined)) {
                voltDbRenderer.mapProcedureInformation(currentProcedureAction, priorProcedureAction, function (traverse, htmlData) {
                    if (!voltDbRenderer.isProcedureSearch) {
                        if ((currentProcedureAction == VoltDbUI.ACTION_STATES.REFRESH && currentProcedureAction != VoltDbUI.ACTION_STATES.NONE) || (currentProcedureAction != VoltDbUI.ACTION_STATES.REFRESH && currentProcedureAction == VoltDbUI.ACTION_STATES.NONE)) {
                            lblTotalPages.innerHTML = voltDbRenderer.procedureDataSize < voltDbRenderer.maxVisibleRows ? " ".concat(1) : " ".concat(Math.ceil(voltDbRenderer.procedureDataSize / voltDbRenderer.maxVisibleRows));

                        }

                        if (htmlData.SystemInformation[0] != "") {
                            if ((currentProcedureAction == VoltDbUI.ACTION_STATES.NONE || currentProcedureAction == VoltDbUI.ACTION_STATES.REFRESH) && priorProcedureAction == VoltDbUI.ACTION_STATES.NONE) //only during initial load
                                lblPrevious.innerHTML = " ".concat(1, ' ');

                            $('#storeProcedureBody').html(htmlData.SystemInformation);

                        } else {
                            lblPrevious.innerHTML = " ".concat(0, ' ');
                            lblTotalPages.innerHTML = " ".concat(0);
                            $('#storeProcedureBody').html("<tr><td colspan=6> No data to be displayed</td></tr>");

                        }

                    }

                    if (currentProcedureAction == VoltDbUI.ACTION_STATES.SEARCH) {
                        priorProcedureAction = currentProcedureAction;
                    }

                    currentProcedureAction = VoltDbUI.ACTION_STATES.REFRESH;
                    VoltDbUI.CurrentProcedureDataProgress = VoltDbUI.DASHBOARD_PROGRESS_STATES.REFRESH_PROCEDUREDATA_NONE;

                });

            } else {
                lblPrevious.innerHTML = " ".concat(0, ' ');
                lblTotalPages.innerHTML = " ".concat(0);
                $('#storeProcedureBody').html("<tr><td colspan=6> No data to be displayed</td></tr>");

                if (currentProcedureAction == VoltDbUI.ACTION_STATES.SEARCH) {
                    priorProcedureAction = currentProcedureAction;
                }

                currentProcedureAction = VoltDbUI.ACTION_STATES.REFRESH;
                VoltDbUI.CurrentProcedureDataProgress = VoltDbUI.DASHBOARD_PROGRESS_STATES.REFRESH_PROCEDUREDATA_NONE;

            }

        };

        voltDbRenderer.GetProceduresInfo(loadProcedureInformations);

        voltDbRenderer.getTablesInformation(function (tableMetadata) {
            if (tableMetadata != "" && tableMetadata != undefined) {
                voltDbRenderer.mapTableInformation(currentTableAction, priorTableAction, voltDbRenderer.isTableSearch, function (htmlData) {

                    if (!voltDbRenderer.isTableSearch) {
                        if ((currentTableAction == VoltDbUI.ACTION_STATES.REFRESH && currentTableAction != VoltDbUI.ACTION_STATES.NONE) || (currentTableAction != VoltDbUI.ACTION_STATES.REFRESH && currentTableAction == VoltDbUI.ACTION_STATES.NONE)) {
                            setPaginationIndicesOfTables(voltDbRenderer.isTableSearch);

                        }

                        if (htmlData != "") {
                            if (currentTableAction == VoltDbUI.ACTION_STATES.NONE && currentTableAction == VoltDbUI.ACTION_STATES.NONE) //only during initial load
                            {
                                setPaginationIndicesOfTables(voltDbRenderer.isTableSearch);
                            }
                            $('#tablesBody').html(htmlData);

                        } else {
                            setPaginationIndicesOfTables(voltDbRenderer.isTableSearch);
                            $('#tablesBody').html("<tr><td colspan=6> No data to be displayed</td></tr>");
                        }

                    }

                    if (currentTableAction == VoltDbUI.ACTION_STATES.SEARCH) {
                        priorTableAction = currentTableAction;
                    }
                    currentTableAction = VoltDbUI.ACTION_STATES.REFRESH;

                });

            } else {
                lblPreviousTable.innerHTML = " ".concat(0, ' ');
                lblTotalPagesofTables.innerHTML = " ".concat(0, ' ');
                $('#tablesBody').html("<tr><td colspan=6> No data to be displayed</td></tr>");

            }

        });

        $("#previousProcedures").unbind("click");
        $('#previousProcedures').on('click', function () {
            if (voltDbRenderer.procedureTableIndex >= 0) {
                currentProcedureAction = VoltDbUI.ACTION_STATES.PREVIOUS;
                voltDbRenderer.mapProcedureInformation(currentProcedureAction, priorProcedureAction, function (currentAction, htmlData) {
                    setPaginationIndicesOfProcedures(voltDbRenderer.isProcedureSearch);

                    if (!voltDbRenderer.isProcedureSearch) {
                        $('#storeProcedureBody').html(htmlData.SystemInformation);

                    } else {
                        $('#storeProcedureBody').html(htmlData);

                    }
                    priorProcedureAction = currentProcedureAction;


                });
                currentProcedureAction = VoltDbUI.ACTION_STATES.REFRESH;
            }
        });

        $("#nextProcedures").unbind("click");
        $('#nextProcedures').on('click', function () {
            var isValidAction = false;

            if (voltDbRenderer.isProcedureSearch) {
                isValidAction = !((voltDbRenderer.procedureTableIndex + 1) * voltDbRenderer.maxVisibleRows >= voltDbRenderer.procedureSearchDataSize);

            } else {
                isValidAction = !((voltDbRenderer.procedureTableIndex + 1) * voltDbRenderer.maxVisibleRows >= voltDbRenderer.procedureDataSize);
            }

            if (isValidAction) {
                currentProcedureAction = VoltDbUI.ACTION_STATES.NEXT;
                voltDbRenderer.mapProcedureInformation(currentProcedureAction, priorProcedureAction, function (currentAction, htmlData) {
                    setPaginationIndicesOfProcedures(voltDbRenderer.isProcedureSearch);
                    if (!voltDbRenderer.isProcedureSearch) {
                        $('#storeProcedureBody').html(htmlData.SystemInformation);

                    } else {
                        $('#storeProcedureBody').html(htmlData);
                    }
                    priorProcedureAction = currentAction;

                });
                currentProcedureAction = VoltDbUI.ACTION_STATES.REFRESH;
            }
        });

        $("#previousTables").unbind("click");
        $('#previousTables').on('click', function () {
            if (voltDbRenderer.tableIndex >= 0) {
                currentTableAction = VoltDbUI.ACTION_STATES.PREVIOUS;
                voltDbRenderer.mapTableInformation(currentTableAction, priorTableAction, voltDbRenderer.isTableSearch, function (htmlData) {
                    setPaginationIndicesOfTables(voltDbRenderer.isTableSearch);
                    $('#tablesBody').html(htmlData);
                    priorTableAction = currentTableAction;
                    currentTableAction = VoltDbUI.ACTION_STATES.REFRESH;
                });



            }

        });

        $("#nextTables").unbind("click");
        $('#nextTables').on('click', function () {
            var isValidAction = false;
            voltDbRenderer.isNextClicked = true;

            if (voltDbRenderer.isTableSearch) {
                isValidAction = !((voltDbRenderer.tableIndex + 1) * voltDbRenderer.maxVisibleRows >= voltDbRenderer.tableSearchDataSize);

            } else {
                isValidAction = !((voltDbRenderer.tableIndex + 1) * voltDbRenderer.maxVisibleRows >= voltDbRenderer.tableDataSize);
            }

            if (isValidAction) {
                currentTableAction = VoltDbUI.ACTION_STATES.NEXT;
                voltDbRenderer.mapTableInformation(currentTableAction, priorTableAction, voltDbRenderer.isTableSearch, function (htmlData) {
                    setPaginationIndicesOfTables(voltDbRenderer.isTableSearch);

                    if (!voltDbRenderer.isTableSearch && (htmlData != undefined && htmlData != "")) {
                        $('#tablesBody').html(htmlData);
                    }

                    else if (htmlData != undefined && htmlData != "") {
                        $('#tablesBody').html(htmlData);

                    }
                    priorTableAction = currentTableAction;
                    currentTableAction = VoltDbUI.ACTION_STATES.REFRESH;
                    voltDbRenderer.isNextClicked = false;
                });


            }

        });

        $("#filterStoredProc").unbind("click");
        $('#filterStoredProc').on('click', function () {
            if (this.value == defaultSearchTextProcedure)
                this.value = '';
        });

        $("#filterStoredProc").unbind("keyup");
        $('#filterStoredProc').on('keyup', function () {
            if (this.value != '' && this.value != defaultSearchTextProcedure) {
                voltDbRenderer.isProcedureSearch = true;
                currentProcedureAction = VoltDbUI.ACTION_STATES.SEARCH;

            }
            else {
                voltDbRenderer.isProcedureSearch = false;
                currentProcedureAction = VoltDbUI.ACTION_STATES.REFRESH;
            }

            if (voltDbRenderer.isProcedureSearch) {
                voltDbRenderer.searchProcedures('', this.value, function (searchResult) {
                    priorProcedureAction = currentProcedureAction;
                    currentProcedureAction = VoltDbUI.ACTION_STATES.SEARCH;

                    if (searchResult) {
                        if (voltDbRenderer.isSortProcedures)
                            voltDbRenderer.sortProceduresByColumns(true);

                        voltDbRenderer.mapProcedureInformation(currentProcedureAction, priorProcedureAction, function (traverse, htmlSearchData) {
                            if (htmlSearchData != "")
                                $('#storeProcedureBody').html(htmlSearchData);

                            else
                                $('#storeProcedureBody').html("<tr><td colspan=6> No data to be displayed</td></tr>");

                            //set pagination
                            setPaginationIndicesOfProcedures(voltDbRenderer.isProcedureSearch, voltDbRenderer.procedureSearchDataSize);

                        });

                    } else {
                        $('#storeProcedureBody').html("<tr><td colspan=6> No data to be displayed</td></tr>");
                        setPaginationIndicesOfProcedures(voltDbRenderer.isProcedureSearch, voltDbRenderer.procedureSearchDataSize);
                    }
                    priorProcedureAction = VoltDbUI.ACTION_STATES.SEARCH;

                });
            } else {
                voltDbRenderer.mapProcedureInformation(currentProcedureAction, priorProcedureAction, function (traverse, htmlData) {
                    if (htmlData != "")
                        $('#storeProcedureBody').html(htmlData.SystemInformation);

                    else {
                        $('#storeProcedureBody').html("<tr><td colspan=6> No data to be displayed</td></tr>");
                    }

                    setPaginationIndicesOfProcedures(voltDbRenderer.isProcedureSearch);

                });

            }
        });

        $("#filterDatabaseTable").unbind("keyup");
        $('#filterDatabaseTable').on('keyup', function () {
            if ($('#filterDatabaseTable')[0].value != '' && $('#filterDatabaseTable')[0].value != defaultSearchTextTable) {
                voltDbRenderer.isTableSearch = true;
                voltDbRenderer.isSearchTextCleaned = false;
                currentTableAction = VoltDbUI.ACTION_STATES.SEARCH;

            } else {
                voltDbRenderer.isTableSearch = false;
                voltDbRenderer.isSearchTextCleaned = true;
                currentTableAction = VoltDbUI.ACTION_STATES.REFRESH;
            }

            if (voltDbRenderer.isTableSearch) {
                voltDbRenderer.GetDataTablesInformation(function (connection) {
                    voltDbRenderer.searchTables(connection, $('#filterDatabaseTable')[0].value, function (searchResult) {
                        priorTableAction = currentTableAction;
                        currentTableAction = VoltDbUI.ACTION_STATES.SEARCH;
                        if (searchResult) {
                            if (voltDbRenderer.isSortTables)
                                voltDbRenderer.sortTablesByColumns(true);

                            voltDbRenderer.mapTableInformation(currentTableAction, priorTableAction, voltDbRenderer.isTableSearch, function (htmlSearchData) {
                                if (htmlSearchData != undefined) {
                                    $('#tablesBody').html(htmlSearchData);
                                }
                                setPaginationIndicesOfTables(voltDbRenderer.isTableSearch, "search");

                            });

                        } else {
                            $('#tablesBody').html("<tr><td colspan=6> No data to be displayed</td></tr>");
                            setPaginationIndicesOfTables(voltDbRenderer.isTableSearch);
                        }
                        priorTableAction = VoltDbUI.ACTION_STATES.SEARCH;

                    });
                });
            }
            else {
                voltDbRenderer.mapTableInformation(currentTableAction, priorTableAction, voltDbRenderer.isTableSearch, function (htmlData) {
                    if (htmlData != "") {
                        $('#tablesBody').html(htmlData);
                    } else {
                        $('#tablesBody').html("<tr><td colspan=6> No data to be displayed</td></tr>");
                    }
                    setPaginationIndicesOfTables(voltDbRenderer.isTableSearch);

                });
            }
        });

        $("#filterDatabaseTable").unbind("click");
        $('#filterDatabaseTable').on('click', function () {
            if (this.value == defaultSearchTextTable)
                this.value = '';

        });

    };

    var refreshDrMasterSection = function () {
        $("#drMasterSection").show();
        voltDbRenderer.GetDrDetails(function (drDetails) {
            var response = drDetails;

            var htmlcontent = "";
            var replicaLatencyMs = 0;
            var replicaLatencyTrans = 0;
            for (var key in response) {

                for (var i = 0; i <= response[key].length - 1; i++) {

                    replicaLatencyTrans = response[key][i].LASTQUEUEDDRID - response[key][i].LASTACKDRID;
                    replicaLatencyMs = (response[key][i].LASTQUEUEDTIMESTAMP - response[key][i].LASTACKTIMESTAMP) / 1000;

                    htmlcontent = htmlcontent + "<tr>";
                    htmlcontent = htmlcontent + "<td>" + key + "</td>" +
                        "<td>" + VoltDbUI.drStatus + "</td>" +
                        "<td>" + response[key][i].TOTALBUFFERS + "</td >" +
                        "<td>" + response[key][i].TOTALBYTES + "</td >" +
                        "<td>" + replicaLatencyMs + "</td >" +
                        "<td>" + replicaLatencyTrans + "</td >";
                    htmlcontent = htmlcontent + "</tr>";
                }

            }

            $("#tblDrMAster").find("tbody").html('');
            $("#tblDrMAster").find("tbody").append(htmlcontent);

            table = $("#tblDrMAster").DataTable({
                stateSave: true,
                pageLength: 5,
                "sPaginationType": "extStyleLF",
                "bAutoWidth": false,
                "language": {
                    "zeroRecords": "No data to be displayed"
                },
<<<<<<< HEAD
                "fnRowCallback": function () {
                    //debugger;
                    //var length = this.fnGetData().length;
                    //if (length <= this.fnPagingInfo().iLength) {
                    //    //  $(this).parent().children(".dataTables_paginate").hide();
                    //}

                    if ($(this).find("tbody tr td").first().html() == "No data to be displayed") {
                        $(this).parent().find(".dataTables_paginate .navigationLabel .pageIndex").text("0");
                    } else {
                        $(this).parent().find(".dataTables_paginate .navigationLabel .pageIndex").text(" " + this.fnPagingInfo().iPage + " ");
                    }

=======
                //"fnRowCallback": function () {
                //    //debugger;
                //    //var length = this.fnGetData().length;
                //    //if (length <= this.fnPagingInfo().iLength) {
                //    //    //  $(this).parent().children(".dataTables_paginate").hide();
                //    //}
                //    //  console.log($("#tblDrMAster").find("tbody tr td").first().html());
                //    if ($("#tblDrMAster").find("tbody tr td").first().html() == "No data to be displayed") {
                //        console.log("in");
                //        $("#tblDrMAster").parent().find(".dataTables_paginate .navigationLabel .pageIndex").text("0");
                //    } else {
                //        $("#tblDrMAster").parent().find(".dataTables_paginate .navigationLabel .pageIndex").text(" " + this.fnPagingInfo().iPage + " ");
                //    }

                //    $(this).parent().find(".dataTables_paginate .navigationLabel .totalPages").text(this.fnPagingInfo().iTotalPages);
                //},
                "fnDrawCallback": function () {
                    var length = this.fnGetData().length;
                    if (length <= this.fnPagingInfo().iLength) {
                        $(this).parent().children(".dataTables_paginate").hide();
                    }

                    if ($("#tblDrMAster").find("tbody tr td").first().html() == "No data to be displayed") {
                        $(this).parent().find(".dataTables_paginate .navigationLabel .pageIndex").text("0");
                    } else {
                        $(this).parent().find(".dataTables_paginate .navigationLabel .pageIndex").text(" " + this.fnPagingInfo().iPage + " ");
                    }


>>>>>>> 34db4a74
                    $(this).parent().find(".dataTables_paginate .navigationLabel .totalPages").text(this.fnPagingInfo().iTotalPages);
                },
                "sDom": '<"clear">ilprtp',
                "aoColumns": [
                    null,
                    { "bSearchable": false },
                    { "bSearchable": false },
                    { "bSearchable": false },
                    { "bSearchable": false },
                    { "bSearchable": false }
                ]
            });

<<<<<<< HEAD
            $("#tblDrMAster").wrapAll("<div class='tblScroll'>");
=======
>>>>>>> 34db4a74
            if (!$.isEmptyObject(response)) {
                $("#tblDrMAster_wrapper").find(".paginationDefault").remove();
            }

            //Customizing DataTables to make it as existing pagination
            $(".paginate_disabled_previous").html("Prev");
            $(".paginate_enabled_next").html("Next");
            $(".paginate_disabled_next").html("Next");
            $(".paginate_enabled_previous").html("Prev");

            $(".paginate_disabled_previous").attr("title", "Previous Page");
            $(".paginate_enabled_next").attr("title", "Next Page");
            $(".paginate_disabled_next").attr("title", "Next Page");
            $(".paginate_enabled_previous").attr("title", "Previous Page");

<<<<<<< HEAD
            $(".tblScroll").next().hide();
=======
            $("#tblDrMAster").next().hide();
>>>>>>> 34db4a74
            $("#tblDrMAster_info").hide();
            $("#tblDrMAster_length").hide();

            $("#tblDrMAster").find(".sorting_asc").removeClass("sorting_asc");

            $("#drMasterSection").find(".pagination").hide();
        });
        $('#filterPartitionId').on('keyup', function () {
            table.search(this.value).draw();
            //  debugger;
        });
    };
<<<<<<< HEAD

    var refreshDrReplicaSection = function () {
        var replicaTable = '';
        voltDbRenderer.GetDrReplicationInformation(function (replicationData) {
            var response = replicationData;
=======
    var replicaTable = '';
    var refreshDrReplicaSection = function () {

        voltDbRenderer.GetDrReplicationInformation(function (replicationData) {
            var response = replicationData["DR_GRAPH"]["REPLICATION_DATA"];
>>>>>>> 34db4a74

            var htmlcontent = "";

            if (!$.isEmptyObject(response)) {
                for (var key in response) {
                    htmlcontent = htmlcontent + "<tr>";
                    htmlcontent = htmlcontent + "<td>" + response[key].HOST_ID + "</td>" +
                        "<td>" + response[key].STATE + "</td>" +
                        "<td>" + response[key].REPLICATION_RATE_1M + "</td >" +
                        "<td>" + response[key].REPLICATION_RATE_5M + "</td >";
                    htmlcontent = htmlcontent + "</tr>";

                }

                $("#tblDrReplica").find("tbody").html('');
                $("#tblDrReplica").find("tbody").append(htmlcontent);

                replicaTable = $("#tblDrReplica").DataTable({
                    destroy: true,
                    stateSave: true,
                    pageLength: 5,
                    "sPaginationType": "extStyleLF",
                    "bAutoWidth": false,
                    "language": {
                        "zeroRecords": "No data to be displayed"
                    },
<<<<<<< HEAD
                    "fnRowCallback": function () {
                        //debugger;
                        //var length = this.fnGetData().length;
                        //if (length <= this.fnPagingInfo().iLength) {
                        //    //  $(this).parent().children(".dataTables_paginate").hide();
                        //}

                        if ($(this).find("tbody tr td").first().html() == "No data to be displayed") {
                            $(this).parent().find(".dataTables_paginate .navigationLabel .pageIndex").text("0");
                        } else {
                            $(this).parent().find(".dataTables_paginate .navigationLabel .pageIndex").text(" " + this.fnPagingInfo().iPage + " ");
                        }

                        $(this).parent().find(".dataTables_paginate .navigationLabel .totalPages").text(this.fnPagingInfo().iTotalPages);
                    },
                    "sDom": '<"clear">ilprtp',
=======
                    "fnDrawCallback": function () {
                        var length = this.fnGetData().length;
                        if (length <= this.fnPagingInfo().iLength) {
                            $(this).parent().children(".dataTables_paginate").hide();
                        }

                        if ($("#tblDrReplica").find("tbody tr td").first().html() == "No data to be displayed") {
                            $(this).parent().find(".dataTables_paginate .navigationLabel .pageIndex").text("0");
                        } else {
                            $(this).parent().find(".dataTables_paginate .navigationLabel .pageIndex").text(" " + this.fnPagingInfo().iPage + " ");
                        }


                        $(this).parent().find(".dataTables_paginate .navigationLabel .totalPages").text(this.fnPagingInfo().iTotalPages);
                    },
                    "sDom": '<"pager"p>t<"pager"p><"info"i><"clear">',
>>>>>>> 34db4a74
                    "aoColumns": [
                        null,
                        { "bSearchable": false },
                        { "bSearchable": false },
                        { "bSearchable": false }
                    ]
                });
<<<<<<< HEAD

                // if (!$.isEmptyObject(response)) {
                $("#tblDrReplica_wrapper").find(".paginationDefault").remove();
                //  }

                //  Customizing DataTables to make it as existing pagination
                $(".paginate_disabled_previous").html("Prev");
                $(".paginate_enabled_next").html("Next");
                $(".paginate_disabled_next").html("Next");
                $(".paginate_enabled_previous").html("Prev");

                $("#tblDrReplica").next().hide();
                $("#tblDrReplica_info").hide();
                $("#tblDrReplica_length").hide();

                $("#tblDrReplica").find(".sorting_asc").removeClass("sorting_asc");

=======



                $("#tblDrReplica_wrapper").find(".paginationDefault").remove();


                //  Customizing DataTables to make it as existing pagination
                $(".paginate_disabled_previous").html("Prev");
                $(".paginate_enabled_next").html("Next");
                $(".paginate_disabled_next").html("Next");
                $(".paginate_enabled_previous").html("Prev");

                $("#tblDrReplica").next().hide();
                $("#tblDrReplica_info").hide();
                $("#tblDrReplica_length").hide();

                $("#tblDrReplica").find(".sorting_asc").removeClass("sorting_asc");

>>>>>>> 34db4a74
                $("#drReplicaSection").find(".pagination").hide();
            }
        });

        $('#filterHostID').on('keyup', function () {
            replicaTable.search(this.value).draw();
        });
    };

    var setPaginationIndicesOfProcedures = function (isProcedureSearch) {
        if (isProcedureSearch) {
            if (voltDbRenderer.procedureSearchDataSize > 0) {
                if (currentProcedureAction == VoltDbUI.ACTION_STATES.NEXT && priorProcedureAction == VoltDbUI.ACTION_STATES.SEARCH) {
                    lblPrevious.innerHTML = " ".concat(voltDbRenderer.procedureTableIndex + 1, ' ');
                    lblTotalPages.innerHTML = voltDbRenderer.procedureSearchDataSize < voltDbRenderer.maxVisibleRows ? " ".concat(1) : " ".concat(Math.ceil(voltDbRenderer.procedureSearchDataSize / voltDbRenderer.maxVisibleRows));

                }
                else if ((currentProcedureAction == VoltDbUI.ACTION_STATES.PREVIOUS && priorProcedureAction == VoltDbUI.ACTION_STATES.SEARCH)) {
                    lblPrevious.innerHTML = " ".concat(voltDbRenderer.procedureTableIndex, ' ');
                    lblTotalPages.innerHTML = voltDbRenderer.procedureSearchDataSize < voltDbRenderer.maxVisibleRows ? " ".concat(1) : " ".concat(Math.ceil(voltDbRenderer.procedureSearchDataSize / voltDbRenderer.maxVisibleRows));

                }

                else if (currentProcedureAction == VoltDbUI.ACTION_STATES.NEXT && priorProcedureAction == VoltDbUI.ACTION_STATES.PREVIOUS) {
                    lblPrevious.innerHTML = " ".concat(voltDbRenderer.procedureTableIndex + 1, ' ');
                    lblTotalPages.innerHTML = voltDbRenderer.procedureSearchDataSize < voltDbRenderer.maxVisibleRows ? " ".concat(1) : " ".concat(Math.ceil(voltDbRenderer.procedureSearchDataSize / voltDbRenderer.maxVisibleRows));

                }
                else if (currentProcedureAction == VoltDbUI.ACTION_STATES.NEXT && priorProcedureAction == VoltDbUI.ACTION_STATES.NEXT) {
                    lblPrevious.innerHTML = " ".concat(voltDbRenderer.procedureTableIndex + 1, ' ');
                    lblTotalPages.innerHTML = voltDbRenderer.procedureSearchDataSize < voltDbRenderer.maxVisibleRows ? " ".concat(1) : " ".concat(Math.ceil(voltDbRenderer.procedureSearchDataSize / voltDbRenderer.maxVisibleRows));

                }
                else if (currentProcedureAction == VoltDbUI.ACTION_STATES.PREVIOUS && priorProcedureAction == VoltDbUI.ACTION_STATES.NEXT) {
                    lblPrevious.innerHTML = " ".concat(voltDbRenderer.procedureTableIndex + 1, ' ');
                    lblTotalPages.innerHTML = voltDbRenderer.procedureSearchDataSize < voltDbRenderer.maxVisibleRows ? " ".concat(1) : " ".concat(Math.ceil(voltDbRenderer.procedureSearchDataSize / voltDbRenderer.maxVisibleRows));

                }
                else {
                    lblPrevious.innerHTML = " ".concat(1, ' ');
                    lblTotalPages.innerHTML = voltDbRenderer.procedureSearchDataSize < voltDbRenderer.maxVisibleRows ? " ".concat(1) : " ".concat(Math.ceil(voltDbRenderer.procedureSearchDataSize / voltDbRenderer.maxVisibleRows));
                }


            } else {
                lblPrevious.innerHTML = " ".concat(0, ' ');
                lblTotalPages.innerHTML = " ".concat(0);

            }

        } else {
            if (voltDbRenderer.procedureDataSize > 0) {
                if (currentProcedureAction == VoltDbUI.ACTION_STATES.NEXT) {
                    lblPrevious.innerHTML = " ".concat(voltDbRenderer.procedureTableIndex + 1, ' ');
                }
                else if (currentProcedureAction == VoltDbUI.ACTION_STATES.PREVIOUS) {
                    lblPrevious.innerHTML = " ".concat(voltDbRenderer.procedureTableIndex + 1, ' ');
                }
                else {
                    lblPrevious.innerHTML = " ".concat(1, ' ');
                }
                lblTotalPages.innerHTML = voltDbRenderer.procedureDataSize < voltDbRenderer.maxVisibleRows ? " ".concat(1) : " ".concat(Math.ceil(voltDbRenderer.procedureDataSize / voltDbRenderer.maxVisibleRows));

            } else {
                lblPrevious.innerHTML = " ".concat(0, ' ');
                lblTotalPages.innerHTML = " ".concat(0);

            }
        }

    };

    var setPaginationIndicesOfTables = function (isTableSearch) {
        //set pagination
        if (isTableSearch) {
            if (voltDbRenderer.tableSearchDataSize > 0) {
                if (currentTableAction == VoltDbUI.ACTION_STATES.NEXT &&
                    (priorTableAction == VoltDbUI.ACTION_STATES.SEARCH || priorTableAction == VoltDbUI.ACTION_STATES.PREVIOUS || priorTableAction == VoltDbUI.ACTION_STATES.NEXT)) {
                    lblPreviousTable.innerHTML = " ".concat(voltDbRenderer.tableIndex + 1, ' ');
                    lblTotalPagesofTables.innerHTML = voltDbRenderer.tableSearchDataSize < voltDbRenderer.maxVisibleRows ? " ".concat(1) : " ".concat(Math.ceil(voltDbRenderer.tableSearchDataSize / voltDbRenderer.maxVisibleRows));


                } else if ((currentTableAction == VoltDbUI.ACTION_STATES.PREVIOUS && priorTableAction == VoltDbUI.ACTION_STATES.SEARCH || priorTableAction == VoltDbUI.ACTION_STATES.PREVIOUS)) {
                    lblPreviousTable.innerHTML = " ".concat(voltDbRenderer.tableIndex + 1, ' ');
                    lblTotalPagesofTables.innerHTML = voltDbRenderer.tableSearchDataSize < voltDbRenderer.maxVisibleRows ? " ".concat(1) : " ".concat(Math.ceil(voltDbRenderer.tableSearchDataSize / voltDbRenderer.maxVisibleRows));

                } else if (currentTableAction == VoltDbUI.ACTION_STATES.PREVIOUS && priorTableAction == VoltDbUI.ACTION_STATES.NEXT) {
                    lblPreviousTable.innerHTML = " ".concat(voltDbRenderer.tableIndex + 1, ' ');
                    lblTotalPagesofTables.innerHTML = voltDbRenderer.tableSearchDataSize < voltDbRenderer.maxVisibleRows ? " ".concat(1) : " ".concat(Math.ceil(voltDbRenderer.tableSearchDataSize / voltDbRenderer.maxVisibleRows));

                }

                else if (currentTableAction == VoltDbUI.ACTION_STATES.REFRESH && (priorTableAction == VoltDbUI.ACTION_STATES.PREVIOUS || priorTableAction == VoltDbUI.ACTION_STATES.NEXT)) {
                    lblTotalPagesofTables.innerHTML = voltDbRenderer.tableSearchDataSize < voltDbRenderer.maxVisibleRows ? " ".concat(1) : " ".concat(Math.ceil(voltDbRenderer.tableSearchDataSize / voltDbRenderer.maxVisibleRows));
                }
                else {
                    lblPreviousTable.innerHTML = " ".concat(1, ' ');
                    lblTotalPagesofTables.innerHTML = voltDbRenderer.tableSearchDataSize < voltDbRenderer.maxVisibleRows ? " ".concat(1) : " ".concat(Math.ceil(voltDbRenderer.tableSearchDataSize / voltDbRenderer.maxVisibleRows));
                }

            }
            else {
                lblPreviousTable.innerHTML = " ".concat(0, ' ');
                lblTotalPagesofTables.innerHTML = " ".concat(0, ' ');

            }

        }
        else {
            if (voltDbRenderer.tableDataSize > 0) {
                if (currentTableAction == VoltDbUI.ACTION_STATES.NEXT) {
                    lblPreviousTable.innerHTML = " ".concat(voltDbRenderer.tableIndex + 1, ' ');
                }
                else if (currentTableAction == VoltDbUI.ACTION_STATES.PREVIOUS) {
                    lblPreviousTable.innerHTML = " ".concat(voltDbRenderer.tableIndex + 1, ' ');

                } else if ((currentTableAction == VoltDbUI.ACTION_STATES.REFRESH || currentTableAction == VoltDbUI.ACTION_STATES.NONE) &&
                    (voltDbRenderer.isSearchTextCleaned || !(priorTableAction == VoltDbUI.ACTION_STATES.PREVIOUS || priorTableAction == VoltDbUI.ACTION_STATES.NEXT))) {
                    lblPreviousTable.innerHTML = " ".concat(1, ' ');
                    voltDbRenderer.isSearchTextCleaned = false;

                }
                else if (voltDbRenderer.isTableSortClicked) {
                    lblPreviousTable.innerHTML = " ".concat(1, ' ');
                }
                lblTotalPagesofTables.innerHTML = voltDbRenderer.tableDataSize < voltDbRenderer.maxVisibleRows ? " ".concat(1) : " ".concat(Math.ceil(voltDbRenderer.tableDataSize / voltDbRenderer.maxVisibleRows));


            } else {
                lblPreviousTable.innerHTML = " ".concat(0, ' ');
                lblTotalPagesofTables.innerHTML = " ".concat(0, ' ');

            }
        }
    };


    var saveThreshold = function () {

        var defaultThreshold = 70;
        var thresholdInput = $("#threshold");

        if (thresholdInput.val() == "") {
            thresholdInput.val(defaultThreshold);
        }

        if ($.cookie("alert-threshold") == undefined || $.cookie("alert-threshold") == null) {
            saveCookie("alert-threshold", defaultThreshold);
        }

        $("#saveThreshold").on("click", function () {

            if (thresholdInput.val() == "" || thresholdInput.val() * 1 > 100) {
                alert("The value of \"Alert Threshold\" should be between 0 and 100.");
                return false;
            }

            var thresholdValue = (thresholdInput.val() != "") ? thresholdInput.val() : defaultThreshold;
            saveCookie("alert-threshold", thresholdValue);
            refreshClusterHealth();
            $("#popServerList").hide();
            $("#overlay").show();
            $('#btnPopServerList').removeClass('hideServers');
            $('#btnPopServerList').addClass('showServers');
            return true;
        });

        $("#threshold").on("keypress", function (e) {
            if (e.which != 8 && e.which != 0 && (e.which < 48 || e.which > 57)) {
                return false;
            }
            return true;

        });

        //Set the value of threshold
        $("#threshold").val($.cookie("alert-threshold"));

    };

    if ($.cookie("graph-view") == undefined || $.cookie("graph-view") == null)
        saveCookie("graph-view", $("#graphView").val());

    $("#graphView").val($.cookie("graph-view"));
    MonitorGraphUI.AddGraph($.cookie("graph-view"), $('#chartServerCPU'), $('#chartServerRAM'), $('#chartClusterLatency'), $('#chartClusterTransactions'), $('#chartPartitionIdleTime'), $('#ChartDrReplicationRate'));

    $('#PROCEDURE,#INVOCATIONS,#MIN_LATENCY,#MAX_LATENCY,#AVG_LATENCY,#AVG_LATENCY,#PERC_EXECUTION').unbind('click');
    $('#PROCEDURE,#INVOCATIONS,#MIN_LATENCY,#MAX_LATENCY,#AVG_LATENCY,#PERC_EXECUTION').on('click', function () {
        voltDbRenderer.isProcedureSortClicked = true;
        currentProcedureAction = VoltDbUI.ACTION_STATES.SORT;
        if (VoltDbUI.sortStatus == VoltDbUI.SORT_STATES.NONE || VoltDbUI.sortStatus == VoltDbUI.SORT_STATES.SORTED) {
            if ($(this).data('name') == "none") {
                $(this).data('name', 'ascending');
                voltDbRenderer.sortOrder = "ascending";

            }
            else if ($(this).data('name') == "ascending") {
                voltDbRenderer.sortOrder = "descending";
                $(this).data('name', 'descending');

            } else if ($(this).data('name') == "descending") {
                voltDbRenderer.sortOrder = "ascending";
                $(this).data('name', 'ascending');

            }

            //apply css to display sort arrow image
            if ($(this).hasClass("sorttable_sorted")) {
                if (this.id == voltDbRenderer.sortColumn)
                    $("#" + voltDbRenderer.sortColumn).data('name', 'descending');
                else
                    $("#" + voltDbRenderer.sortColumn).data('name', 'none');


                $("#" + voltDbRenderer.sortColumn).removeClass("sorttable_sorted");
                $("#" + voltDbRenderer.sortColumn).removeClass("sorttable_sorted_reverse");

                $(this).removeClass("sorttable_sorted");
                $(this).addClass("sorttable_sorted_reverse");


            } else if ($(this).hasClass("sorttable_sorted_reverse")) {
                if (this.id == voltDbRenderer.sortColumn)
                    $("#" + voltDbRenderer.sortColumn).data('name', 'ascending');
                else
                    $("#" + voltDbRenderer.sortColumn).data('name', 'none');

                $("#" + voltDbRenderer.sortColumn).removeClass("sorttable_sorted");
                $("#" + voltDbRenderer.sortColumn).removeClass("sorttable_sorted_reverse");

                $(this).removeClass("sorttable_sorted_reverse");
                $(this).addClass("sorttable_sorted");

            } else {
                $(this).addClass("sorttable_sorted");
                if ($("#" + voltDbRenderer.sortColumn) != undefined) {
                    $("#" + voltDbRenderer.sortColumn).data('name', 'none');
                    $("#" + voltDbRenderer.sortColumn).removeClass("sorttable_sorted");
                    $("#" + voltDbRenderer.sortColumn).removeClass("sorttable_sorted_reverse");
                }

            }

            voltDbRenderer.isSortProcedures = true;
            voltDbRenderer.sortColumn = this.id;

            if (voltDbRenderer.isProcedureSearch) {
                VoltDbUI.sortStatus = VoltDbUI.SORT_STATES.SORTING;
                voltDbRenderer.searchProcedures('', $('#filterStoredProc')[0].value, function (searchResult) {
                    currentProcedureAction = VoltDbUI.ACTION_STATES.SORT;
                    voltDbRenderer.formatSearchDataToJsonArray();
                    if (voltDbRenderer.sortProceduresByColumns(false)) {
                        voltDbRenderer.mapProcedureInformationSorting(currentProcedureAction, priorProcedureAction, function (htmlData) {
                            if (htmlData != "")
                                $('#storeProcedureBody').html(htmlData);

                            else
                                $('#storeProcedureBody').html("<tr><td colspan=6> No data to be displayed</td></tr>");

                            //set pagination
                            setPaginationIndicesOfProcedures(voltDbRenderer.isProcedureSearch);
                            VoltDbUI.sortStatus = VoltDbUI.SORT_STATES.SORTED;

                        });

                    } else {
                        VoltDbUI.sortStatus = VoltDbUI.SORT_STATES.NONE;
                    }
                    priorProcedureAction = VoltDbUI.ACTION_STATES.SEARCH;

                });
            } else {
                VoltDbUI.sortStatus = VoltDbUI.SORT_STATES.SORTING;
                voltDbRenderer.sortProceduresByColumns(false);
                voltDbRenderer.mapProcedureInformationSorting(currentProcedureAction, priorProcedureAction, function (htmlData) {
                    if (htmlData != "")
                        $('#storeProcedureBody').html(htmlData);

                    else
                        $('#storeProcedureBody').html("<tr><td colspan=6> No data to be displayed</td></tr>");

                    setPaginationIndicesOfProcedures(voltDbRenderer.isProcedureSearch);
                    VoltDbUI.sortStatus = VoltDbUI.SORT_STATES.SORTED;

                });

            }

        }
        voltDbRenderer.isProcedureSortClicked = false;
    });

    $('#TABLE_NAME,#TUPLE_COUNT,#MAX_ROWS,#MIN_ROWS,#AVG_ROWS,#TABLE_TYPE').unbind('click');
    $('#TABLE_NAME,#TUPLE_COUNT,#MAX_ROWS,#MIN_ROWS,#AVG_ROWS,#TABLE_TYPE').on('click', function () {
        voltDbRenderer.isTableSortClicked = true;
        if (VoltDbUI.tableSortStatus == VoltDbUI.SORT_STATES.NONE || VoltDbUI.tableSortStatus == VoltDbUI.SORT_STATES.SORTED) {
            if ($(this).data('name') == "none") {
                $(this).data('name', 'ascending');
                voltDbRenderer.sortTableOrder = "ascending";

            }
            else if ($(this).data('name') == "ascending") {
                voltDbRenderer.sortTableOrder = "descending";
                $(this).data('name', 'descending');

            } else if ($(this).data('name') == "descending") {
                voltDbRenderer.sortTableOrder = "ascending";
                $(this).data('name', 'ascending');

            }

            //apply css to display sort arrow image
            if ($(this).hasClass("sorttable_sorted")) {
                if (this.id == voltDbRenderer.tableSortColumn)
                    $("#" + voltDbRenderer.tableSortColumn).data('name', 'descending');
                else
                    $("#" + voltDbRenderer.tableSortColumn).data('name', 'none');


                $("#" + voltDbRenderer.tableSortColumn).removeClass("sorttable_sorted");
                $("#" + voltDbRenderer.tableSortColumn).removeClass("sorttable_sorted_reverse");

                $(this).removeClass("sorttable_sorted");
                $(this).addClass("sorttable_sorted_reverse");


            } else if ($(this).hasClass("sorttable_sorted_reverse")) {
                if (this.id == voltDbRenderer.tableSortColumn)
                    $("#" + voltDbRenderer.tableSortColumn).data('name', 'ascending');
                else
                    $("#" + voltDbRenderer.tableSortColumn).data('name', 'none');

                $("#" + voltDbRenderer.tableSortColumn).removeClass("sorttable_sorted");
                $("#" + voltDbRenderer.tableSortColumn).removeClass("sorttable_sorted_reverse");

                $(this).removeClass("sorttable_sorted_reverse");
                $(this).addClass("sorttable_sorted");

            } else {
                $(this).addClass("sorttable_sorted");
                if ($("#" + voltDbRenderer.tableSortColumn) != undefined) {
                    $("#" + voltDbRenderer.tableSortColumn).data('name', 'none');
                    $("#" + voltDbRenderer.tableSortColumn).removeClass("sorttable_sorted");
                    $("#" + voltDbRenderer.tableSortColumn).removeClass("sorttable_sorted_reverse");
                }

            }


            voltDbRenderer.isSortTables = true;
            voltDbRenderer.tableSortColumn = this.id;

            if (voltDbRenderer.isTableSearch) {
                VoltDbUI.tableSortStatus = VoltDbUI.SORT_STATES.SORTING;
                priorTableAction = currentTableAction;
                currentTableAction = VoltDbUI.ACTION_STATES.SEARCH;
                voltDbRenderer.sortTablesByColumns();
                voltDbRenderer.mapTableInformation(currentTableAction, priorTableAction, voltDbRenderer.isTableSearch, function (htmlData) {
                    if ((htmlData != undefined && htmlData != "")) {
                        $('#tablesBody').html(htmlData);
                    }

                    //set pagination
                    setPaginationIndicesOfTables(voltDbRenderer.isTableSearch);
                    VoltDbUI.tableSortStatus = VoltDbUI.SORT_STATES.SORTED;
                    voltDbRenderer.isTableSortClicked = false;

                });
                priorTableAction = VoltDbUI.ACTION_STATES.SEARCH;

            } else {
                VoltDbUI.tableSortStatus = VoltDbUI.SORT_STATES.SORTING;
                voltDbRenderer.sortTablesByColumns();
                voltDbRenderer.mapTableInformation(currentTableAction, priorTableAction, voltDbRenderer.isTableSearch, function (htmlData) {
                    if ((htmlData != undefined && htmlData != "")) {
                        $('#tablesBody').html(htmlData);
                    }

                    setPaginationIndicesOfTables(voltDbRenderer.isTableSearch);
                    VoltDbUI.tableSortStatus = VoltDbUI.SORT_STATES.SORTED;
                    voltDbRenderer.isTableSortClicked = false;
                });

            }
        }

    });


    $("#graphView").on("change", function () {
        var graphView = $("#graphView").val();
        saveCookie("graph-view", graphView);
        MonitorGraphUI.RefreshGraph(graphView);
        MonitorGraphUI.UpdateCharts();
    });

    //slides the element with class "menu_body" when paragraph with class "menu_head" is clicked
    $("#firstpane div.menu_head").click(function () {
        var userPreferences = getUserPreferences();
        if (userPreferences != null) {
            if (userPreferences['DatabaseTables'] != false || userPreferences['StoredProcedures'] != false) {
                var headerState = $("#firstpane div.menu_body").css('display');
                if (headerState == 'none') {
                    $(this).removeClass('collapsed');
                    $(this).addClass('expanded');
                } else {
                    $(this).removeClass('expanded');
                    $(this).addClass('collapsed');
                }
                $(this).next("div.menu_body").slideToggle(300).siblings("div.menu_body").slideUp("slow");
            }
        } else {

            $('ul.user-preferences > li Input:checkbox').each(function (value) {
                userPreferences[$(this)[0].id] = true;
            });
            saveUserPreferences(userPreferences);

            $(this).removeClass('collapsed');
            $(this).addClass('expanded');
            $(this).next("div.menu_body").slideToggle(300).siblings("div.menu_body").slideUp("slow");

        }

    });

    refreshClusterHealth();
    refreshGraphAndData($.cookie("graph-view"), VoltDbUI.CurrentTab);
    setInterval(refreshClusterHealth, 5000);
    setInterval(function () {
        refreshGraphAndData($.cookie("graph-view"), VoltDbUI.CurrentTab);
    }, 5000);


    //refreshGraphAndDataInLoop(getRefreshTime(), $.cookie("graph-view"));
    configureUserPreferences();
    adjustGraphSpacing();
    saveThreshold();

    $('#showMyHelp').popup();
    $("#conPopup").popup({
        closeDialog: function () {
            VoltDbUI.isConnectionChecked = false;
            VoltDbUI.refreshConnectionTime('20000');
            $('#connectionPopup').hide();
        }
    });

    VoltDbUI.refreshConnectionTime('20000');
};


/*********************************************************************************************
/Configure My Graph dialog
/*********************************************************************************************/
var configureUserPreferences = function () {
    var userPreference = {};
    userPreference["serverCPU"] = {};
    userPreference["serverRAM"] = {};
    userPreference["clusterLatency"] = {};
    userPreference["clusterTransactions"] = {};
    userPreference["partitionIdleTime"] = {};
    userPreference["storedProcedures "] = {};
    userPreference["databaseTables "] = {};

    $('#showMyPreference').popup(
        {
            open: function (event, ui, ele) {
                userPreference = getUserPreferences();
                $('ul.user-preferences > li Input:checkbox').each(function (value) {
                    $(this)[0].checked = userPreference[$(this)[0].id];
                });
            },
            save: function () {
                $('ul.user-preferences > li Input:checkbox').each(function (value) {
                    userPreference[$(this)[0].id] = $(this)[0].checked;

                });
                saveUserPreferences(userPreference);

                MonitorGraphUI.UpdateCharts();
            }

        });



};


/*******************************************************************************************
//common methods
/*******************************************************************************************/

var isNodeButtonRegistered = function (elementName) {
    var isRegistered = false;
    var elementCount = 0;
    if (VoltDbAdminConfig.registeredElements != undefined && VoltDbAdminConfig.registeredElements.length > 0) {
        $.each(VoltDbAdminConfig.registeredElements, function (key, value) {
            if (value == elementName) {
                isRegistered = true;
                return false;
            }
            else if (elementCount == VoltDbAdminConfig.registeredElements.length - 1) {
                isRegistered = false;
            }
            elementCount++;
        });

    } else
        isRegistered = false;

    return isRegistered;
};


//Dummy wrapper for console.log for IE9
if (!(window.console && console.log)) {
    console = {
        log: function () { },
        debug: function () { },
        info: function () { },
        warn: function () { },
        error: function () { }
    };
}

var saveCookie = function (name, value) {
    $.cookie(name, value, { expires: 365 });
};

var saveSessionCookie = function (name, value) {
    $.cookie(name, value);
};

var saveUserPreferences = function (preferences) {
    var lPreferences = preferences;
    saveCookie("user-preferences", JSON.stringify(preferences));
    showHideGraph(lPreferences);
};

var NavigationTabs = {
    DBMonitor: 1,
    Admin: 2,
    Schema: 3,
    SQLQuery: 4
};

var getCurrentTab = function () {
    var activeLinkId = "";
    var activeLink = $("#nav .active");
    if (activeLink.length > 0) {
        activeLinkId = activeLink.attr("id");
    }

    if (activeLinkId == "navSqlQuery")
        return NavigationTabs.SQLQuery;

    else if (activeLinkId == "navSchema")
        return NavigationTabs.Schema;

    else if (activeLinkId == "navAdmin")
        return NavigationTabs.Admin;

    return NavigationTabs.DBMonitor;
};

var getUserPreferences = function () {
    try {
        voltDbRenderer.userPreferences = $.parseJSON($.cookie("user-preferences"));
    } catch (e) {

        voltDbRenderer.userPreferences = {};
        var preferencesList = ["ServerCPU", "ServerRAM", "ClusterLatency", "ClusterTransactions", "StoredProcedures", "DatabaseTables", "PartitionIdleTime", "DrReplicationRate"];
        for (var i = 0; i < preferencesList.length; i++) {
            voltDbRenderer.userPreferences[preferencesList[i]] = true;
        }
    }
    return voltDbRenderer.userPreferences;
};

var saveCurrentServer = function (serverName) {
    saveCookie("currentServer", serverName);
};

var getCurrentServer = function () {
    return $.cookie("currentServer");

};

var showHideGraph = function (userpreferences) {
    if (userpreferences["ServerCPU"] == false)
        $("#chartServerCPU").hide();
    else
        $("#chartServerCPU").show();

    if (userpreferences["ServerRAM"] == false)
        $("#chartServerRAM").hide();
    else
        $("#chartServerRAM").show();

    if (userpreferences["ClusterLatency"] == false)
        $("#chartClusterLatency").hide();
    else
        $("#chartClusterLatency").show();

    if (userpreferences["ClusterTransactions"] == false)
        $("#chartClusterTransactions").hide();
    else
        $("#chartClusterTransactions").show();

    if (userpreferences["PartitionIdleTime"] == false)
        $("#chartPartitionIdleTime").hide();
    else
        $("#chartPartitionIdleTime").show();

    if (userpreferences["DrReplicationRate"] == false || VoltDbUI.isFirstHit == true || VoltDbUI.drReplicationRole.toLowerCase() != "replica")
        $("#ChartDrReplicationRate").hide();
    else
        $("#ChartDrReplicationRate").show();

    if (userpreferences["StoredProcedures"] == false)
        $("#tblStoredProcedures").hide();
    else
        $("#tblStoredProcedures").show();

    if (userpreferences["DatabaseTables"] == false)
        $("#tblDataTables").hide();
    else
        $("#tblDataTables").show();

    if (userpreferences["DatabaseTables"] == false && userpreferences["StoredProcedures"] == false)
        $("#firstpane").hide();
    else
        $("#firstpane").show();

    adjustGraphSpacing();
    ChangeGraphLabelColor();
    ChangeTableProcedureLabelColor();
};

function ChangeGraphLabelColor() {
    if ($.cookie("user-preferences") != undefined) {
        var userPreferences = $.parseJSON($.cookie("user-preferences"));
        if (userPreferences['ClusterLatency'] != false || userPreferences['ClusterTransactions'] != false || userPreferences['ServerCPU'] != false || userPreferences['ServerRAM'] != false || userPreferences["PartitionIdleTime"] != false || userPreferences["DrReplicationRate"] != false) {
            $('#showHideGraphBlock').css('color', '#000000');
            $("#GraphBlock").removeClass("graphOpacity");
        } else {
            $('#showHideGraphBlock').css('color', 'gray');
            $("#GraphBlock").addClass("graphOpacity");
        }
    }
}

function ChangeTableProcedureLabelColor() {
    if ($.cookie("user-preferences") != undefined) {
        var userPreferences = $.parseJSON($.cookie("user-preferences"));
        if (userPreferences['DatabaseTables'] != false || userPreferences['StoredProcedures'] != false) {
            $('#ShowHideBlock').css('color', '#000000');
        } else {
            $('#ShowHideBlock').css('color', 'gray');
        }
    }
}

// Graph Spacing adjustment on preference change
var adjustGraphSpacing = function () {
    var graphList = [$("#chartServerCPU"), $("#chartServerRAM"), $("#chartClusterLatency"), $("#chartClusterTransactions"), $("#chartPartitionIdleTime")];

    var css = "left";

    for (var i = 0; i < graphList.length; i++) {
        if (graphList[i].is(':visible')) {
            graphList[i].removeClass("left right");
            graphList[i].addClass(css);

            if (css == "left")
                css = "right";
            else
                css = "left";
        }
    }
};

(function (window) {
    var iVoltDbUi = (function () {
        this.isSchemaTabLoading = false;
        this.isFirstHit = true;
        this.drEnabled = false;
        this.drStatus = '';
        this.drReplicationRole = "NONE";
        this.isDRInfoRequired = false;
        this.ACTION_STATES = {
            NONE: -1,
            NEXT: 0,
            PREVIOUS: 1,
            REFRESH: 2,
            SEARCH: 3,
            SORT: 4
        };

        this.SORT_STATES = {
            NONE: 0,
            SORTING: 1,
            SORTED: 2
        };

        this.DASHBOARD_PROGRESS_STATES = {
            REFRESHMEMORY: 0,
            REFRESHMEMORY_NONE: 1,
            REFRESHCPU: 2,
            REFRESHCPU_NONE: 3,
            REFRESHLATENCY: 4,
            REFRESHLATENCY_NONE: 5,
            REFRESHTRANSACTION: 6,
            REFRESHTRANSACTION_NONE: 7,

            REFRESH_PROCEDUREDATA: 8,
            REFRESH_PROCEDUREDATA_NONE: 9,
            REFRESH_TABLEDATA: 10,
            REFRESH_TABLEDATA_NONE: 11
        };

        this.popups = [];
        this.isPopupRevoked = false;

        this.CurrentTab = NavigationTabs.DBMonitor;

        this.CurrentMemoryProgess = this.DASHBOARD_PROGRESS_STATES.REFRESHMEMORY_NONE;
        this.CurrentCpuProgess = this.DASHBOARD_PROGRESS_STATES.REFRESHCPU_NONE;
        this.CurrentLatencyProgess = this.DASHBOARD_PROGRESS_STATES.REFRESHLATENCY_NONE;
        this.CurrentTransactionProgess = this.DASHBOARD_PROGRESS_STATES.REFRESHTRANSACTION_NONE;
        this.CurrentTableDataProgress = this.DASHBOARD_PROGRESS_STATES.REFRESH_TABLEDATA_NONE;
        this.CurrentProcedureDataProgress = this.DASHBOARD_PROGRESS_STATES.REFRESH_PROCEDUREDATA_NONE;
        this.sortStatus = this.SORT_STATES.NONE;
        this.tableSortStatus = this.SORT_STATES.NONE;
        this.isConnectionChecked = false;
        this.connectionTimeInterval = null;
        this.partitionGraphInterval = null;
        //load schema tab and table and views tabs inside sql query
        this.refreshSqlAndSchemaTab = function () {
            this.loadSchemaTab();
            SQLQueryRender.populateTablesAndViews();
        };
        this.hasPermissionToView = true;

        this.refreshConnectionTime = function (seconds) {
            if (VoltDbUI.connectionTimeInterval != null)
                window.clearInterval(VoltDbUI.connectionTimeInterval);

            VoltDbUI.connectionTimeInterval = window.setInterval(checkServerConnection, seconds);
        };

        var checkServerConnection = function () {
            if (!VoltDbUI.isConnectionChecked) {
                VoltDbUI.isConnectionChecked = true;
                voltDbRenderer.CheckServerConnection(
                    function (result) {
                        if (result == false) {
                            VoltDBCore.isServerConnected = false;
                            if (!$('#conpop').is(':visible') && !$('#shutdownPop').is(':visible')) {
                                window.clearInterval(VoltDbUI.connectionTimeInterval);
                                $('#conPopup').click();
                            }
                        } else {
                            VoltDbUI.isConnectionChecked = false;
                        }
                    }
                );
            }
        };

        this.loadSchemaTab = function () {
            this.isSchemaTabLoading = true;

            var schemaHtml = '<div id="schemaOverlay" style="display: block;"><div class="loading"></div></div>';
            schemaHtml = schemaHtml + $('#schema').html();
            $('#schema').html(schemaHtml);

            var templateUrl = window.location.protocol + '//' + window.location.host + '/catalog';
            var templateJavascript = "js/template.js";


            $.post(templateUrl, function (result) {
                result = result.replace('<!--##SIZES##>', '');
                var body = $(result).filter("#wrapper").html();
                $("#schema").html(body);
                $("#overlay").hide();
                $("#schemaLinkSqlQuery").on("click", function (e) {
                    $("#navSqlQuery").trigger("click");
                    e.preventDefault();
                });

                $.getScript(templateJavascript, function () {
                    $('.schm').css("display", "block");
                    $('.refreshBtn').unbind("click");
                    $('.refreshBtn.schm').unbind("click");
                    $('.refreshBtn.schm,.refreshBtn').click(function () {
                        VoltDbUI.refreshSqlAndSchemaTab();

                    });
                    VoltDbUI.isSchemaTabLoading = false;
                });

            });

        };

    });
    window.VoltDbUI = VoltDbUi = new iVoltDbUi();

})(window);


function RefreshServerUI() {
    var clickedServer = window.location.hostname;
    if (clickedServer != "") {
        $('.activeServerName').html(clickedServer).attr('title', clickedServer);
        saveCurrentServer(clickedServer);

        $('#popServerList').toggle('slide', '', 1500);
        $(this).parent().prevAll().removeClass('monitoring');
        $(this).parent().nextAll().removeClass('monitoring');
        $(this).parent().addClass('monitoring');

        $('#btnPopServerList').removeClass('hideServers');
        $('#btnPopServerList').addClass('showServers');

        $("#popServerList").hide();

    }

}

function getParameterByName(name) {
    name = name.replace(/[\[]/, "\\\[").replace(/[\]]/, "\\\]");
    var regexS = "[\\?&]" + name + "=([^&#]*)";
    var regex = new RegExp(regexS);
    var results = regex.exec(window.location.href);
    if (results == null)
        return "";
    else
        return decodeURIComponent(results[1].replace(/\+/g, " "));
}
<|MERGE_RESOLUTION|>--- conflicted
+++ resolved
@@ -1,2236 +1,2133 @@
-﻿var ispopupRevoked = false;
-var table = '';
+﻿var ispopupRevoked = false;
+var table = '';
+
+$(document).ready(function () {
+
+    localStorage.clear(); //clear the localStorage for DataTables in DR Section
+
+    var rv = -1;
+    if ($.cookie("username") != undefined && $.cookie("username") != 'null') {
+        $("#logOut").css('display', 'block');
+    } else {
+        $("#logOut").css('display', 'none');
+    }
+
+    //search text clean up required for mozilla
+    $("#filterDatabaseTable").val('');
+    $("#filterStoredProc").val('');
+
+    //Prevent scrolling of page.
+    $('#navSchema').on("click", function (e) {
+        //Browser validation for IE version less than IE 11
+        if (navigator.userAgent.indexOf('MSIE') >= 0) {
+            window.location.hash = "#o"; //This is required for IE.
+            setTimeout(function () {
+                window.scrollTo(0, 0);
+            }, 10);
+        }
+
+            //IE 11 is just a preview release.
+            //Hence validation expressions may differs after the full version is released
+            //In such case, below validation has to be updated
+        else if (navigator.appName == 'Netscape') {
+            var ua = navigator.userAgent;
+            var re = new RegExp("Trident/.*rv:([0-9]{1,}[\.0-9]{0,})");
+
+            if (re.exec(ua) != null) {
+                rv = parseFloat(RegExp.$1);
+                if (rv == 11) {
+                    window.location.hash = "#o"; //This is required for IE.
+                    setTimeout(function () {
+                        window.scrollTo(0, 0);
+                    }, 10);
+                }
+            }
+        }
+        e.preventDefault();
+    });
+
+    try {
+        var savedData = getParameterByName("data");
+
+        if (savedData != undefined && savedData != "") {
+            var json = jQuery.parseJSON(decodeURIComponent(savedData));
+
+            if (json["DisplayPreferences"] != undefined && json["DisplayPreferences"] != "")
+                saveCookie("user-preferences", json["DisplayPreferences"]);
+
+            if (json["GraphView"] != undefined && json["GraphView"] != "")
+                saveCookie("graph-view", json["GraphView"]);
+
+            if (json["CurrentServer"] != undefined && json["CurrentServer"] != "")
+                saveCurrentServer(json["CurrentServer"]);
+
+            if (json["username"] != undefined && json["username"] != "")
+                saveSessionCookie("username", json["username"]);
+
+            if (json["password"] != undefined && json["password"] != "")
+                saveSessionCookie("password", json["password"]);
+
+            if (json["AlertThreshold"] != undefined && json["AlertThreshold"] != "")
+                saveCookie("alert-threshold", json["AlertThreshold"]);
+
+            if (json["tab"] == "admin") {
+                saveSessionCookie("current-tab", NavigationTabs.Admin);
+            }
+
+            location.href = location.href.split("?")[0];
+        }
+    } catch (e) {/*Ignore error.*/ }
+
+    // Toogle Server popup
+    $('#btnPopServerList').click(function (event) {
+
+        $("#popServerSearch").val('');
+        $("#popServerSearch").attr('placeholder', 'Search Server');
+        $('#popServerSearch').keyup();
+        event.stopPropagation();
+        if ($('#popServerList').css('display') == 'none') {
+            $(this).removeClass('showServers');
+            $(this).addClass('hideServers');
+        } else {
+            $(this).removeClass('hideServers');
+            $(this).addClass('showServers');
+
+        };
+        $('#popServerList').toggle('slide', '', 1500);
+
+
+        $("#wrapper").click(function () {
+            if ($('#popServerList').css('display') == 'block') {
+                $('#popServerList').hide();
+                $('#btnPopServerList').removeClass('hideServers');
+                $('#btnPopServerList').addClass('showServers');
+            }
+
+        });
+    });
+
+    $("#popServerList").on("click", function (event) {
+        event.stopPropagation();
+    });
+
+    // Pop Slide Server Search
+    $('#popServerSearch').keyup(function () {
+        var searchText = $(this).val().toLowerCase();
+        $('ul.servers-list > li').each(function () {
+            var currentLiText = $(this).text().toLowerCase(),
+                showCurrentLi = currentLiText.indexOf(searchText) !== -1;
+            $(this).toggle(showCurrentLi);
+        });
+    });
+
+    // Implements Scroll in Server List div
+    $('#serverListWrapper').slimscroll({
+        disableFadeOut: true,
+        height: '225px'
+    });
+
+    // Tabs Default Action
+    $(".tab_content").hide(); //Hide all content
+    $("ul.tabs li:first").addClass("active").show(); //Activate first tab
+    $(".tab_content:first").show(); //Show first tab content
+
+    // Show Hide Graph Block
+    $('#showHideGraphBlock').click(function () {
+        var userPreferences = getUserPreferences();
+        if (userPreferences != null) {
+            if (userPreferences['ClusterLatency'] != false || userPreferences['ClusterTransactions'] != false || userPreferences['ServerCPU'] != false || userPreferences['ServerRAM'] != false || userPreferences["PartitionIdleTime"] != false || userPreferences["DrReplicationRate"] != false) {
+                var graphState = $("#mainGraphBlock").css('display');
+                if (graphState == 'none') {
+                    $(".showhideIcon").removeClass('collapsed');
+                    $(".showhideIcon").addClass('expanded');
+                } else {
+                    $(".showhideIcon").removeClass('expanded');
+                    $(".showhideIcon").addClass('collapsed');
+                }
+                $('#mainGraphBlock').slideToggle();
+
+                MonitorGraphUI.UpdateCharts();
+            }
+        }
+    });
+
+    //DR Show/hide toggle
+    // Show Hide Graph Block
+    $('#showHideDrBlock').click(function () {
+        $(".drShowHide").toggle();
+        var $this = $(this);
+        var drState = $(".drShowHide").css('display');
+        if (drState == 'none') {
+            $this.removeClass('expanded');
+            $this.addClass('collapsed');
+
+        } else {
+            $this.removeClass('collapsed');
+            $this.addClass('expanded');
+
+        }
+
+
+    });
+
+    // Shows memory alerts
+    $('#showMemoryAlerts').popup();
+    $('.drWarning').popup();
+
+    //Logout popup
+    $('#logOut').popup();
+    $('#btnlogOut').popup();
+
+    //Shows Save Snapshot status
+    $('#btnSaveSnapshotPopup').popup({
+        open: function (event, ui, ele) {
+            if ($('#saveSnapshotStatus').html().indexOf("Snapshot queued successfully") > -1) {
+                $("#imgSaveSnapshotStatus").hide();
+            } else {
+                $("#imgSaveSnapshotStatus").show();
+            }
+        }
+    });
+
+    // Filters Stored Procedures
+    $('#filterStoredProc').keyup(function () {
+        var that = this;
+        $.each($('.storeTbl tbody tr'),
+        function (i, val) {
+            if ($(val).text().indexOf($(that).val().toLowerCase()) == -1) {
+                $('.storeTbl tbody tr').eq(i).hide();
+            } else {
+                $('.storeTbl tbody tr').eq(i).show();
+            }
+        });
+    });
+
+    // Filters Database Tables
+    $('#filterDatabaseTable').keyup(function () {
+        var that = this;
+        $.each($('.dbTbl tbody tr'),
+        function (i, val) {
+            if ($(val).text().indexOf($(that).val().toLowerCase()) == -1) {
+                $('.dbTbl tbody tr').eq(i).hide();
+            } else {
+                $('.dbTbl tbody tr').eq(i).show();
+            }
+        });
+    });
+
+    var refreshCss = function () {
+        //Enable Schema specific css only for Schema Tab.
+        if (VoltDbUI.CurrentTab == NavigationTabs.Schema) {
+            $('#styleBootstrapMin').removeAttr('disabled');
+            $('#styleBootstrapResponsive').removeAttr('disabled');
+            $('#styleThemeBootstrap').removeAttr('disabled');
+            $("#nav").css("left", navLeft - 100);
+
+            $('#styleBootstrapMin').removeProp("disabled");
+            $('#styleBootstrapResponsive').removeProp("disabled");
+            $('#styleThemeBootstrap').removeProp("disabled");
+        } else {
+            $("#styleBootstrapMin").attr('disabled', 'disabled');
+            $("#styleBootstrapResponsive").attr('disabled', 'disabled');
+            $("#styleThemeBootstrap").attr('disabled', 'disabled');
+            $("#nav").css("left", navLeft);
+
+            //This is required for firefox
+            $('#styleBootstrapMin').prop("disabled", true);
+            $('#styleBootstrapResponsive').prop("disabled", true);
+            $('#styleThemeBootstrap').prop("disabled", true);
+        }
+    };
+
+
+
+    refreshCss();
+    var navLeft = $("#nav").css("left");
+    $("#nav li").click(function () {
+        $('.contents').hide().eq($(this).index()).show();
+        $("#nav li").removeClass('active');
+        $(this).addClass('active');
+        VoltDbUI.CurrentTab = getCurrentTab();
+        refreshCss();
+        saveSessionCookie("current-tab", VoltDbUI.CurrentTab);
+
+        //Activate Shortcut keys only if the current tab is "SQL Query".
+        //Also show proper help contents as per the choosen tab.
+        if (VoltDbUI.CurrentTab == NavigationTabs.SQLQuery) {
+
+            $("#VDBMonHelp").hide();
+            $("#VDBSchHelp").hide();
+            $("#VDBQHelp").show();
+            $("#VDBAdmHelp").hide();
+
+            if (navigator.userAgent.indexOf('Safari') != -1 && navigator.userAgent.indexOf('Chrome') == -1) {
+                shortcut.add("f6", function () {
+                    $("#runBTn").button().click();
+                });
+            } else {
+                shortcut.add("f5", function () {
+                    $("#runBTn").button().click();
+                });
+            }
+        } else {
+
+            //Refresh the charts if the current tab is "DB Monitor"
+            if (VoltDbUI.CurrentTab == NavigationTabs.DBMonitor) {
+
+                $("#VDBMonHelp").show();
+                $("#VDBSchHelp").hide();
+                $("#VDBQHelp").hide();
+                $("#VDBAdmHelp").hide();
+
+                MonitorGraphUI.UpdateCharts();
+            }
+            else if (VoltDbUI.CurrentTab == NavigationTabs.Schema) {
+
+                $("#VDBMonHelp").hide();
+                $("#VDBSchHelp").show();
+                $("#VDBQHelp").hide();
+                $("#VDBAdmHelp").hide();
+            }
+            else if (VoltDbUI.CurrentTab == NavigationTabs.Admin) {
+
+                $("#VDBMonHelp").hide();
+                $("#VDBSchHelp").hide();
+                $("#VDBQHelp").hide();
+                $("#VDBAdmHelp").show();
+            }
+
+            shortcut.remove("f5");
+            shortcut.remove("f6");
+        }
+    });
+
+    //Attach the login popup to the page.
+    $("body").append(voltDbRenderer.GetLoginPopup());
+
+    var serverName = VoltDBConfig.GetDefaultServerIP();
+    var portid = VoltDBConfig.GetPortId();
+
+    //If security is enabled, then it displays login popup. After user is verified, it calls loadPage().
+    //If security is not enabled, then it simply calls loadPage().
+    voltDbRenderer.HandleLogin(serverName, portid, function () {
+        loadPage(serverName, portid);
+    });
+
+    window.onscroll = function () {
+        if (VoltDbUI.isSchemaTabLoading && VoltDbUI.CurrentTab == NavigationTabs.Schema)
+            window.scrollTo(0, 0);
+    };
+});
+
+function logout() {
+    saveSessionCookie("username", null);
+    saveSessionCookie("password", null);
+    saveSessionCookie("current-tab", NavigationTabs.DBMonitor);
+    $('#logOut').prop('title', '');
+    location.reload(true);
+};
+
+function changePassword(obj) {
+    var id = obj.id;
+    $(obj).css('display', 'none');
+    $(obj.parentElement).children('input').each(function () {
+        $(this).css('display', 'inline-block'); // "this" is the current element in the loop
+    });
+}
+
+var loadPage = function (serverName, portid) {
+    $(".drShowHide").show();
+    $("#showHideDrBlock").removeClass('collapsed');
+    $("#showHideDrBlock").addClass('expanded');
+    var userName = $.cookie('username') != undefined ? $.cookie('username') : "";
+    var password = $.cookie('password') != undefined ? $.cookie('password') : "";
+
+    voltDbRenderer.ChangeServerConfiguration(serverName, portid, userName, password, true, true);
+    voltDbRenderer.ShowUsername(userName);
+
+    loadSQLQueryPage(serverName, portid, userName);
+    VoltDbUI.refreshSqlAndSchemaTab();
+
+    VoltDbUI.partitionGraphInterval = setInterval(function () {
+        if (getCurrentServer() != undefined) {
+            window.clearInterval(VoltDbUI.partitionGraphInterval);
+            voltDbRenderer.GetPartitionIdleTimeInformation(function (partitionDetail) {
+                MonitorGraphUI.GetPartitionDetailData(partitionDetail);
+            });
+        }
+    }, 5000);
+
+
+    var showAdminPage = function () {
+        if (!VoltDbAdminConfig.isAdmin) {
+            VoltDbAdminConfig.isAdmin = true;
+
+            if ($.cookie("sql_port_for_paused_db") == sqlPortForPausedDB.UseAdminPort) {
+                VoltDBService.SetConnectionForSQLExecution(true);
+                SQLQueryRender.saveConnectionKey(true);
+            }
+
+            $("#navAdmin").show();
+            loadAdminPage();
+        }
+
+    };
+
+    //Retains the current tab while page refreshing.
+    var retainCurrentTab = function () {
+
+        if (!(securityChecks.securityChecked && securityChecks.previlegesChecked))
+            return;
+
+        var curTab = $.cookie("current-tab");
+        if (curTab != undefined) {
+            curTab = curTab * 1;
+            if (curTab == NavigationTabs.Schema) {
+                $("#overlay").show();
+                setTimeout(function () { $("#navSchema > a").trigger("click"); }, 100);
+            } else if (curTab == NavigationTabs.SQLQuery) {
+                $("#overlay").show();
+                setTimeout(function () { $("#navSqlQuery > a").trigger("click"); }, 100);
+            } else if (curTab == NavigationTabs.Admin) {
+                if (VoltDbAdminConfig.isAdmin) {
+                    $("#overlay").show();
+                    setTimeout(function () { $("#navAdmin > a").trigger("click"); }, 100);
+                } else {
+                    saveSessionCookie("current-tab", NavigationTabs.DBMonitor);
+                }
+            }
+        }
+    };
+
+    var securityChecks = {
+        securityChecked: false,
+        previlegesChecked: false
+    };
+
+    //Load Admin configurations
+    voltDbRenderer.GetAdminDeploymentInformation(true, function (adminConfigValues, rawConfigValues) {
+        securityChecks.securityChecked = true;
+
+        //Show admin page if security is turned off.
+        if (adminConfigValues != null && adminConfigValues.VMCNoPermission != true && !adminConfigValues.security) {
+            showAdminPage();
+        } else if (!VoltDbAdminConfig.isAdmin) {
+            $("#navAdmin").hide();
+        }
+
+        retainCurrentTab();
+    });
+
+
+    voltDbRenderer.CheckAdminPriviledges(function (hasAdminPrivileges) {
+        securityChecks.previlegesChecked = true;
+
+        if (hasAdminPrivileges) {
+            showAdminPage();
+        } else if (!VoltDbAdminConfig.isAdmin) {
+            $("#navAdmin").hide();
+        }
+
+        retainCurrentTab();
+    });
+
+    $("#loginWarnPopup").popup({
+        afterOpen: function (event, ui, ele) {
+            var popup = $(this)[0];
+
+            $("#btnLoginWarningOk").unbind("click");
+            $("#btnLoginWarningOk").on('click', function () {
+
+                if (!VoltDbUI.hasPermissionToView) {
+                    location.reload(true);
+                } else {
+                    if (VoltDbUI.CurrentTab == NavigationTabs.Admin) {
+                        $("#navDbmonitor").click();
+                    }
+
+                    $("#navAdmin").hide();
+                }
+                popup.close();
+            });
+        },
+        closeContent: '',
+        modal: true
+    });
+
+    var defaultSearchTextProcedure = 'Search Stored Procedures';
+    var defaultSearchTextTable = 'Search Database Tables';
+
+    var currentProcedureAction = VoltDbUI.ACTION_STATES.NONE;
+    var priorProcedureAction = VoltDbUI.ACTION_STATES.NONE;
+    var currentTableAction = VoltDbUI.ACTION_STATES.NONE;
+    var priorTableAction = VoltDbUI.ACTION_STATES.NONE;
+    VoltDbUI.CurrentTab = getCurrentTab();
+
+    RefreshServerUI();
+
+    var version = "";
+    var setVersionCheckUrl = function (currentServer) {
+        if (version == "") {
+            version = voltDbRenderer.getVersion(currentServer);
+            $('#versioncheck').attr('src', 'http://community.voltdb.com/versioncheck?app=vmc&ver=' + version);
+        }
+    };
+
+    var refreshClusterHealth = function () {
+        //loads cluster health and other details on the top banner
+        var loadClusterHealth = function () {
+            voltDbRenderer.GetClusterHealth(function (htmlData, alertHtmlData) {
+                $("#clusterHealth").html(htmlData).show();
+                $("#memoryAlertsList").html(alertHtmlData);
+            });
+
+            voltDbRenderer.mapNodeInformationByStatus(function (htmlData) {
+
+                var currentServer = getCurrentServer();
+                if (currentServer == undefined) {
+                    saveCurrentServer(htmlData.ServerInformation[1].CurrentServer);
+                }
+
+                $(".activeServerName").html(htmlData.ServerInformation[1].CurrentServer).attr('title', htmlData.ServerInformation[1].CurrentServer);
+                $("#serversList").html(htmlData.ServerInformation[0].ServersList);
+                setVersionCheckUrl(htmlData.ServerInformation[1].CurrentServer);
+
+                //Trigger search on the newly loaded list. This is required to
+                //search server since we are refreshing the server list.
+                if ($("#popServerSearch").val() != "Search Server")
+                    $("#popServerSearch").trigger("keyup");
+            });
+
+            //hide loading icon
+            $("#overlay").hide();
+
+            $('#serversList > li.active > a').click(function () {
+                var clickedServer = $(this).html();
+                $('.activeServerName').html(clickedServer).attr('title', clickedServer);
+
+                if ($('#popServerList').css('display') == 'none') {
+                    $('#btnPopServerList').removeClass('showServers');
+                    $('#btnPopServerList').addClass('hideServers');
+                } else {
+                    $('#btnPopServerList').removeClass('hideServers');
+                    $('#btnPopServerList').addClass('showServers');
+
+                };
+                $('#popServerList').toggle('slide', '', 1500);
+                $(this).parent().prevAll().removeClass('monitoring');
+                $(this).parent().nextAll().removeClass('monitoring');
+                $(this).parent().addClass('monitoring');
+
+
+                var serverIp = voltDbRenderer.getServerIP($(this).attr('data-ip'));
+                var currentUrl = window.location.href.split('?')[0];
+                var urlArray = currentUrl.split('/');
+                var newUrl = '';
+                if (urlArray != null && urlArray.length > 0) {
+                    var urlArray2 = urlArray[2].split(':');
+                    urlArray2[0] = serverIp;
+                    urlArray[2] = urlArray2.join(':');
+                    newUrl = urlArray.join('/');
+                }
+                var data = {
+                    CurrentServer: clickedServer,
+                    GraphView: $.cookie("graph-view"),
+                    DisplayPreferences: $.cookie("user-preferences"),
+                    AlertThreshold: $.cookie("alert-threshold"),
+                    username: $.cookie("username"),
+                    password: $.cookie("password"),
+                };
+
+                var win = window.open(newUrl + '?data=' + encodeURIComponent(JSON.stringify(data)), '_parent');
+                win.focus();
+
+            });
+
+            var lUserPreferences = getUserPreferences();
+            showHideGraph(lUserPreferences);
+        };
+        var loadAdminTabPortAndOverviewDetails = function (portAndOverviewValues, serverSettings) {
+            VoltDbAdminConfig.displayPortAndRefreshClusterState(portAndOverviewValues, serverSettings);
+        };
+
+        var loadAdminServerList = function (serverList) {
+            VoltDbAdminConfig.refreshServerList(serverList);
+            $(VoltDbAdminConfig.runningServerIds).on('click', function () {
+                openPopup($(this));
+            });
+
+            $('.tblshutdown  >tbody > tr.activeHost > td:first-child > a').click(function () {
+                var clickedServer = $(this).html();
+                var serverIp = voltDbRenderer.getServerIP($(this).parent().siblings('td:first').find("a").attr('data-hostid'));
+                var currentUrl = window.location.href.split('?')[0];
+                var urlArray = currentUrl.split('/');
+                var newUrl = '';
+                if (urlArray != null && urlArray.length > 0) {
+                    var urlArray2 = urlArray[2].split(':');
+                    urlArray2[0] = serverIp;
+                    urlArray[2] = urlArray2.join(':');
+                    newUrl = urlArray.join('/');
+                }
+
+                var data = {
+                    CurrentServer: clickedServer,
+                    GraphView: $.cookie("graph-view"),
+                    DisplayPreferences: $.cookie("user-preferences"),
+                    AlertThreshold: $.cookie("alert-threshold"),
+                    username: $.cookie("username"),
+                    password: $.cookie("password"),
+                    tab: 'admin'
+                };
+
+                var win = window.open(newUrl + '?data=' + encodeURIComponent(JSON.stringify(data)), '_parent');
+                win.focus();
+            });
+        };
+
+        var openPopup = function (srcElement) {
+            var i = 0;
+            var hostName = srcElement.attr('data-HostName');
+            var hostId = srcElement.attr('data-HostId');
+            var idleServerDetails;
+
+            var popup = new $.Popup({
+                content: "#stopConfirmationPop",
+
+                afterOpen: function () {
+                    $("#StopConfirmOK").unbind("click");
+                    $("#StopConfirmOK").on("click", function () {
+
+                        //API Request
+                        try {
+                            voltDbRenderer.stopServer(hostId, hostName, function (success, statusString) {
+                                if (success) {
+                                    adminClusterObjects.ignoreServerListUpdateCount = 2;
+                                    updateServers(hostId, hostName, "MISSING");
+                                    $("#stopServer_" + hostName).addClass('disableServer');
+                                    $("#stopServer_" + hostName + " span").addClass('shutdownServer');
+                                    $("#stopServer_" + hostName + " span").addClass('stopDisable');
+
+
+                                }
+                                else {
+                                    $('#errorLabel').text(statusString);
+                                    popup.open("#divStopServerError", undefined, srcElement);
+
+                                }
+
+                            });
+
+                        }
+                        catch (error) {
+
+                        }
+
+                        //Close the popup
+                        $($(this).siblings()[0]).trigger("click");
+
+                    });
+
+                    $("#StopConfirmCancel").unbind("click");
+                    $("#StopConfirmCancel").on("click", function () {
+                        popup.close();
+                    });
+                }
+
+            });
+            popup.open("#stopConfirmationPop", undefined, srcElement);
+            //$('#errorLabel').text("Cannot stop the requested node. Stopping individual nodes is only allowed on a K-safe cluster. Use shutdown to stop the cluster.");
+            //popup.open("#divStopServerError", undefined, srcElement);
+        };
+
+
+        voltDbRenderer.GetSystemInformation(loadClusterHealth, loadAdminTabPortAndOverviewDetails, loadAdminServerList);
+
+
+        //Load Admin configurations
+        voltDbRenderer.GetAdminDeploymentInformation(false, function (adminConfigValues, rawConfigValues) {
+
+            if (!VoltDbUI.hasPermissionToView)
+                return;
+
+            if (rawConfigValues.status == -3 && VoltDbAdminConfig.isAdmin) {
+                VoltDbAdminConfig.isAdmin = false;
+                setTimeout(function () {
+                    var checkPermission = function () {
+
+                        if (!VoltDbUI.hasPermissionToView)
+                            return;
+                        else
+                            $("#loginWarningPopupMsg").text("Security settings has been changed. You no longer have permission to view Admin Tab.");
+
+                        if (!$("#loginWarningPopup").is(":visible")) {
+                            $("#loginWarnPopup").trigger("click");
+                        }
+
+                    };
+                    voltDbRenderer.GetSystemInformation(checkPermission, function (portAndOverviewValues, serverSettings) { }, function (data) { });
+                }, 2000);
+            } else
+                VoltDbAdminConfig.displayAdminConfiguration(adminConfigValues, rawConfigValues);
+        });
+    };
+
+    var refreshGraphAndData = function (graphView, currentTab) {
+        voltDbRenderer.getMemoryGraphInformation(function (memoryDetails) {
+            MonitorGraphUI.RefreshMemory(memoryDetails, getCurrentServer(), graphView, currentTab);
+        });
+
+        voltDbRenderer.getLatencyGraphInformation(function (latencyDetails) {
+            MonitorGraphUI.RefreshLatency(latencyDetails, graphView, currentTab);
+        });
+
+        voltDbRenderer.GetTransactionInformation(function (transactionDetails) {
+            MonitorGraphUI.RefreshTransaction(transactionDetails, graphView, currentTab);
+        });
+
+        voltDbRenderer.getCpuGraphInformation(function (cpuDetails) {
+            MonitorGraphUI.RefreshCpu(cpuDetails, getCurrentServer(), graphView, currentTab);
+        });
+
+        voltDbRenderer.GetPartitionIdleTimeInformation(function (partitionDetail) {
+            if (getCurrentServer() != undefined)
+                MonitorGraphUI.RefreshPartitionIdleTime(partitionDetail, getCurrentServer(), graphView, currentTab);
+        });
+
+        voltDbRenderer.GetClusterReplicaInformation(function (replicaDetail) {
+
+            if (getCurrentServer() != undefined) {
+                var currentServer = getCurrentServer();
+                if (replicaDetail.hasOwnProperty(currentServer))
+                    VoltDbUI.drReplicationRole = replicaDetail[currentServer]['status'];
+                else
+                    return;
+                voltDbRenderer.GetDrStatusInformation(function (drDetails) {
+                    if (getCurrentServer() != undefined) {
+                        var drResult = drDetails["Details"]["STATUS"];
+                        if (drResult != -2) {
+                            VoltDbUI.drEnabled = (drDetails[currentServer]['ENABLED'] != null && drDetails[currentServer]['ENABLED'] != "false") ? true : false;
+                            //if (VoltDbUI.drEnabled)
+                            //show master table
+                            if (!(VoltDbUI.drReplicationRole.toLowerCase() == "none" && !VoltDbUI.drEnabled)) {
+                                VoltDbUI.isDRInfoRequired = true;
+                                VoltDbUI.drStatus = drDetails[currentServer]['SYNCSNAPSHOTSTATE'];
+                                VoltDbUI.isFirstHit = false;
+                                if (VoltDbUI.drEnabled) {
+                                    $("#drMasterSection").show();
+                                    $(".replicaWrapper").css('top', '-27px');
+                                    //show master table
+                                    refreshDrMasterSection();
+                                } else {
+                                    $(".replicaWrapper").css('top', '0');
+                                    $("#drMasterSection").hide();
+                                }
+
+                                if (VoltDbUI.drReplicationRole.toLowerCase() == 'replica') {
+                                    //show replicaDetail table
+                                    $("#drReplicaSection").show();
+                                    $('#liDrReplication').css('display', 'block');
+                                    var userPreference = getUserPreferences();
+                                    if (userPreference["DrReplicationRate"]) {
+                                        $("#ChartDrReplicationRate").show();
+                                    }
+
+                                    refreshDrReplicaSection();
+                                    voltDbRenderer.GetDrReplicationInformation(function (replicationData) {
+                                        MonitorGraphUI.RefreshDrReplicationGraph(replicationData, getCurrentServer(), graphView, currentTab);
+                                    });
+                                    //to show DR Mode
+                                    if (VoltDbUI.drEnabled) {
+                                        $("#dbDrMode").text("Both");
+                                    } else {
+                                        $("#dbDrMode").text("Replica");
+                                    }
+                                    //
+                                } else {
+                                    $("#drReplicaSection").hide();
+                                    $('#liDrReplication').css('display', 'none');
+                                    $("#ChartDrReplicationRate").hide();
+                                    //to show DR Mode
+                                    if (VoltDbUI.drEnabled) {
+                                        $("#dbDrMode").text("Master");
+                                    } else {
+                                        $("#dbDrMode").text("None");
+                                    }
+                                    //
+                                }
+                                $("#divDrReplication").show();
+                                $("#divDrWrapperAdmin").show();
+
+                            } else {
+                                VoltDbUI.isDRInfoRequired = false;
+                                $("#divDrReplication").hide();
+                                $('#liDrReplication').css('display', 'none');
+                                $("#ChartDrReplicationRate").hide();
+                                $("#divDrWrapperAdmin").hide();
+                            }
+                        }
+                    }
+                });
+            }
+        });
+
 
-$(document).ready(function () {
+        var replicationWarning = function (count) {
+            if (count == 0 || count == undefined) {
+                $('#drWarning').hide();
+                $('.alertIcon').hide();
+            } else {
+                $('#drWarning').show();
+                $('.alertIcon').show();
+                if (count == 1) {
+                    $('#drPartitionWarningMsg').text(count + ' partition is uncovered.');
+                } else {
+                    $('#drPartitionWarningMsg').text(count + ' partitions are uncovered.');
+                }
+            }
+        };
+
+        voltDbRenderer.GetDrReplicationInformation(function (replica) {
+            replicationWarning(replica["DR_GRAPH"]['WARNING_COUNT']);
+        });
 
-    localStorage.clear(); //clear the localStorage for DataTables in DR Section
-
-    var rv = -1;
-    if ($.cookie("username") != undefined && $.cookie("username") != 'null') {
-        $("#logOut").css('display', 'block');
-    } else {
-        $("#logOut").css('display', 'none');
-    }
-
-    //search text clean up required for mozilla
-    $("#filterDatabaseTable").val('');
-    $("#filterStoredProc").val('');
-
-    //Prevent scrolling of page.
-    $('#navSchema').on("click", function (e) {
-        //Browser validation for IE version less than IE 11
-        if (navigator.userAgent.indexOf('MSIE') >= 0) {
-            window.location.hash = "#o"; //This is required for IE.
-            setTimeout(function () {
-                window.scrollTo(0, 0);
-            }, 10);
-        }
-
-            //IE 11 is just a preview release.
-            //Hence validation expressions may differs after the full version is released
-            //In such case, below validation has to be updated
-        else if (navigator.appName == 'Netscape') {
-            var ua = navigator.userAgent;
-            var re = new RegExp("Trident/.*rv:([0-9]{1,}[\.0-9]{0,})");
-
-            if (re.exec(ua) != null) {
-                rv = parseFloat(RegExp.$1);
-                if (rv == 11) {
-                    window.location.hash = "#o"; //This is required for IE.
-                    setTimeout(function () {
-                        window.scrollTo(0, 0);
-                    }, 10);
-                }
-            }
-        }
-        e.preventDefault();
-    });
-
-    try {
-        var savedData = getParameterByName("data");
-
-        if (savedData != undefined && savedData != "") {
-            var json = jQuery.parseJSON(decodeURIComponent(savedData));
-
-            if (json["DisplayPreferences"] != undefined && json["DisplayPreferences"] != "")
-                saveCookie("user-preferences", json["DisplayPreferences"]);
-
-            if (json["GraphView"] != undefined && json["GraphView"] != "")
-                saveCookie("graph-view", json["GraphView"]);
-
-            if (json["CurrentServer"] != undefined && json["CurrentServer"] != "")
-                saveCurrentServer(json["CurrentServer"]);
-
-            if (json["username"] != undefined && json["username"] != "")
-                saveSessionCookie("username", json["username"]);
-
-            if (json["password"] != undefined && json["password"] != "")
-                saveSessionCookie("password", json["password"]);
-
-            if (json["AlertThreshold"] != undefined && json["AlertThreshold"] != "")
-                saveCookie("alert-threshold", json["AlertThreshold"]);
-
-            if (json["tab"] == "admin") {
-                saveSessionCookie("current-tab", NavigationTabs.Admin);
-            }
-
-            location.href = location.href.split("?")[0];
-        }
-    } catch (e) {/*Ignore error.*/ }
-
-    // Toogle Server popup
-    $('#btnPopServerList').click(function (event) {
-
-        $("#popServerSearch").val('');
-        $("#popServerSearch").attr('placeholder', 'Search Server');
-        $('#popServerSearch').keyup();
-        event.stopPropagation();
-        if ($('#popServerList').css('display') == 'none') {
-            $(this).removeClass('showServers');
-            $(this).addClass('hideServers');
-        } else {
-            $(this).removeClass('hideServers');
-            $(this).addClass('showServers');
-
-        };
-        $('#popServerList').toggle('slide', '', 1500);
-
-
-        $("#wrapper").click(function () {
-            if ($('#popServerList').css('display') == 'block') {
-                $('#popServerList').hide();
-                $('#btnPopServerList').removeClass('hideServers');
-                $('#btnPopServerList').addClass('showServers');
-            }
-
-        });
-    });
-
-    $("#popServerList").on("click", function (event) {
-        event.stopPropagation();
-    });
-
-    // Pop Slide Server Search
-    $('#popServerSearch').keyup(function () {
-        var searchText = $(this).val().toLowerCase();
-        $('ul.servers-list > li').each(function () {
-            var currentLiText = $(this).text().toLowerCase(),
-                showCurrentLi = currentLiText.indexOf(searchText) !== -1;
-            $(this).toggle(showCurrentLi);
-        });
-    });
-
-    // Implements Scroll in Server List div
-    $('#serverListWrapper').slimscroll({
-        disableFadeOut: true,
-        height: '225px'
-    });
-
-    // Tabs Default Action
-    $(".tab_content").hide(); //Hide all content
-    $("ul.tabs li:first").addClass("active").show(); //Activate first tab
-    $(".tab_content:first").show(); //Show first tab content
-
-    // Show Hide Graph Block
-    $('#showHideGraphBlock').click(function () {
-        var userPreferences = getUserPreferences();
-        if (userPreferences != null) {
-            if (userPreferences['ClusterLatency'] != false || userPreferences['ClusterTransactions'] != false || userPreferences['ServerCPU'] != false || userPreferences['ServerRAM'] != false || userPreferences["PartitionIdleTime"] != false || userPreferences["DrReplicationRate"] != false) {
-                var graphState = $("#mainGraphBlock").css('display');
-                if (graphState == 'none') {
-                    $(".showhideIcon").removeClass('collapsed');
-                    $(".showhideIcon").addClass('expanded');
-                } else {
-                    $(".showhideIcon").removeClass('expanded');
-                    $(".showhideIcon").addClass('collapsed');
-                }
-                $('#mainGraphBlock').slideToggle();
-
-                MonitorGraphUI.UpdateCharts();
-            }
-        }
-    });
-
-    //DR Show/hide toggle
-    // Show Hide Graph Block
-    $('#showHideDrBlock').click(function () {
-        $(".drShowHide").toggle();
-        var $this = $(this);
-        var drState = $(".drShowHide").css('display');
-        if (drState == 'none') {
-            $this.removeClass('expanded');
-            $this.addClass('collapsed');
-
-        } else {
-            $this.removeClass('collapsed');
-            $this.addClass('expanded');
-
-        }
-
-
-    });
-
-    // Shows memory alerts
-    $('#showMemoryAlerts').popup();
-    $('.drWarning').popup();
-
-    //Logout popup
-    $('#logOut').popup();
-    $('#btnlogOut').popup();
-
-    //Shows Save Snapshot status
-    $('#btnSaveSnapshotPopup').popup({
-        open: function (event, ui, ele) {
-            if ($('#saveSnapshotStatus').html().indexOf("Snapshot queued successfully") > -1) {
-                $("#imgSaveSnapshotStatus").hide();
-            } else {
-                $("#imgSaveSnapshotStatus").show();
-            }
-        }
-    });
-
-    // Filters Stored Procedures
-    $('#filterStoredProc').keyup(function () {
-        var that = this;
-        $.each($('.storeTbl tbody tr'),
-        function (i, val) {
-            if ($(val).text().indexOf($(that).val().toLowerCase()) == -1) {
-                $('.storeTbl tbody tr').eq(i).hide();
-            } else {
-                $('.storeTbl tbody tr').eq(i).show();
-            }
-        });
-    });
-
-    // Filters Database Tables
-    $('#filterDatabaseTable').keyup(function () {
-        var that = this;
-        $.each($('.dbTbl tbody tr'),
-        function (i, val) {
-            if ($(val).text().indexOf($(that).val().toLowerCase()) == -1) {
-                $('.dbTbl tbody tr').eq(i).hide();
-            } else {
-                $('.dbTbl tbody tr').eq(i).show();
-            }
-        });
-    });
-
-    var refreshCss = function () {
-        //Enable Schema specific css only for Schema Tab.
-        if (VoltDbUI.CurrentTab == NavigationTabs.Schema) {
-            $('#styleBootstrapMin').removeAttr('disabled');
-            $('#styleBootstrapResponsive').removeAttr('disabled');
-            $('#styleThemeBootstrap').removeAttr('disabled');
-            $("#nav").css("left", navLeft - 100);
-
-            $('#styleBootstrapMin').removeProp("disabled");
-            $('#styleBootstrapResponsive').removeProp("disabled");
-            $('#styleThemeBootstrap').removeProp("disabled");
-        } else {
-            $("#styleBootstrapMin").attr('disabled', 'disabled');
-            $("#styleBootstrapResponsive").attr('disabled', 'disabled');
-            $("#styleThemeBootstrap").attr('disabled', 'disabled');
-            $("#nav").css("left", navLeft);
-
-            //This is required for firefox
-            $('#styleBootstrapMin').prop("disabled", true);
-            $('#styleBootstrapResponsive').prop("disabled", true);
-            $('#styleThemeBootstrap').prop("disabled", true);
-        }
-    };
-
-
-
-    refreshCss();
-    var navLeft = $("#nav").css("left");
-    $("#nav li").click(function () {
-        $('.contents').hide().eq($(this).index()).show();
-        $("#nav li").removeClass('active');
-        $(this).addClass('active');
-        VoltDbUI.CurrentTab = getCurrentTab();
-        refreshCss();
-        saveSessionCookie("current-tab", VoltDbUI.CurrentTab);
-
-        //Activate Shortcut keys only if the current tab is "SQL Query".
-        //Also show proper help contents as per the choosen tab.
-        if (VoltDbUI.CurrentTab == NavigationTabs.SQLQuery) {
-
-            $("#VDBMonHelp").hide();
-            $("#VDBSchHelp").hide();
-            $("#VDBQHelp").show();
-            $("#VDBAdmHelp").hide();
-
-            if (navigator.userAgent.indexOf('Safari') != -1 && navigator.userAgent.indexOf('Chrome') == -1) {
-                shortcut.add("f6", function () {
-                    $("#runBTn").button().click();
-                });
-            } else {
-                shortcut.add("f5", function () {
-                    $("#runBTn").button().click();
-                });
-            }
-        } else {
-
-            //Refresh the charts if the current tab is "DB Monitor"
-            if (VoltDbUI.CurrentTab == NavigationTabs.DBMonitor) {
-
-                $("#VDBMonHelp").show();
-                $("#VDBSchHelp").hide();
-                $("#VDBQHelp").hide();
-                $("#VDBAdmHelp").hide();
-
-                MonitorGraphUI.UpdateCharts();
-            }
-            else if (VoltDbUI.CurrentTab == NavigationTabs.Schema) {
-
-                $("#VDBMonHelp").hide();
-                $("#VDBSchHelp").show();
-                $("#VDBQHelp").hide();
-                $("#VDBAdmHelp").hide();
-            }
-            else if (VoltDbUI.CurrentTab == NavigationTabs.Admin) {
-
-                $("#VDBMonHelp").hide();
-                $("#VDBSchHelp").hide();
-                $("#VDBQHelp").hide();
-                $("#VDBAdmHelp").show();
-            }
-
-            shortcut.remove("f5");
-            shortcut.remove("f6");
-        }
-    });
-
-    //Attach the login popup to the page.
-    $("body").append(voltDbRenderer.GetLoginPopup());
-
-    var serverName = VoltDBConfig.GetDefaultServerIP();
-    var portid = VoltDBConfig.GetPortId();
-
-    //If security is enabled, then it displays login popup. After user is verified, it calls loadPage().
-    //If security is not enabled, then it simply calls loadPage().
-    voltDbRenderer.HandleLogin(serverName, portid, function () {
-        loadPage(serverName, portid);
-    });
-
-    window.onscroll = function () {
-        if (VoltDbUI.isSchemaTabLoading && VoltDbUI.CurrentTab == NavigationTabs.Schema)
-            window.scrollTo(0, 0);
-    };
-});
-
-function logout() {
-    saveSessionCookie("username", null);
-    saveSessionCookie("password", null);
-    saveSessionCookie("current-tab", NavigationTabs.DBMonitor);
-    $('#logOut').prop('title', '');
-    location.reload(true);
-};
-
-function changePassword(obj) {
-    var id = obj.id;
-    $(obj).css('display', 'none');
-    $(obj.parentElement).children('input').each(function () {
-        $(this).css('display', 'inline-block'); // "this" is the current element in the loop
-    });
-}
-
-var loadPage = function (serverName, portid) {
-    $(".drShowHide").show();
-    $("#showHideDrBlock").removeClass('collapsed');
-    $("#showHideDrBlock").addClass('expanded');
-    var userName = $.cookie('username') != undefined ? $.cookie('username') : "";
-    var password = $.cookie('password') != undefined ? $.cookie('password') : "";
-
-    voltDbRenderer.ChangeServerConfiguration(serverName, portid, userName, password, true, true);
-    voltDbRenderer.ShowUsername(userName);
-
-    loadSQLQueryPage(serverName, portid, userName);
-    VoltDbUI.refreshSqlAndSchemaTab();
-
-    VoltDbUI.partitionGraphInterval = setInterval(function () {
-        if (getCurrentServer() != undefined) {
-            window.clearInterval(VoltDbUI.partitionGraphInterval);
-            voltDbRenderer.GetPartitionIdleTimeInformation(function (partitionDetail) {
-                MonitorGraphUI.GetPartitionDetailData(partitionDetail);
-            });
-        }
-    }, 5000);
-
-
-    var showAdminPage = function () {
-        if (!VoltDbAdminConfig.isAdmin) {
-            VoltDbAdminConfig.isAdmin = true;
-
-            if ($.cookie("sql_port_for_paused_db") == sqlPortForPausedDB.UseAdminPort) {
-                VoltDBService.SetConnectionForSQLExecution(true);
-                SQLQueryRender.saveConnectionKey(true);
-            }
-
-            $("#navAdmin").show();
-            loadAdminPage();
-        }
-
-    };
-
-    //Retains the current tab while page refreshing.
-    var retainCurrentTab = function () {
-
-        if (!(securityChecks.securityChecked && securityChecks.previlegesChecked))
-            return;
-
-        var curTab = $.cookie("current-tab");
-        if (curTab != undefined) {
-            curTab = curTab * 1;
-            if (curTab == NavigationTabs.Schema) {
-                $("#overlay").show();
-                setTimeout(function () { $("#navSchema > a").trigger("click"); }, 100);
-            } else if (curTab == NavigationTabs.SQLQuery) {
-                $("#overlay").show();
-                setTimeout(function () { $("#navSqlQuery > a").trigger("click"); }, 100);
-            } else if (curTab == NavigationTabs.Admin) {
-                if (VoltDbAdminConfig.isAdmin) {
-                    $("#overlay").show();
-                    setTimeout(function () { $("#navAdmin > a").trigger("click"); }, 100);
-                } else {
-                    saveSessionCookie("current-tab", NavigationTabs.DBMonitor);
-                }
-            }
-        }
-    };
-
-    var securityChecks = {
-        securityChecked: false,
-        previlegesChecked: false
-    };
-
-    //Load Admin configurations
-    voltDbRenderer.GetAdminDeploymentInformation(true, function (adminConfigValues, rawConfigValues) {
-        securityChecks.securityChecked = true;
-
-        //Show admin page if security is turned off.
-        if (adminConfigValues != null && adminConfigValues.VMCNoPermission != true && !adminConfigValues.security) {
-            showAdminPage();
-        } else if (!VoltDbAdminConfig.isAdmin) {
-            $("#navAdmin").hide();
-        }
-
-        retainCurrentTab();
-    });
-
-
-    voltDbRenderer.CheckAdminPriviledges(function (hasAdminPrivileges) {
-        securityChecks.previlegesChecked = true;
-
-        if (hasAdminPrivileges) {
-            showAdminPage();
-        } else if (!VoltDbAdminConfig.isAdmin) {
-            $("#navAdmin").hide();
-        }
-
-        retainCurrentTab();
-    });
-
-    $("#loginWarnPopup").popup({
-        afterOpen: function (event, ui, ele) {
-            var popup = $(this)[0];
-
-            $("#btnLoginWarningOk").unbind("click");
-            $("#btnLoginWarningOk").on('click', function () {
-
-                if (!VoltDbUI.hasPermissionToView) {
-                    location.reload(true);
-                } else {
-                    if (VoltDbUI.CurrentTab == NavigationTabs.Admin) {
-                        $("#navDbmonitor").click();
+
+        var loadProcedureInformations = function (procedureMetadata) {
+            if ((procedureMetadata != "" && procedureMetadata != undefined)) {
+                voltDbRenderer.mapProcedureInformation(currentProcedureAction, priorProcedureAction, function (traverse, htmlData) {
+                    if (!voltDbRenderer.isProcedureSearch) {
+                        if ((currentProcedureAction == VoltDbUI.ACTION_STATES.REFRESH && currentProcedureAction != VoltDbUI.ACTION_STATES.NONE) || (currentProcedureAction != VoltDbUI.ACTION_STATES.REFRESH && currentProcedureAction == VoltDbUI.ACTION_STATES.NONE)) {
+                            lblTotalPages.innerHTML = voltDbRenderer.procedureDataSize < voltDbRenderer.maxVisibleRows ? " ".concat(1) : " ".concat(Math.ceil(voltDbRenderer.procedureDataSize / voltDbRenderer.maxVisibleRows));
+
+                        }
+
+                        if (htmlData.SystemInformation[0] != "") {
+                            if ((currentProcedureAction == VoltDbUI.ACTION_STATES.NONE || currentProcedureAction == VoltDbUI.ACTION_STATES.REFRESH) && priorProcedureAction == VoltDbUI.ACTION_STATES.NONE) //only during initial load
+                                lblPrevious.innerHTML = " ".concat(1, ' ');
+
+                            $('#storeProcedureBody').html(htmlData.SystemInformation);
+
+                        } else {
+                            lblPrevious.innerHTML = " ".concat(0, ' ');
+                            lblTotalPages.innerHTML = " ".concat(0);
+                            $('#storeProcedureBody').html("<tr><td colspan=6> No data to be displayed</td></tr>");
+
+                        }
+
+                    }
+
+                    if (currentProcedureAction == VoltDbUI.ACTION_STATES.SEARCH) {
+                        priorProcedureAction = currentProcedureAction;
+                    }
+
+                    currentProcedureAction = VoltDbUI.ACTION_STATES.REFRESH;
+                    VoltDbUI.CurrentProcedureDataProgress = VoltDbUI.DASHBOARD_PROGRESS_STATES.REFRESH_PROCEDUREDATA_NONE;
+
+                });
+
+            } else {
+                lblPrevious.innerHTML = " ".concat(0, ' ');
+                lblTotalPages.innerHTML = " ".concat(0);
+                $('#storeProcedureBody').html("<tr><td colspan=6> No data to be displayed</td></tr>");
+
+                if (currentProcedureAction == VoltDbUI.ACTION_STATES.SEARCH) {
+                    priorProcedureAction = currentProcedureAction;
+                }
+
+                currentProcedureAction = VoltDbUI.ACTION_STATES.REFRESH;
+                VoltDbUI.CurrentProcedureDataProgress = VoltDbUI.DASHBOARD_PROGRESS_STATES.REFRESH_PROCEDUREDATA_NONE;
+
+            }
+
+        };
+
+        voltDbRenderer.GetProceduresInfo(loadProcedureInformations);
+
+        voltDbRenderer.getTablesInformation(function (tableMetadata) {
+            if (tableMetadata != "" && tableMetadata != undefined) {
+                voltDbRenderer.mapTableInformation(currentTableAction, priorTableAction, voltDbRenderer.isTableSearch, function (htmlData) {
+
+                    if (!voltDbRenderer.isTableSearch) {
+                        if ((currentTableAction == VoltDbUI.ACTION_STATES.REFRESH && currentTableAction != VoltDbUI.ACTION_STATES.NONE) || (currentTableAction != VoltDbUI.ACTION_STATES.REFRESH && currentTableAction == VoltDbUI.ACTION_STATES.NONE)) {
+                            setPaginationIndicesOfTables(voltDbRenderer.isTableSearch);
+
+                        }
+
+                        if (htmlData != "") {
+                            if (currentTableAction == VoltDbUI.ACTION_STATES.NONE && currentTableAction == VoltDbUI.ACTION_STATES.NONE) //only during initial load
+                            {
+                                setPaginationIndicesOfTables(voltDbRenderer.isTableSearch);
+                            }
+                            $('#tablesBody').html(htmlData);
+
+                        } else {
+                            setPaginationIndicesOfTables(voltDbRenderer.isTableSearch);
+                            $('#tablesBody').html("<tr><td colspan=6> No data to be displayed</td></tr>");
+                        }
+
+                    }
+
+                    if (currentTableAction == VoltDbUI.ACTION_STATES.SEARCH) {
+                        priorTableAction = currentTableAction;
+                    }
+                    currentTableAction = VoltDbUI.ACTION_STATES.REFRESH;
+
+                });
+
+            } else {
+                lblPreviousTable.innerHTML = " ".concat(0, ' ');
+                lblTotalPagesofTables.innerHTML = " ".concat(0, ' ');
+                $('#tablesBody').html("<tr><td colspan=6> No data to be displayed</td></tr>");
+
+            }
+
+        });
+
+        $("#previousProcedures").unbind("click");
+        $('#previousProcedures').on('click', function () {
+            if (voltDbRenderer.procedureTableIndex >= 0) {
+                currentProcedureAction = VoltDbUI.ACTION_STATES.PREVIOUS;
+                voltDbRenderer.mapProcedureInformation(currentProcedureAction, priorProcedureAction, function (currentAction, htmlData) {
+                    setPaginationIndicesOfProcedures(voltDbRenderer.isProcedureSearch);
+
+                    if (!voltDbRenderer.isProcedureSearch) {
+                        $('#storeProcedureBody').html(htmlData.SystemInformation);
+
+                    } else {
+                        $('#storeProcedureBody').html(htmlData);
+
+                    }
+                    priorProcedureAction = currentProcedureAction;
+
+
+                });
+                currentProcedureAction = VoltDbUI.ACTION_STATES.REFRESH;
+            }
+        });
+
+        $("#nextProcedures").unbind("click");
+        $('#nextProcedures').on('click', function () {
+            var isValidAction = false;
+
+            if (voltDbRenderer.isProcedureSearch) {
+                isValidAction = !((voltDbRenderer.procedureTableIndex + 1) * voltDbRenderer.maxVisibleRows >= voltDbRenderer.procedureSearchDataSize);
+
+            } else {
+                isValidAction = !((voltDbRenderer.procedureTableIndex + 1) * voltDbRenderer.maxVisibleRows >= voltDbRenderer.procedureDataSize);
+            }
+
+            if (isValidAction) {
+                currentProcedureAction = VoltDbUI.ACTION_STATES.NEXT;
+                voltDbRenderer.mapProcedureInformation(currentProcedureAction, priorProcedureAction, function (currentAction, htmlData) {
+                    setPaginationIndicesOfProcedures(voltDbRenderer.isProcedureSearch);
+                    if (!voltDbRenderer.isProcedureSearch) {
+                        $('#storeProcedureBody').html(htmlData.SystemInformation);
+
+                    } else {
+                        $('#storeProcedureBody').html(htmlData);
+                    }
+                    priorProcedureAction = currentAction;
+
+                });
+                currentProcedureAction = VoltDbUI.ACTION_STATES.REFRESH;
+            }
+        });
+
+        $("#previousTables").unbind("click");
+        $('#previousTables').on('click', function () {
+            if (voltDbRenderer.tableIndex >= 0) {
+                currentTableAction = VoltDbUI.ACTION_STATES.PREVIOUS;
+                voltDbRenderer.mapTableInformation(currentTableAction, priorTableAction, voltDbRenderer.isTableSearch, function (htmlData) {
+                    setPaginationIndicesOfTables(voltDbRenderer.isTableSearch);
+                    $('#tablesBody').html(htmlData);
+                    priorTableAction = currentTableAction;
+                    currentTableAction = VoltDbUI.ACTION_STATES.REFRESH;
+                });
+
+
+
+            }
+
+        });
+
+        $("#nextTables").unbind("click");
+        $('#nextTables').on('click', function () {
+            var isValidAction = false;
+            voltDbRenderer.isNextClicked = true;
+
+            if (voltDbRenderer.isTableSearch) {
+                isValidAction = !((voltDbRenderer.tableIndex + 1) * voltDbRenderer.maxVisibleRows >= voltDbRenderer.tableSearchDataSize);
+
+            } else {
+                isValidAction = !((voltDbRenderer.tableIndex + 1) * voltDbRenderer.maxVisibleRows >= voltDbRenderer.tableDataSize);
+            }
+
+            if (isValidAction) {
+                currentTableAction = VoltDbUI.ACTION_STATES.NEXT;
+                voltDbRenderer.mapTableInformation(currentTableAction, priorTableAction, voltDbRenderer.isTableSearch, function (htmlData) {
+                    setPaginationIndicesOfTables(voltDbRenderer.isTableSearch);
+
+                    if (!voltDbRenderer.isTableSearch && (htmlData != undefined && htmlData != "")) {
+                        $('#tablesBody').html(htmlData);
+                    }
+
+                    else if (htmlData != undefined && htmlData != "") {
+                        $('#tablesBody').html(htmlData);
+
+                    }
+                    priorTableAction = currentTableAction;
+                    currentTableAction = VoltDbUI.ACTION_STATES.REFRESH;
+                    voltDbRenderer.isNextClicked = false;
+                });
+
+
+            }
+
+        });
+
+        $("#filterStoredProc").unbind("click");
+        $('#filterStoredProc').on('click', function () {
+            if (this.value == defaultSearchTextProcedure)
+                this.value = '';
+        });
+
+        $("#filterStoredProc").unbind("keyup");
+        $('#filterStoredProc').on('keyup', function () {
+            if (this.value != '' && this.value != defaultSearchTextProcedure) {
+                voltDbRenderer.isProcedureSearch = true;
+                currentProcedureAction = VoltDbUI.ACTION_STATES.SEARCH;
+
+            }
+            else {
+                voltDbRenderer.isProcedureSearch = false;
+                currentProcedureAction = VoltDbUI.ACTION_STATES.REFRESH;
+            }
+
+            if (voltDbRenderer.isProcedureSearch) {
+                voltDbRenderer.searchProcedures('', this.value, function (searchResult) {
+                    priorProcedureAction = currentProcedureAction;
+                    currentProcedureAction = VoltDbUI.ACTION_STATES.SEARCH;
+
+                    if (searchResult) {
+                        if (voltDbRenderer.isSortProcedures)
+                            voltDbRenderer.sortProceduresByColumns(true);
+
+                        voltDbRenderer.mapProcedureInformation(currentProcedureAction, priorProcedureAction, function (traverse, htmlSearchData) {
+                            if (htmlSearchData != "")
+                                $('#storeProcedureBody').html(htmlSearchData);
+
+                            else
+                                $('#storeProcedureBody').html("<tr><td colspan=6> No data to be displayed</td></tr>");
+
+                            //set pagination
+                            setPaginationIndicesOfProcedures(voltDbRenderer.isProcedureSearch, voltDbRenderer.procedureSearchDataSize);
+
+                        });
+
+                    } else {
+                        $('#storeProcedureBody').html("<tr><td colspan=6> No data to be displayed</td></tr>");
+                        setPaginationIndicesOfProcedures(voltDbRenderer.isProcedureSearch, voltDbRenderer.procedureSearchDataSize);
+                    }
+                    priorProcedureAction = VoltDbUI.ACTION_STATES.SEARCH;
+
+                });
+            } else {
+                voltDbRenderer.mapProcedureInformation(currentProcedureAction, priorProcedureAction, function (traverse, htmlData) {
+                    if (htmlData != "")
+                        $('#storeProcedureBody').html(htmlData.SystemInformation);
+
+                    else {
+                        $('#storeProcedureBody').html("<tr><td colspan=6> No data to be displayed</td></tr>");
+                    }
+
+                    setPaginationIndicesOfProcedures(voltDbRenderer.isProcedureSearch);
+
+                });
+
+            }
+        });
+
+        $("#filterDatabaseTable").unbind("keyup");
+        $('#filterDatabaseTable').on('keyup', function () {
+            if ($('#filterDatabaseTable')[0].value != '' && $('#filterDatabaseTable')[0].value != defaultSearchTextTable) {
+                voltDbRenderer.isTableSearch = true;
+                voltDbRenderer.isSearchTextCleaned = false;
+                currentTableAction = VoltDbUI.ACTION_STATES.SEARCH;
+
+            } else {
+                voltDbRenderer.isTableSearch = false;
+                voltDbRenderer.isSearchTextCleaned = true;
+                currentTableAction = VoltDbUI.ACTION_STATES.REFRESH;
+            }
+
+            if (voltDbRenderer.isTableSearch) {
+                voltDbRenderer.GetDataTablesInformation(function (connection) {
+                    voltDbRenderer.searchTables(connection, $('#filterDatabaseTable')[0].value, function (searchResult) {
+                        priorTableAction = currentTableAction;
+                        currentTableAction = VoltDbUI.ACTION_STATES.SEARCH;
+                        if (searchResult) {
+                            if (voltDbRenderer.isSortTables)
+                                voltDbRenderer.sortTablesByColumns(true);
+
+                            voltDbRenderer.mapTableInformation(currentTableAction, priorTableAction, voltDbRenderer.isTableSearch, function (htmlSearchData) {
+                                if (htmlSearchData != undefined) {
+                                    $('#tablesBody').html(htmlSearchData);
+                                }
+                                setPaginationIndicesOfTables(voltDbRenderer.isTableSearch, "search");
+
+                            });
+
+                        } else {
+                            $('#tablesBody').html("<tr><td colspan=6> No data to be displayed</td></tr>");
+                            setPaginationIndicesOfTables(voltDbRenderer.isTableSearch);
+                        }
+                        priorTableAction = VoltDbUI.ACTION_STATES.SEARCH;
+
+                    });
+                });
+            }
+            else {
+                voltDbRenderer.mapTableInformation(currentTableAction, priorTableAction, voltDbRenderer.isTableSearch, function (htmlData) {
+                    if (htmlData != "") {
+                        $('#tablesBody').html(htmlData);
+                    } else {
+                        $('#tablesBody').html("<tr><td colspan=6> No data to be displayed</td></tr>");
+                    }
+                    setPaginationIndicesOfTables(voltDbRenderer.isTableSearch);
+
+                });
+            }
+        });
+
+        $("#filterDatabaseTable").unbind("click");
+        $('#filterDatabaseTable').on('click', function () {
+            if (this.value == defaultSearchTextTable)
+                this.value = '';
+
+        });
+
+    };
+
+    var refreshDrMasterSection = function () {
+        $("#drMasterSection").show();
+        voltDbRenderer.GetDrDetails(function (drDetails) {
+            var response = drDetails;
+
+            var htmlcontent = "";
+            var replicaLatencyMs = 0;
+            var replicaLatencyTrans = 0;
+            for (var key in response) {
+
+                for (var i = 0; i <= response[key].length - 1; i++) {
+
+                    replicaLatencyTrans = response[key][i].LASTQUEUEDDRID - response[key][i].LASTACKDRID;
+                    replicaLatencyMs = (response[key][i].LASTQUEUEDTIMESTAMP - response[key][i].LASTACKTIMESTAMP) / 1000;
+
+                    htmlcontent = htmlcontent + "<tr>";
+                    htmlcontent = htmlcontent + "<td>" + key + "</td>" +
+                        "<td>" + VoltDbUI.drStatus + "</td>" +
+                        "<td>" + response[key][i].TOTALBUFFERS + "</td >" +
+                        "<td>" + response[key][i].TOTALBYTES + "</td >" +
+                        "<td>" + replicaLatencyMs + "</td >" +
+                        "<td>" + replicaLatencyTrans + "</td >";
+                    htmlcontent = htmlcontent + "</tr>";
+                }
+
+            }
+
+            $("#tblDrMAster").find("tbody").html('');
+            $("#tblDrMAster").find("tbody").append(htmlcontent);
+
+            table = $("#tblDrMAster").DataTable({
+                stateSave: true,
+                pageLength: 5,
+                "sPaginationType": "extStyleLF",
+                "bAutoWidth": false,
+                "language": {
+                    "zeroRecords": "No data to be displayed"
+                },
+                //"fnRowCallback": function () {
+                //    //debugger;
+                //    //var length = this.fnGetData().length;
+                //    //if (length <= this.fnPagingInfo().iLength) {
+                //    //    //  $(this).parent().children(".dataTables_paginate").hide();
+                //    //}
+                //    //  console.log($("#tblDrMAster").find("tbody tr td").first().html());
+                //    if ($("#tblDrMAster").find("tbody tr td").first().html() == "No data to be displayed") {
+                //        console.log("in");
+                //        $("#tblDrMAster").parent().find(".dataTables_paginate .navigationLabel .pageIndex").text("0");
+                //    } else {
+                //        $("#tblDrMAster").parent().find(".dataTables_paginate .navigationLabel .pageIndex").text(" " + this.fnPagingInfo().iPage + " ");
+                //    }
+
+                //    $(this).parent().find(".dataTables_paginate .navigationLabel .totalPages").text(this.fnPagingInfo().iTotalPages);
+                //},
+                "fnDrawCallback": function () {
+                    var length = this.fnGetData().length;
+                    if (length <= this.fnPagingInfo().iLength) {
+                        $(this).parent().children(".dataTables_paginate").hide();
                     }
 
-                    $("#navAdmin").hide();
-                }
-                popup.close();
-            });
-        },
-        closeContent: '',
-        modal: true
-    });
-
-    var defaultSearchTextProcedure = 'Search Stored Procedures';
-    var defaultSearchTextTable = 'Search Database Tables';
-
-    var currentProcedureAction = VoltDbUI.ACTION_STATES.NONE;
-    var priorProcedureAction = VoltDbUI.ACTION_STATES.NONE;
-    var currentTableAction = VoltDbUI.ACTION_STATES.NONE;
-    var priorTableAction = VoltDbUI.ACTION_STATES.NONE;
-    VoltDbUI.CurrentTab = getCurrentTab();
-
-    RefreshServerUI();
-
-    var version = "";
-    var setVersionCheckUrl = function (currentServer) {
-        if (version == "") {
-            version = voltDbRenderer.getVersion(currentServer);
-            $('#versioncheck').attr('src', 'http://community.voltdb.com/versioncheck?app=vmc&ver=' + version);
-        }
-    };
-
-    var refreshClusterHealth = function () {
-        //loads cluster health and other details on the top banner
-        var loadClusterHealth = function () {
-            voltDbRenderer.GetClusterHealth(function (htmlData, alertHtmlData) {
-                $("#clusterHealth").html(htmlData).show();
-                $("#memoryAlertsList").html(alertHtmlData);
-            });
-
-            voltDbRenderer.mapNodeInformationByStatus(function (htmlData) {
-
-                var currentServer = getCurrentServer();
-                if (currentServer == undefined) {
-                    saveCurrentServer(htmlData.ServerInformation[1].CurrentServer);
-                }
-
-                $(".activeServerName").html(htmlData.ServerInformation[1].CurrentServer).attr('title', htmlData.ServerInformation[1].CurrentServer);
-                $("#serversList").html(htmlData.ServerInformation[0].ServersList);
-                setVersionCheckUrl(htmlData.ServerInformation[1].CurrentServer);
-
-                //Trigger search on the newly loaded list. This is required to
-                //search server since we are refreshing the server list.
-                if ($("#popServerSearch").val() != "Search Server")
-                    $("#popServerSearch").trigger("keyup");
-            });
-
-            //hide loading icon
-            $("#overlay").hide();
-
-            $('#serversList > li.active > a').click(function () {
-                var clickedServer = $(this).html();
-                $('.activeServerName').html(clickedServer).attr('title', clickedServer);
-
-                if ($('#popServerList').css('display') == 'none') {
-                    $('#btnPopServerList').removeClass('showServers');
-                    $('#btnPopServerList').addClass('hideServers');
-                } else {
-                    $('#btnPopServerList').removeClass('hideServers');
-                    $('#btnPopServerList').addClass('showServers');
-
-                };
-                $('#popServerList').toggle('slide', '', 1500);
-                $(this).parent().prevAll().removeClass('monitoring');
-                $(this).parent().nextAll().removeClass('monitoring');
-                $(this).parent().addClass('monitoring');
-
-
-                var serverIp = voltDbRenderer.getServerIP($(this).attr('data-ip'));
-                var currentUrl = window.location.href.split('?')[0];
-                var urlArray = currentUrl.split('/');
-                var newUrl = '';
-                if (urlArray != null && urlArray.length > 0) {
-                    var urlArray2 = urlArray[2].split(':');
-                    urlArray2[0] = serverIp;
-                    urlArray[2] = urlArray2.join(':');
-                    newUrl = urlArray.join('/');
-                }
-                var data = {
-                    CurrentServer: clickedServer,
-                    GraphView: $.cookie("graph-view"),
-                    DisplayPreferences: $.cookie("user-preferences"),
-                    AlertThreshold: $.cookie("alert-threshold"),
-                    username: $.cookie("username"),
-                    password: $.cookie("password"),
-                };
-
-                var win = window.open(newUrl + '?data=' + encodeURIComponent(JSON.stringify(data)), '_parent');
-                win.focus();
-
-            });
-
-            var lUserPreferences = getUserPreferences();
-            showHideGraph(lUserPreferences);
-        };
-        var loadAdminTabPortAndOverviewDetails = function (portAndOverviewValues, serverSettings) {
-            VoltDbAdminConfig.displayPortAndRefreshClusterState(portAndOverviewValues, serverSettings);
-        };
-
-        var loadAdminServerList = function (serverList) {
-            VoltDbAdminConfig.refreshServerList(serverList);
-            $(VoltDbAdminConfig.runningServerIds).on('click', function () {
-                openPopup($(this));
-            });
-
-            $('.tblshutdown  >tbody > tr.activeHost > td:first-child > a').click(function () {
-                var clickedServer = $(this).html();
-                var serverIp = voltDbRenderer.getServerIP($(this).parent().siblings('td:first').find("a").attr('data-hostid'));
-                var currentUrl = window.location.href.split('?')[0];
-                var urlArray = currentUrl.split('/');
-                var newUrl = '';
-                if (urlArray != null && urlArray.length > 0) {
-                    var urlArray2 = urlArray[2].split(':');
-                    urlArray2[0] = serverIp;
-                    urlArray[2] = urlArray2.join(':');
-                    newUrl = urlArray.join('/');
-                }
-
-                var data = {
-                    CurrentServer: clickedServer,
-                    GraphView: $.cookie("graph-view"),
-                    DisplayPreferences: $.cookie("user-preferences"),
-                    AlertThreshold: $.cookie("alert-threshold"),
-                    username: $.cookie("username"),
-                    password: $.cookie("password"),
-                    tab: 'admin'
-                };
-
-                var win = window.open(newUrl + '?data=' + encodeURIComponent(JSON.stringify(data)), '_parent');
-                win.focus();
-            });
-        };
-
-        var openPopup = function (srcElement) {
-            var i = 0;
-            var hostName = srcElement.attr('data-HostName');
-            var hostId = srcElement.attr('data-HostId');
-            var idleServerDetails;
-
-            var popup = new $.Popup({
-                content: "#stopConfirmationPop",
-
-                afterOpen: function () {
-                    $("#StopConfirmOK").unbind("click");
-                    $("#StopConfirmOK").on("click", function () {
-
-                        //API Request
-                        try {
-                            voltDbRenderer.stopServer(hostId, hostName, function (success, statusString) {
-                                if (success) {
-                                    adminClusterObjects.ignoreServerListUpdateCount = 2;
-                                    updateServers(hostId, hostName, "MISSING");
-                                    $("#stopServer_" + hostName).addClass('disableServer');
-                                    $("#stopServer_" + hostName + " span").addClass('shutdownServer');
-                                    $("#stopServer_" + hostName + " span").addClass('stopDisable');
-
-
-                                }
-                                else {
-                                    $('#errorLabel').text(statusString);
-                                    popup.open("#divStopServerError", undefined, srcElement);
-
-                                }
-
-                            });
-
-                        }
-                        catch (error) {
-
-                        }
-
-                        //Close the popup
-                        $($(this).siblings()[0]).trigger("click");
-
-                    });
-
-                    $("#StopConfirmCancel").unbind("click");
-                    $("#StopConfirmCancel").on("click", function () {
-                        popup.close();
-                    });
-                }
-
-            });
-            popup.open("#stopConfirmationPop", undefined, srcElement);
-            //$('#errorLabel').text("Cannot stop the requested node. Stopping individual nodes is only allowed on a K-safe cluster. Use shutdown to stop the cluster.");
-            //popup.open("#divStopServerError", undefined, srcElement);
-        };
-
-
-        voltDbRenderer.GetSystemInformation(loadClusterHealth, loadAdminTabPortAndOverviewDetails, loadAdminServerList);
-
-
-        //Load Admin configurations
-        voltDbRenderer.GetAdminDeploymentInformation(false, function (adminConfigValues, rawConfigValues) {
-
-            if (!VoltDbUI.hasPermissionToView)
-                return;
-
-            if (rawConfigValues.status == -3 && VoltDbAdminConfig.isAdmin) {
-                VoltDbAdminConfig.isAdmin = false;
-                setTimeout(function () {
-                    var checkPermission = function () {
-
-                        if (!VoltDbUI.hasPermissionToView)
-                            return;
-                        else
-                            $("#loginWarningPopupMsg").text("Security settings has been changed. You no longer have permission to view Admin Tab.");
-
-                        if (!$("#loginWarningPopup").is(":visible")) {
-                            $("#loginWarnPopup").trigger("click");
-                        }
-
-                    };
-                    voltDbRenderer.GetSystemInformation(checkPermission, function (portAndOverviewValues, serverSettings) { }, function (data) { });
-                }, 2000);
-            } else
-                VoltDbAdminConfig.displayAdminConfiguration(adminConfigValues, rawConfigValues);
-        });
-    };
-
-    var refreshGraphAndData = function (graphView, currentTab) {
-        voltDbRenderer.getMemoryGraphInformation(function (memoryDetails) {
-            MonitorGraphUI.RefreshMemory(memoryDetails, getCurrentServer(), graphView, currentTab);
-        });
-
-        voltDbRenderer.getLatencyGraphInformation(function (latencyDetails) {
-            MonitorGraphUI.RefreshLatency(latencyDetails, graphView, currentTab);
-        });
-
-        voltDbRenderer.GetTransactionInformation(function (transactionDetails) {
-            MonitorGraphUI.RefreshTransaction(transactionDetails, graphView, currentTab);
-        });
-
-        voltDbRenderer.getCpuGraphInformation(function (cpuDetails) {
-            MonitorGraphUI.RefreshCpu(cpuDetails, getCurrentServer(), graphView, currentTab);
-        });
-
-        voltDbRenderer.GetPartitionIdleTimeInformation(function (partitionDetail) {
-            if (getCurrentServer() != undefined)
-                MonitorGraphUI.RefreshPartitionIdleTime(partitionDetail, getCurrentServer(), graphView, currentTab);
-        });
-
-        voltDbRenderer.GetClusterReplicaInformation(function (replicaDetail) {
-
-            if (getCurrentServer() != undefined) {
-                var currentServer = getCurrentServer();
-                if (replicaDetail.hasOwnProperty(currentServer))
-                    VoltDbUI.drReplicationRole = replicaDetail[currentServer]['status'];
-                else
-                    return;
-                voltDbRenderer.GetDrStatusInformation(function (drDetails) {
-                    if (getCurrentServer() != undefined) {
-                        var drResult = drDetails["Details"]["STATUS"];
-                        if (drResult != -2) {
-                            VoltDbUI.drEnabled = (drDetails[currentServer]['ENABLED'] != null && drDetails[currentServer]['ENABLED'] != "false") ? true : false;
-<<<<<<< HEAD
-
-=======
->>>>>>> 34db4a74
-                            //if (VoltDbUI.drEnabled)
-                            //show master table
-                            if (!(VoltDbUI.drReplicationRole.toLowerCase() == "none" && !VoltDbUI.drEnabled)) {
-                                VoltDbUI.isDRInfoRequired = true;
-                                VoltDbUI.drStatus = drDetails[currentServer]['SYNCSNAPSHOTSTATE'];
-                                VoltDbUI.isFirstHit = false;
-<<<<<<< HEAD
-                                console.log(VoltDbUI.drReplicationRole.toLowerCase());
-                                if (VoltDbUI.drEnabled) {
-                                    //show master table
-                                    refreshDrMasterSection();
-=======
-                                if (VoltDbUI.drEnabled) {
-                                    $("#drMasterSection").show();
-                                    $(".replicaWrapper").css('top', '-27px');
-                                    //show master table
-                                    refreshDrMasterSection();
-                                } else {
-                                    $(".replicaWrapper").css('top', '0');
-                                    $("#drMasterSection").hide();
->>>>>>> 34db4a74
-                                }
-
-                                if (VoltDbUI.drReplicationRole.toLowerCase() == 'replica') {
-                                    //show replicaDetail table
-                                    $("#drReplicaSection").show();
-                                    $('#liDrReplication').css('display', 'block');
-                                    var userPreference = getUserPreferences();
-                                    if (userPreference["DrReplicationRate"]) {
-                                        $("#ChartDrReplicationRate").show();
-                                    }
-
-                                    refreshDrReplicaSection();
-                                    voltDbRenderer.GetDrReplicationInformation(function (replicationData) {
-                                        MonitorGraphUI.RefreshDrReplicationGraph(replicationData, getCurrentServer(), graphView, currentTab);
-                                    });
-                                    //to show DR Mode
-                                    if (VoltDbUI.drEnabled) {
-                                        $("#dbDrMode").text("Both");
-                                    } else {
-                                        $("#dbDrMode").text("Replica");
-                                    }
-                                    //
-                                } else {
-                                    $("#drReplicaSection").hide();
-                                    $('#liDrReplication').css('display', 'none');
-                                    $("#ChartDrReplicationRate").hide();
-                                    //to show DR Mode
-                                    if (VoltDbUI.drEnabled) {
-                                        $("#dbDrMode").text("Master");
-                                    } else {
-                                        $("#dbDrMode").text("None");
-                                    }
-                                    //
-                                }
-                                $("#divDrReplication").show();
-                                $("#divDrWrapperAdmin").show();
-
-                            } else {
-                                VoltDbUI.isDRInfoRequired = false;
-                                $("#divDrReplication").hide();
-                                $('#liDrReplication').css('display', 'none');
-                                $("#ChartDrReplicationRate").hide();
-                                $("#divDrWrapperAdmin").hide();
-                            }
-                        }
-                    }
-                });
-            }
-        });
-
-<<<<<<< HEAD
-	  var replicationWarning = function(count){
-		    if(count == 0 || count == undefined){
-			    $('#drWarning').hide();
-			    $('.alertIcon').hide();
-		    }else{
-			    $('#drWarning').show();
-			    $('.alertIcon').show();
-			    if(count == 1){
-			        $('#drPartitionWarningMsg').text(count + ' partition is uncovered.');
-			    }else{
-			        $('#drPartitionWarningMsg').text(count + ' partitions are uncovered.');
-			    }
-		    }
-	  };
-
-	  voltDbRenderer.GetDrReplicationInformation(function (replica) {
-		  replicationWarning(replica['WARNING_COUNT']);
-	  });
-=======
-
-        var replicationWarning = function (count) {
-            if (count == 0 || count == undefined) {
-                $('#drWarning').hide();
-                $('.alertIcon').hide();
-            } else {
-                $('#drWarning').show();
-                $('.alertIcon').show();
-                if (count == 1) {
-                    $('#drPartitionWarningMsg').text(count + ' partition is uncovered.');
-                } else {
-                    $('#drPartitionWarningMsg').text(count + ' partitions are uncovered.');
-                }
-            }
-        };
-
-        voltDbRenderer.GetDrReplicationInformation(function (replica) {
-            replicationWarning(replica["DR_GRAPH"]['WARNING_COUNT']);
-        });
-
->>>>>>> 34db4a74
-
-        var loadProcedureInformations = function (procedureMetadata) {
-            if ((procedureMetadata != "" && procedureMetadata != undefined)) {
-                voltDbRenderer.mapProcedureInformation(currentProcedureAction, priorProcedureAction, function (traverse, htmlData) {
-                    if (!voltDbRenderer.isProcedureSearch) {
-                        if ((currentProcedureAction == VoltDbUI.ACTION_STATES.REFRESH && currentProcedureAction != VoltDbUI.ACTION_STATES.NONE) || (currentProcedureAction != VoltDbUI.ACTION_STATES.REFRESH && currentProcedureAction == VoltDbUI.ACTION_STATES.NONE)) {
-                            lblTotalPages.innerHTML = voltDbRenderer.procedureDataSize < voltDbRenderer.maxVisibleRows ? " ".concat(1) : " ".concat(Math.ceil(voltDbRenderer.procedureDataSize / voltDbRenderer.maxVisibleRows));
-
-                        }
-
-                        if (htmlData.SystemInformation[0] != "") {
-                            if ((currentProcedureAction == VoltDbUI.ACTION_STATES.NONE || currentProcedureAction == VoltDbUI.ACTION_STATES.REFRESH) && priorProcedureAction == VoltDbUI.ACTION_STATES.NONE) //only during initial load
-                                lblPrevious.innerHTML = " ".concat(1, ' ');
-
-                            $('#storeProcedureBody').html(htmlData.SystemInformation);
-
-                        } else {
-                            lblPrevious.innerHTML = " ".concat(0, ' ');
-                            lblTotalPages.innerHTML = " ".concat(0);
-                            $('#storeProcedureBody').html("<tr><td colspan=6> No data to be displayed</td></tr>");
-
-                        }
-
-                    }
-
-                    if (currentProcedureAction == VoltDbUI.ACTION_STATES.SEARCH) {
-                        priorProcedureAction = currentProcedureAction;
-                    }
-
-                    currentProcedureAction = VoltDbUI.ACTION_STATES.REFRESH;
-                    VoltDbUI.CurrentProcedureDataProgress = VoltDbUI.DASHBOARD_PROGRESS_STATES.REFRESH_PROCEDUREDATA_NONE;
-
-                });
-
-            } else {
-                lblPrevious.innerHTML = " ".concat(0, ' ');
-                lblTotalPages.innerHTML = " ".concat(0);
-                $('#storeProcedureBody').html("<tr><td colspan=6> No data to be displayed</td></tr>");
-
-                if (currentProcedureAction == VoltDbUI.ACTION_STATES.SEARCH) {
-                    priorProcedureAction = currentProcedureAction;
-                }
-
-                currentProcedureAction = VoltDbUI.ACTION_STATES.REFRESH;
-                VoltDbUI.CurrentProcedureDataProgress = VoltDbUI.DASHBOARD_PROGRESS_STATES.REFRESH_PROCEDUREDATA_NONE;
-
-            }
-
-        };
-
-        voltDbRenderer.GetProceduresInfo(loadProcedureInformations);
-
-        voltDbRenderer.getTablesInformation(function (tableMetadata) {
-            if (tableMetadata != "" && tableMetadata != undefined) {
-                voltDbRenderer.mapTableInformation(currentTableAction, priorTableAction, voltDbRenderer.isTableSearch, function (htmlData) {
-
-                    if (!voltDbRenderer.isTableSearch) {
-                        if ((currentTableAction == VoltDbUI.ACTION_STATES.REFRESH && currentTableAction != VoltDbUI.ACTION_STATES.NONE) || (currentTableAction != VoltDbUI.ACTION_STATES.REFRESH && currentTableAction == VoltDbUI.ACTION_STATES.NONE)) {
-                            setPaginationIndicesOfTables(voltDbRenderer.isTableSearch);
-
-                        }
-
-                        if (htmlData != "") {
-                            if (currentTableAction == VoltDbUI.ACTION_STATES.NONE && currentTableAction == VoltDbUI.ACTION_STATES.NONE) //only during initial load
-                            {
-                                setPaginationIndicesOfTables(voltDbRenderer.isTableSearch);
-                            }
-                            $('#tablesBody').html(htmlData);
-
-                        } else {
-                            setPaginationIndicesOfTables(voltDbRenderer.isTableSearch);
-                            $('#tablesBody').html("<tr><td colspan=6> No data to be displayed</td></tr>");
-                        }
-
-                    }
-
-                    if (currentTableAction == VoltDbUI.ACTION_STATES.SEARCH) {
-                        priorTableAction = currentTableAction;
-                    }
-                    currentTableAction = VoltDbUI.ACTION_STATES.REFRESH;
-
-                });
-
-            } else {
-                lblPreviousTable.innerHTML = " ".concat(0, ' ');
-                lblTotalPagesofTables.innerHTML = " ".concat(0, ' ');
-                $('#tablesBody').html("<tr><td colspan=6> No data to be displayed</td></tr>");
-
-            }
-
-        });
-
-        $("#previousProcedures").unbind("click");
-        $('#previousProcedures').on('click', function () {
-            if (voltDbRenderer.procedureTableIndex >= 0) {
-                currentProcedureAction = VoltDbUI.ACTION_STATES.PREVIOUS;
-                voltDbRenderer.mapProcedureInformation(currentProcedureAction, priorProcedureAction, function (currentAction, htmlData) {
-                    setPaginationIndicesOfProcedures(voltDbRenderer.isProcedureSearch);
-
-                    if (!voltDbRenderer.isProcedureSearch) {
-                        $('#storeProcedureBody').html(htmlData.SystemInformation);
-
-                    } else {
-                        $('#storeProcedureBody').html(htmlData);
-
-                    }
-                    priorProcedureAction = currentProcedureAction;
-
-
-                });
-                currentProcedureAction = VoltDbUI.ACTION_STATES.REFRESH;
-            }
-        });
-
-        $("#nextProcedures").unbind("click");
-        $('#nextProcedures').on('click', function () {
-            var isValidAction = false;
-
-            if (voltDbRenderer.isProcedureSearch) {
-                isValidAction = !((voltDbRenderer.procedureTableIndex + 1) * voltDbRenderer.maxVisibleRows >= voltDbRenderer.procedureSearchDataSize);
-
-            } else {
-                isValidAction = !((voltDbRenderer.procedureTableIndex + 1) * voltDbRenderer.maxVisibleRows >= voltDbRenderer.procedureDataSize);
-            }
-
-            if (isValidAction) {
-                currentProcedureAction = VoltDbUI.ACTION_STATES.NEXT;
-                voltDbRenderer.mapProcedureInformation(currentProcedureAction, priorProcedureAction, function (currentAction, htmlData) {
-                    setPaginationIndicesOfProcedures(voltDbRenderer.isProcedureSearch);
-                    if (!voltDbRenderer.isProcedureSearch) {
-                        $('#storeProcedureBody').html(htmlData.SystemInformation);
-
-                    } else {
-                        $('#storeProcedureBody').html(htmlData);
-                    }
-                    priorProcedureAction = currentAction;
-
-                });
-                currentProcedureAction = VoltDbUI.ACTION_STATES.REFRESH;
-            }
-        });
-
-        $("#previousTables").unbind("click");
-        $('#previousTables').on('click', function () {
-            if (voltDbRenderer.tableIndex >= 0) {
-                currentTableAction = VoltDbUI.ACTION_STATES.PREVIOUS;
-                voltDbRenderer.mapTableInformation(currentTableAction, priorTableAction, voltDbRenderer.isTableSearch, function (htmlData) {
-                    setPaginationIndicesOfTables(voltDbRenderer.isTableSearch);
-                    $('#tablesBody').html(htmlData);
-                    priorTableAction = currentTableAction;
-                    currentTableAction = VoltDbUI.ACTION_STATES.REFRESH;
-                });
-
-
-
-            }
-
-        });
-
-        $("#nextTables").unbind("click");
-        $('#nextTables').on('click', function () {
-            var isValidAction = false;
-            voltDbRenderer.isNextClicked = true;
-
-            if (voltDbRenderer.isTableSearch) {
-                isValidAction = !((voltDbRenderer.tableIndex + 1) * voltDbRenderer.maxVisibleRows >= voltDbRenderer.tableSearchDataSize);
-
-            } else {
-                isValidAction = !((voltDbRenderer.tableIndex + 1) * voltDbRenderer.maxVisibleRows >= voltDbRenderer.tableDataSize);
-            }
-
-            if (isValidAction) {
-                currentTableAction = VoltDbUI.ACTION_STATES.NEXT;
-                voltDbRenderer.mapTableInformation(currentTableAction, priorTableAction, voltDbRenderer.isTableSearch, function (htmlData) {
-                    setPaginationIndicesOfTables(voltDbRenderer.isTableSearch);
-
-                    if (!voltDbRenderer.isTableSearch && (htmlData != undefined && htmlData != "")) {
-                        $('#tablesBody').html(htmlData);
-                    }
-
-                    else if (htmlData != undefined && htmlData != "") {
-                        $('#tablesBody').html(htmlData);
-
-                    }
-                    priorTableAction = currentTableAction;
-                    currentTableAction = VoltDbUI.ACTION_STATES.REFRESH;
-                    voltDbRenderer.isNextClicked = false;
-                });
-
-
-            }
-
-        });
-
-        $("#filterStoredProc").unbind("click");
-        $('#filterStoredProc').on('click', function () {
-            if (this.value == defaultSearchTextProcedure)
-                this.value = '';
-        });
-
-        $("#filterStoredProc").unbind("keyup");
-        $('#filterStoredProc').on('keyup', function () {
-            if (this.value != '' && this.value != defaultSearchTextProcedure) {
-                voltDbRenderer.isProcedureSearch = true;
-                currentProcedureAction = VoltDbUI.ACTION_STATES.SEARCH;
-
-            }
-            else {
-                voltDbRenderer.isProcedureSearch = false;
-                currentProcedureAction = VoltDbUI.ACTION_STATES.REFRESH;
-            }
-
-            if (voltDbRenderer.isProcedureSearch) {
-                voltDbRenderer.searchProcedures('', this.value, function (searchResult) {
-                    priorProcedureAction = currentProcedureAction;
-                    currentProcedureAction = VoltDbUI.ACTION_STATES.SEARCH;
-
-                    if (searchResult) {
-                        if (voltDbRenderer.isSortProcedures)
-                            voltDbRenderer.sortProceduresByColumns(true);
-
-                        voltDbRenderer.mapProcedureInformation(currentProcedureAction, priorProcedureAction, function (traverse, htmlSearchData) {
-                            if (htmlSearchData != "")
-                                $('#storeProcedureBody').html(htmlSearchData);
-
-                            else
-                                $('#storeProcedureBody').html("<tr><td colspan=6> No data to be displayed</td></tr>");
-
-                            //set pagination
-                            setPaginationIndicesOfProcedures(voltDbRenderer.isProcedureSearch, voltDbRenderer.procedureSearchDataSize);
-
-                        });
-
-                    } else {
-                        $('#storeProcedureBody').html("<tr><td colspan=6> No data to be displayed</td></tr>");
-                        setPaginationIndicesOfProcedures(voltDbRenderer.isProcedureSearch, voltDbRenderer.procedureSearchDataSize);
-                    }
-                    priorProcedureAction = VoltDbUI.ACTION_STATES.SEARCH;
-
-                });
-            } else {
-                voltDbRenderer.mapProcedureInformation(currentProcedureAction, priorProcedureAction, function (traverse, htmlData) {
-                    if (htmlData != "")
-                        $('#storeProcedureBody').html(htmlData.SystemInformation);
-
-                    else {
-                        $('#storeProcedureBody').html("<tr><td colspan=6> No data to be displayed</td></tr>");
-                    }
-
-                    setPaginationIndicesOfProcedures(voltDbRenderer.isProcedureSearch);
-
-                });
-
-            }
-        });
-
-        $("#filterDatabaseTable").unbind("keyup");
-        $('#filterDatabaseTable').on('keyup', function () {
-            if ($('#filterDatabaseTable')[0].value != '' && $('#filterDatabaseTable')[0].value != defaultSearchTextTable) {
-                voltDbRenderer.isTableSearch = true;
-                voltDbRenderer.isSearchTextCleaned = false;
-                currentTableAction = VoltDbUI.ACTION_STATES.SEARCH;
-
-            } else {
-                voltDbRenderer.isTableSearch = false;
-                voltDbRenderer.isSearchTextCleaned = true;
-                currentTableAction = VoltDbUI.ACTION_STATES.REFRESH;
-            }
-
-            if (voltDbRenderer.isTableSearch) {
-                voltDbRenderer.GetDataTablesInformation(function (connection) {
-                    voltDbRenderer.searchTables(connection, $('#filterDatabaseTable')[0].value, function (searchResult) {
-                        priorTableAction = currentTableAction;
-                        currentTableAction = VoltDbUI.ACTION_STATES.SEARCH;
-                        if (searchResult) {
-                            if (voltDbRenderer.isSortTables)
-                                voltDbRenderer.sortTablesByColumns(true);
-
-                            voltDbRenderer.mapTableInformation(currentTableAction, priorTableAction, voltDbRenderer.isTableSearch, function (htmlSearchData) {
-                                if (htmlSearchData != undefined) {
-                                    $('#tablesBody').html(htmlSearchData);
-                                }
-                                setPaginationIndicesOfTables(voltDbRenderer.isTableSearch, "search");
-
-                            });
-
-                        } else {
-                            $('#tablesBody').html("<tr><td colspan=6> No data to be displayed</td></tr>");
-                            setPaginationIndicesOfTables(voltDbRenderer.isTableSearch);
-                        }
-                        priorTableAction = VoltDbUI.ACTION_STATES.SEARCH;
-
-                    });
-                });
-            }
-            else {
-                voltDbRenderer.mapTableInformation(currentTableAction, priorTableAction, voltDbRenderer.isTableSearch, function (htmlData) {
-                    if (htmlData != "") {
-                        $('#tablesBody').html(htmlData);
-                    } else {
-                        $('#tablesBody').html("<tr><td colspan=6> No data to be displayed</td></tr>");
-                    }
-                    setPaginationIndicesOfTables(voltDbRenderer.isTableSearch);
-
-                });
-            }
-        });
-
-        $("#filterDatabaseTable").unbind("click");
-        $('#filterDatabaseTable').on('click', function () {
-            if (this.value == defaultSearchTextTable)
-                this.value = '';
-
-        });
-
-    };
-
-    var refreshDrMasterSection = function () {
-        $("#drMasterSection").show();
-        voltDbRenderer.GetDrDetails(function (drDetails) {
-            var response = drDetails;
-
-            var htmlcontent = "";
-            var replicaLatencyMs = 0;
-            var replicaLatencyTrans = 0;
-            for (var key in response) {
-
-                for (var i = 0; i <= response[key].length - 1; i++) {
-
-                    replicaLatencyTrans = response[key][i].LASTQUEUEDDRID - response[key][i].LASTACKDRID;
-                    replicaLatencyMs = (response[key][i].LASTQUEUEDTIMESTAMP - response[key][i].LASTACKTIMESTAMP) / 1000;
-
-                    htmlcontent = htmlcontent + "<tr>";
-                    htmlcontent = htmlcontent + "<td>" + key + "</td>" +
-                        "<td>" + VoltDbUI.drStatus + "</td>" +
-                        "<td>" + response[key][i].TOTALBUFFERS + "</td >" +
-                        "<td>" + response[key][i].TOTALBYTES + "</td >" +
-                        "<td>" + replicaLatencyMs + "</td >" +
-                        "<td>" + replicaLatencyTrans + "</td >";
-                    htmlcontent = htmlcontent + "</tr>";
-                }
-
-            }
-
-            $("#tblDrMAster").find("tbody").html('');
-            $("#tblDrMAster").find("tbody").append(htmlcontent);
-
-            table = $("#tblDrMAster").DataTable({
-                stateSave: true,
-                pageLength: 5,
-                "sPaginationType": "extStyleLF",
-                "bAutoWidth": false,
-                "language": {
-                    "zeroRecords": "No data to be displayed"
-                },
-<<<<<<< HEAD
-                "fnRowCallback": function () {
-                    //debugger;
-                    //var length = this.fnGetData().length;
-                    //if (length <= this.fnPagingInfo().iLength) {
-                    //    //  $(this).parent().children(".dataTables_paginate").hide();
-                    //}
-
-                    if ($(this).find("tbody tr td").first().html() == "No data to be displayed") {
-                        $(this).parent().find(".dataTables_paginate .navigationLabel .pageIndex").text("0");
-                    } else {
-                        $(this).parent().find(".dataTables_paginate .navigationLabel .pageIndex").text(" " + this.fnPagingInfo().iPage + " ");
-                    }
-
-=======
-                //"fnRowCallback": function () {
-                //    //debugger;
-                //    //var length = this.fnGetData().length;
-                //    //if (length <= this.fnPagingInfo().iLength) {
-                //    //    //  $(this).parent().children(".dataTables_paginate").hide();
-                //    //}
-                //    //  console.log($("#tblDrMAster").find("tbody tr td").first().html());
-                //    if ($("#tblDrMAster").find("tbody tr td").first().html() == "No data to be displayed") {
-                //        console.log("in");
-                //        $("#tblDrMAster").parent().find(".dataTables_paginate .navigationLabel .pageIndex").text("0");
-                //    } else {
-                //        $("#tblDrMAster").parent().find(".dataTables_paginate .navigationLabel .pageIndex").text(" " + this.fnPagingInfo().iPage + " ");
-                //    }
-
-                //    $(this).parent().find(".dataTables_paginate .navigationLabel .totalPages").text(this.fnPagingInfo().iTotalPages);
-                //},
-                "fnDrawCallback": function () {
-                    var length = this.fnGetData().length;
-                    if (length <= this.fnPagingInfo().iLength) {
-                        $(this).parent().children(".dataTables_paginate").hide();
-                    }
-
-                    if ($("#tblDrMAster").find("tbody tr td").first().html() == "No data to be displayed") {
-                        $(this).parent().find(".dataTables_paginate .navigationLabel .pageIndex").text("0");
-                    } else {
-                        $(this).parent().find(".dataTables_paginate .navigationLabel .pageIndex").text(" " + this.fnPagingInfo().iPage + " ");
+                    if ($("#tblDrMAster").find("tbody tr td").first().html() == "No data to be displayed") {
+                        $(this).parent().find(".dataTables_paginate .navigationLabel .pageIndex").text("0");
+                    } else {
+                        $(this).parent().find(".dataTables_paginate .navigationLabel .pageIndex").text(" " + this.fnPagingInfo().iPage + " ");
                     }
 
 
->>>>>>> 34db4a74
-                    $(this).parent().find(".dataTables_paginate .navigationLabel .totalPages").text(this.fnPagingInfo().iTotalPages);
-                },
-                "sDom": '<"clear">ilprtp',
-                "aoColumns": [
-                    null,
-                    { "bSearchable": false },
-                    { "bSearchable": false },
-                    { "bSearchable": false },
-                    { "bSearchable": false },
-                    { "bSearchable": false }
-                ]
-            });
-
-<<<<<<< HEAD
-            $("#tblDrMAster").wrapAll("<div class='tblScroll'>");
-=======
->>>>>>> 34db4a74
-            if (!$.isEmptyObject(response)) {
-                $("#tblDrMAster_wrapper").find(".paginationDefault").remove();
-            }
-
-            //Customizing DataTables to make it as existing pagination
-            $(".paginate_disabled_previous").html("Prev");
-            $(".paginate_enabled_next").html("Next");
-            $(".paginate_disabled_next").html("Next");
-            $(".paginate_enabled_previous").html("Prev");
-
-            $(".paginate_disabled_previous").attr("title", "Previous Page");
-            $(".paginate_enabled_next").attr("title", "Next Page");
-            $(".paginate_disabled_next").attr("title", "Next Page");
-            $(".paginate_enabled_previous").attr("title", "Previous Page");
-
-<<<<<<< HEAD
-            $(".tblScroll").next().hide();
-=======
-            $("#tblDrMAster").next().hide();
->>>>>>> 34db4a74
-            $("#tblDrMAster_info").hide();
-            $("#tblDrMAster_length").hide();
-
-            $("#tblDrMAster").find(".sorting_asc").removeClass("sorting_asc");
-
-            $("#drMasterSection").find(".pagination").hide();
-        });
-        $('#filterPartitionId').on('keyup', function () {
-            table.search(this.value).draw();
-            //  debugger;
-        });
-    };
-<<<<<<< HEAD
-
-    var refreshDrReplicaSection = function () {
-        var replicaTable = '';
-        voltDbRenderer.GetDrReplicationInformation(function (replicationData) {
-            var response = replicationData;
-=======
-    var replicaTable = '';
-    var refreshDrReplicaSection = function () {
-
-        voltDbRenderer.GetDrReplicationInformation(function (replicationData) {
-            var response = replicationData["DR_GRAPH"]["REPLICATION_DATA"];
->>>>>>> 34db4a74
-
-            var htmlcontent = "";
-
-            if (!$.isEmptyObject(response)) {
-                for (var key in response) {
-                    htmlcontent = htmlcontent + "<tr>";
-                    htmlcontent = htmlcontent + "<td>" + response[key].HOST_ID + "</td>" +
-                        "<td>" + response[key].STATE + "</td>" +
-                        "<td>" + response[key].REPLICATION_RATE_1M + "</td >" +
-                        "<td>" + response[key].REPLICATION_RATE_5M + "</td >";
-                    htmlcontent = htmlcontent + "</tr>";
-
-                }
-
-                $("#tblDrReplica").find("tbody").html('');
-                $("#tblDrReplica").find("tbody").append(htmlcontent);
-
-                replicaTable = $("#tblDrReplica").DataTable({
-                    destroy: true,
-                    stateSave: true,
-                    pageLength: 5,
-                    "sPaginationType": "extStyleLF",
-                    "bAutoWidth": false,
-                    "language": {
-                        "zeroRecords": "No data to be displayed"
-                    },
-<<<<<<< HEAD
-                    "fnRowCallback": function () {
-                        //debugger;
-                        //var length = this.fnGetData().length;
-                        //if (length <= this.fnPagingInfo().iLength) {
-                        //    //  $(this).parent().children(".dataTables_paginate").hide();
-                        //}
-
-                        if ($(this).find("tbody tr td").first().html() == "No data to be displayed") {
-                            $(this).parent().find(".dataTables_paginate .navigationLabel .pageIndex").text("0");
-                        } else {
-                            $(this).parent().find(".dataTables_paginate .navigationLabel .pageIndex").text(" " + this.fnPagingInfo().iPage + " ");
+                    $(this).parent().find(".dataTables_paginate .navigationLabel .totalPages").text(this.fnPagingInfo().iTotalPages);
+                },
+                "sDom": '<"clear">ilprtp',
+                "aoColumns": [
+                    null,
+                    { "bSearchable": false },
+                    { "bSearchable": false },
+                    { "bSearchable": false },
+                    { "bSearchable": false },
+                    { "bSearchable": false }
+                ]
+            });
+
+            if (!$.isEmptyObject(response)) {
+                $("#tblDrMAster_wrapper").find(".paginationDefault").remove();
+            }
+
+            //Customizing DataTables to make it as existing pagination
+            $(".paginate_disabled_previous").html("Prev");
+            $(".paginate_enabled_next").html("Next");
+            $(".paginate_disabled_next").html("Next");
+            $(".paginate_enabled_previous").html("Prev");
+
+            $(".paginate_disabled_previous").attr("title", "Previous Page");
+            $(".paginate_enabled_next").attr("title", "Next Page");
+            $(".paginate_disabled_next").attr("title", "Next Page");
+            $(".paginate_enabled_previous").attr("title", "Previous Page");
+
+            $("#tblDrMAster").next().hide();
+            $("#tblDrMAster_info").hide();
+            $("#tblDrMAster_length").hide();
+
+            $("#tblDrMAster").find(".sorting_asc").removeClass("sorting_asc");
+
+            $("#drMasterSection").find(".pagination").hide();
+        });
+        $('#filterPartitionId').on('keyup', function () {
+            table.search(this.value).draw();
+            //  debugger;
+        });
+    };
+    var replicaTable = '';
+    var refreshDrReplicaSection = function () {
+
+        voltDbRenderer.GetDrReplicationInformation(function (replicationData) {
+            var response = replicationData["DR_GRAPH"]["REPLICATION_DATA"];
+
+            var htmlcontent = "";
+
+            if (!$.isEmptyObject(response)) {
+                for (var key in response) {
+                    htmlcontent = htmlcontent + "<tr>";
+                    htmlcontent = htmlcontent + "<td>" + response[key].HOST_ID + "</td>" +
+                        "<td>" + response[key].STATE + "</td>" +
+                        "<td>" + response[key].REPLICATION_RATE_1M + "</td >" +
+                        "<td>" + response[key].REPLICATION_RATE_5M + "</td >";
+                    htmlcontent = htmlcontent + "</tr>";
+
+                }
+
+                $("#tblDrReplica").find("tbody").html('');
+                $("#tblDrReplica").find("tbody").append(htmlcontent);
+
+                replicaTable = $("#tblDrReplica").DataTable({
+                    destroy: true,
+                    stateSave: true,
+                    pageLength: 5,
+                    "sPaginationType": "extStyleLF",
+                    "bAutoWidth": false,
+                    "language": {
+                        "zeroRecords": "No data to be displayed"
+                    },
+                    "fnDrawCallback": function () {
+                        var length = this.fnGetData().length;
+                        if (length <= this.fnPagingInfo().iLength) {
+                            $(this).parent().children(".dataTables_paginate").hide();
                         }
 
-                        $(this).parent().find(".dataTables_paginate .navigationLabel .totalPages").text(this.fnPagingInfo().iTotalPages);
-                    },
-                    "sDom": '<"clear">ilprtp',
-=======
-                    "fnDrawCallback": function () {
-                        var length = this.fnGetData().length;
-                        if (length <= this.fnPagingInfo().iLength) {
-                            $(this).parent().children(".dataTables_paginate").hide();
-                        }
-
-                        if ($("#tblDrReplica").find("tbody tr td").first().html() == "No data to be displayed") {
-                            $(this).parent().find(".dataTables_paginate .navigationLabel .pageIndex").text("0");
-                        } else {
-                            $(this).parent().find(".dataTables_paginate .navigationLabel .pageIndex").text(" " + this.fnPagingInfo().iPage + " ");
+                        if ($("#tblDrReplica").find("tbody tr td").first().html() == "No data to be displayed") {
+                            $(this).parent().find(".dataTables_paginate .navigationLabel .pageIndex").text("0");
+                        } else {
+                            $(this).parent().find(".dataTables_paginate .navigationLabel .pageIndex").text(" " + this.fnPagingInfo().iPage + " ");
                         }
 
 
-                        $(this).parent().find(".dataTables_paginate .navigationLabel .totalPages").text(this.fnPagingInfo().iTotalPages);
-                    },
-                    "sDom": '<"pager"p>t<"pager"p><"info"i><"clear">',
->>>>>>> 34db4a74
-                    "aoColumns": [
-                        null,
-                        { "bSearchable": false },
-                        { "bSearchable": false },
-                        { "bSearchable": false }
-                    ]
-                });
-<<<<<<< HEAD
-
-                // if (!$.isEmptyObject(response)) {
-                $("#tblDrReplica_wrapper").find(".paginationDefault").remove();
-                //  }
-
-                //  Customizing DataTables to make it as existing pagination
-                $(".paginate_disabled_previous").html("Prev");
-                $(".paginate_enabled_next").html("Next");
-                $(".paginate_disabled_next").html("Next");
-                $(".paginate_enabled_previous").html("Prev");
-
-                $("#tblDrReplica").next().hide();
-                $("#tblDrReplica_info").hide();
-                $("#tblDrReplica_length").hide();
-
-                $("#tblDrReplica").find(".sorting_asc").removeClass("sorting_asc");
-
-=======
-
-
-
-                $("#tblDrReplica_wrapper").find(".paginationDefault").remove();
-
-
-                //  Customizing DataTables to make it as existing pagination
-                $(".paginate_disabled_previous").html("Prev");
-                $(".paginate_enabled_next").html("Next");
-                $(".paginate_disabled_next").html("Next");
-                $(".paginate_enabled_previous").html("Prev");
-
-                $("#tblDrReplica").next().hide();
-                $("#tblDrReplica_info").hide();
-                $("#tblDrReplica_length").hide();
-
-                $("#tblDrReplica").find(".sorting_asc").removeClass("sorting_asc");
-
->>>>>>> 34db4a74
-                $("#drReplicaSection").find(".pagination").hide();
-            }
-        });
-
-        $('#filterHostID').on('keyup', function () {
-            replicaTable.search(this.value).draw();
-        });
-    };
-
-    var setPaginationIndicesOfProcedures = function (isProcedureSearch) {
-        if (isProcedureSearch) {
-            if (voltDbRenderer.procedureSearchDataSize > 0) {
-                if (currentProcedureAction == VoltDbUI.ACTION_STATES.NEXT && priorProcedureAction == VoltDbUI.ACTION_STATES.SEARCH) {
-                    lblPrevious.innerHTML = " ".concat(voltDbRenderer.procedureTableIndex + 1, ' ');
-                    lblTotalPages.innerHTML = voltDbRenderer.procedureSearchDataSize < voltDbRenderer.maxVisibleRows ? " ".concat(1) : " ".concat(Math.ceil(voltDbRenderer.procedureSearchDataSize / voltDbRenderer.maxVisibleRows));
-
-                }
-                else if ((currentProcedureAction == VoltDbUI.ACTION_STATES.PREVIOUS && priorProcedureAction == VoltDbUI.ACTION_STATES.SEARCH)) {
-                    lblPrevious.innerHTML = " ".concat(voltDbRenderer.procedureTableIndex, ' ');
-                    lblTotalPages.innerHTML = voltDbRenderer.procedureSearchDataSize < voltDbRenderer.maxVisibleRows ? " ".concat(1) : " ".concat(Math.ceil(voltDbRenderer.procedureSearchDataSize / voltDbRenderer.maxVisibleRows));
-
-                }
-
-                else if (currentProcedureAction == VoltDbUI.ACTION_STATES.NEXT && priorProcedureAction == VoltDbUI.ACTION_STATES.PREVIOUS) {
-                    lblPrevious.innerHTML = " ".concat(voltDbRenderer.procedureTableIndex + 1, ' ');
-                    lblTotalPages.innerHTML = voltDbRenderer.procedureSearchDataSize < voltDbRenderer.maxVisibleRows ? " ".concat(1) : " ".concat(Math.ceil(voltDbRenderer.procedureSearchDataSize / voltDbRenderer.maxVisibleRows));
-
-                }
-                else if (currentProcedureAction == VoltDbUI.ACTION_STATES.NEXT && priorProcedureAction == VoltDbUI.ACTION_STATES.NEXT) {
-                    lblPrevious.innerHTML = " ".concat(voltDbRenderer.procedureTableIndex + 1, ' ');
-                    lblTotalPages.innerHTML = voltDbRenderer.procedureSearchDataSize < voltDbRenderer.maxVisibleRows ? " ".concat(1) : " ".concat(Math.ceil(voltDbRenderer.procedureSearchDataSize / voltDbRenderer.maxVisibleRows));
-
-                }
-                else if (currentProcedureAction == VoltDbUI.ACTION_STATES.PREVIOUS && priorProcedureAction == VoltDbUI.ACTION_STATES.NEXT) {
-                    lblPrevious.innerHTML = " ".concat(voltDbRenderer.procedureTableIndex + 1, ' ');
-                    lblTotalPages.innerHTML = voltDbRenderer.procedureSearchDataSize < voltDbRenderer.maxVisibleRows ? " ".concat(1) : " ".concat(Math.ceil(voltDbRenderer.procedureSearchDataSize / voltDbRenderer.maxVisibleRows));
-
-                }
-                else {
-                    lblPrevious.innerHTML = " ".concat(1, ' ');
-                    lblTotalPages.innerHTML = voltDbRenderer.procedureSearchDataSize < voltDbRenderer.maxVisibleRows ? " ".concat(1) : " ".concat(Math.ceil(voltDbRenderer.procedureSearchDataSize / voltDbRenderer.maxVisibleRows));
-                }
-
-
-            } else {
-                lblPrevious.innerHTML = " ".concat(0, ' ');
-                lblTotalPages.innerHTML = " ".concat(0);
-
-            }
-
-        } else {
-            if (voltDbRenderer.procedureDataSize > 0) {
-                if (currentProcedureAction == VoltDbUI.ACTION_STATES.NEXT) {
-                    lblPrevious.innerHTML = " ".concat(voltDbRenderer.procedureTableIndex + 1, ' ');
-                }
-                else if (currentProcedureAction == VoltDbUI.ACTION_STATES.PREVIOUS) {
-                    lblPrevious.innerHTML = " ".concat(voltDbRenderer.procedureTableIndex + 1, ' ');
-                }
-                else {
-                    lblPrevious.innerHTML = " ".concat(1, ' ');
-                }
-                lblTotalPages.innerHTML = voltDbRenderer.procedureDataSize < voltDbRenderer.maxVisibleRows ? " ".concat(1) : " ".concat(Math.ceil(voltDbRenderer.procedureDataSize / voltDbRenderer.maxVisibleRows));
-
-            } else {
-                lblPrevious.innerHTML = " ".concat(0, ' ');
-                lblTotalPages.innerHTML = " ".concat(0);
-
-            }
-        }
-
-    };
-
-    var setPaginationIndicesOfTables = function (isTableSearch) {
-        //set pagination
-        if (isTableSearch) {
-            if (voltDbRenderer.tableSearchDataSize > 0) {
-                if (currentTableAction == VoltDbUI.ACTION_STATES.NEXT &&
-                    (priorTableAction == VoltDbUI.ACTION_STATES.SEARCH || priorTableAction == VoltDbUI.ACTION_STATES.PREVIOUS || priorTableAction == VoltDbUI.ACTION_STATES.NEXT)) {
-                    lblPreviousTable.innerHTML = " ".concat(voltDbRenderer.tableIndex + 1, ' ');
-                    lblTotalPagesofTables.innerHTML = voltDbRenderer.tableSearchDataSize < voltDbRenderer.maxVisibleRows ? " ".concat(1) : " ".concat(Math.ceil(voltDbRenderer.tableSearchDataSize / voltDbRenderer.maxVisibleRows));
-
-
-                } else if ((currentTableAction == VoltDbUI.ACTION_STATES.PREVIOUS && priorTableAction == VoltDbUI.ACTION_STATES.SEARCH || priorTableAction == VoltDbUI.ACTION_STATES.PREVIOUS)) {
-                    lblPreviousTable.innerHTML = " ".concat(voltDbRenderer.tableIndex + 1, ' ');
-                    lblTotalPagesofTables.innerHTML = voltDbRenderer.tableSearchDataSize < voltDbRenderer.maxVisibleRows ? " ".concat(1) : " ".concat(Math.ceil(voltDbRenderer.tableSearchDataSize / voltDbRenderer.maxVisibleRows));
-
-                } else if (currentTableAction == VoltDbUI.ACTION_STATES.PREVIOUS && priorTableAction == VoltDbUI.ACTION_STATES.NEXT) {
-                    lblPreviousTable.innerHTML = " ".concat(voltDbRenderer.tableIndex + 1, ' ');
-                    lblTotalPagesofTables.innerHTML = voltDbRenderer.tableSearchDataSize < voltDbRenderer.maxVisibleRows ? " ".concat(1) : " ".concat(Math.ceil(voltDbRenderer.tableSearchDataSize / voltDbRenderer.maxVisibleRows));
-
-                }
-
-                else if (currentTableAction == VoltDbUI.ACTION_STATES.REFRESH && (priorTableAction == VoltDbUI.ACTION_STATES.PREVIOUS || priorTableAction == VoltDbUI.ACTION_STATES.NEXT)) {
-                    lblTotalPagesofTables.innerHTML = voltDbRenderer.tableSearchDataSize < voltDbRenderer.maxVisibleRows ? " ".concat(1) : " ".concat(Math.ceil(voltDbRenderer.tableSearchDataSize / voltDbRenderer.maxVisibleRows));
-                }
-                else {
-                    lblPreviousTable.innerHTML = " ".concat(1, ' ');
-                    lblTotalPagesofTables.innerHTML = voltDbRenderer.tableSearchDataSize < voltDbRenderer.maxVisibleRows ? " ".concat(1) : " ".concat(Math.ceil(voltDbRenderer.tableSearchDataSize / voltDbRenderer.maxVisibleRows));
-                }
-
-            }
-            else {
-                lblPreviousTable.innerHTML = " ".concat(0, ' ');
-                lblTotalPagesofTables.innerHTML = " ".concat(0, ' ');
-
-            }
-
-        }
-        else {
-            if (voltDbRenderer.tableDataSize > 0) {
-                if (currentTableAction == VoltDbUI.ACTION_STATES.NEXT) {
-                    lblPreviousTable.innerHTML = " ".concat(voltDbRenderer.tableIndex + 1, ' ');
-                }
-                else if (currentTableAction == VoltDbUI.ACTION_STATES.PREVIOUS) {
-                    lblPreviousTable.innerHTML = " ".concat(voltDbRenderer.tableIndex + 1, ' ');
-
-                } else if ((currentTableAction == VoltDbUI.ACTION_STATES.REFRESH || currentTableAction == VoltDbUI.ACTION_STATES.NONE) &&
-                    (voltDbRenderer.isSearchTextCleaned || !(priorTableAction == VoltDbUI.ACTION_STATES.PREVIOUS || priorTableAction == VoltDbUI.ACTION_STATES.NEXT))) {
-                    lblPreviousTable.innerHTML = " ".concat(1, ' ');
-                    voltDbRenderer.isSearchTextCleaned = false;
-
-                }
-                else if (voltDbRenderer.isTableSortClicked) {
-                    lblPreviousTable.innerHTML = " ".concat(1, ' ');
-                }
-                lblTotalPagesofTables.innerHTML = voltDbRenderer.tableDataSize < voltDbRenderer.maxVisibleRows ? " ".concat(1) : " ".concat(Math.ceil(voltDbRenderer.tableDataSize / voltDbRenderer.maxVisibleRows));
-
-
-            } else {
-                lblPreviousTable.innerHTML = " ".concat(0, ' ');
-                lblTotalPagesofTables.innerHTML = " ".concat(0, ' ');
-
-            }
-        }
-    };
-
-
-    var saveThreshold = function () {
-
-        var defaultThreshold = 70;
-        var thresholdInput = $("#threshold");
-
-        if (thresholdInput.val() == "") {
-            thresholdInput.val(defaultThreshold);
-        }
-
-        if ($.cookie("alert-threshold") == undefined || $.cookie("alert-threshold") == null) {
-            saveCookie("alert-threshold", defaultThreshold);
-        }
-
-        $("#saveThreshold").on("click", function () {
-
-            if (thresholdInput.val() == "" || thresholdInput.val() * 1 > 100) {
-                alert("The value of \"Alert Threshold\" should be between 0 and 100.");
-                return false;
-            }
-
-            var thresholdValue = (thresholdInput.val() != "") ? thresholdInput.val() : defaultThreshold;
-            saveCookie("alert-threshold", thresholdValue);
-            refreshClusterHealth();
-            $("#popServerList").hide();
-            $("#overlay").show();
-            $('#btnPopServerList').removeClass('hideServers');
-            $('#btnPopServerList').addClass('showServers');
-            return true;
-        });
-
-        $("#threshold").on("keypress", function (e) {
-            if (e.which != 8 && e.which != 0 && (e.which < 48 || e.which > 57)) {
-                return false;
-            }
-            return true;
-
-        });
-
-        //Set the value of threshold
-        $("#threshold").val($.cookie("alert-threshold"));
-
-    };
-
-    if ($.cookie("graph-view") == undefined || $.cookie("graph-view") == null)
-        saveCookie("graph-view", $("#graphView").val());
-
-    $("#graphView").val($.cookie("graph-view"));
-    MonitorGraphUI.AddGraph($.cookie("graph-view"), $('#chartServerCPU'), $('#chartServerRAM'), $('#chartClusterLatency'), $('#chartClusterTransactions'), $('#chartPartitionIdleTime'), $('#ChartDrReplicationRate'));
-
-    $('#PROCEDURE,#INVOCATIONS,#MIN_LATENCY,#MAX_LATENCY,#AVG_LATENCY,#AVG_LATENCY,#PERC_EXECUTION').unbind('click');
-    $('#PROCEDURE,#INVOCATIONS,#MIN_LATENCY,#MAX_LATENCY,#AVG_LATENCY,#PERC_EXECUTION').on('click', function () {
-        voltDbRenderer.isProcedureSortClicked = true;
-        currentProcedureAction = VoltDbUI.ACTION_STATES.SORT;
-        if (VoltDbUI.sortStatus == VoltDbUI.SORT_STATES.NONE || VoltDbUI.sortStatus == VoltDbUI.SORT_STATES.SORTED) {
-            if ($(this).data('name') == "none") {
-                $(this).data('name', 'ascending');
-                voltDbRenderer.sortOrder = "ascending";
-
-            }
-            else if ($(this).data('name') == "ascending") {
-                voltDbRenderer.sortOrder = "descending";
-                $(this).data('name', 'descending');
-
-            } else if ($(this).data('name') == "descending") {
-                voltDbRenderer.sortOrder = "ascending";
-                $(this).data('name', 'ascending');
-
-            }
-
-            //apply css to display sort arrow image
-            if ($(this).hasClass("sorttable_sorted")) {
-                if (this.id == voltDbRenderer.sortColumn)
-                    $("#" + voltDbRenderer.sortColumn).data('name', 'descending');
-                else
-                    $("#" + voltDbRenderer.sortColumn).data('name', 'none');
-
-
-                $("#" + voltDbRenderer.sortColumn).removeClass("sorttable_sorted");
-                $("#" + voltDbRenderer.sortColumn).removeClass("sorttable_sorted_reverse");
-
-                $(this).removeClass("sorttable_sorted");
-                $(this).addClass("sorttable_sorted_reverse");
-
-
-            } else if ($(this).hasClass("sorttable_sorted_reverse")) {
-                if (this.id == voltDbRenderer.sortColumn)
-                    $("#" + voltDbRenderer.sortColumn).data('name', 'ascending');
-                else
-                    $("#" + voltDbRenderer.sortColumn).data('name', 'none');
-
-                $("#" + voltDbRenderer.sortColumn).removeClass("sorttable_sorted");
-                $("#" + voltDbRenderer.sortColumn).removeClass("sorttable_sorted_reverse");
-
-                $(this).removeClass("sorttable_sorted_reverse");
-                $(this).addClass("sorttable_sorted");
-
-            } else {
-                $(this).addClass("sorttable_sorted");
-                if ($("#" + voltDbRenderer.sortColumn) != undefined) {
-                    $("#" + voltDbRenderer.sortColumn).data('name', 'none');
-                    $("#" + voltDbRenderer.sortColumn).removeClass("sorttable_sorted");
-                    $("#" + voltDbRenderer.sortColumn).removeClass("sorttable_sorted_reverse");
-                }
-
-            }
-
-            voltDbRenderer.isSortProcedures = true;
-            voltDbRenderer.sortColumn = this.id;
-
-            if (voltDbRenderer.isProcedureSearch) {
-                VoltDbUI.sortStatus = VoltDbUI.SORT_STATES.SORTING;
-                voltDbRenderer.searchProcedures('', $('#filterStoredProc')[0].value, function (searchResult) {
-                    currentProcedureAction = VoltDbUI.ACTION_STATES.SORT;
-                    voltDbRenderer.formatSearchDataToJsonArray();
-                    if (voltDbRenderer.sortProceduresByColumns(false)) {
-                        voltDbRenderer.mapProcedureInformationSorting(currentProcedureAction, priorProcedureAction, function (htmlData) {
-                            if (htmlData != "")
-                                $('#storeProcedureBody').html(htmlData);
-
-                            else
-                                $('#storeProcedureBody').html("<tr><td colspan=6> No data to be displayed</td></tr>");
-
-                            //set pagination
-                            setPaginationIndicesOfProcedures(voltDbRenderer.isProcedureSearch);
-                            VoltDbUI.sortStatus = VoltDbUI.SORT_STATES.SORTED;
-
-                        });
-
-                    } else {
-                        VoltDbUI.sortStatus = VoltDbUI.SORT_STATES.NONE;
-                    }
-                    priorProcedureAction = VoltDbUI.ACTION_STATES.SEARCH;
-
-                });
-            } else {
-                VoltDbUI.sortStatus = VoltDbUI.SORT_STATES.SORTING;
-                voltDbRenderer.sortProceduresByColumns(false);
-                voltDbRenderer.mapProcedureInformationSorting(currentProcedureAction, priorProcedureAction, function (htmlData) {
-                    if (htmlData != "")
-                        $('#storeProcedureBody').html(htmlData);
-
-                    else
-                        $('#storeProcedureBody').html("<tr><td colspan=6> No data to be displayed</td></tr>");
-
-                    setPaginationIndicesOfProcedures(voltDbRenderer.isProcedureSearch);
-                    VoltDbUI.sortStatus = VoltDbUI.SORT_STATES.SORTED;
-
-                });
-
-            }
-
-        }
-        voltDbRenderer.isProcedureSortClicked = false;
-    });
-
-    $('#TABLE_NAME,#TUPLE_COUNT,#MAX_ROWS,#MIN_ROWS,#AVG_ROWS,#TABLE_TYPE').unbind('click');
-    $('#TABLE_NAME,#TUPLE_COUNT,#MAX_ROWS,#MIN_ROWS,#AVG_ROWS,#TABLE_TYPE').on('click', function () {
-        voltDbRenderer.isTableSortClicked = true;
-        if (VoltDbUI.tableSortStatus == VoltDbUI.SORT_STATES.NONE || VoltDbUI.tableSortStatus == VoltDbUI.SORT_STATES.SORTED) {
-            if ($(this).data('name') == "none") {
-                $(this).data('name', 'ascending');
-                voltDbRenderer.sortTableOrder = "ascending";
-
-            }
-            else if ($(this).data('name') == "ascending") {
-                voltDbRenderer.sortTableOrder = "descending";
-                $(this).data('name', 'descending');
-
-            } else if ($(this).data('name') == "descending") {
-                voltDbRenderer.sortTableOrder = "ascending";
-                $(this).data('name', 'ascending');
-
-            }
-
-            //apply css to display sort arrow image
-            if ($(this).hasClass("sorttable_sorted")) {
-                if (this.id == voltDbRenderer.tableSortColumn)
-                    $("#" + voltDbRenderer.tableSortColumn).data('name', 'descending');
-                else
-                    $("#" + voltDbRenderer.tableSortColumn).data('name', 'none');
-
-
-                $("#" + voltDbRenderer.tableSortColumn).removeClass("sorttable_sorted");
-                $("#" + voltDbRenderer.tableSortColumn).removeClass("sorttable_sorted_reverse");
-
-                $(this).removeClass("sorttable_sorted");
-                $(this).addClass("sorttable_sorted_reverse");
-
-
-            } else if ($(this).hasClass("sorttable_sorted_reverse")) {
-                if (this.id == voltDbRenderer.tableSortColumn)
-                    $("#" + voltDbRenderer.tableSortColumn).data('name', 'ascending');
-                else
-                    $("#" + voltDbRenderer.tableSortColumn).data('name', 'none');
-
-                $("#" + voltDbRenderer.tableSortColumn).removeClass("sorttable_sorted");
-                $("#" + voltDbRenderer.tableSortColumn).removeClass("sorttable_sorted_reverse");
-
-                $(this).removeClass("sorttable_sorted_reverse");
-                $(this).addClass("sorttable_sorted");
-
-            } else {
-                $(this).addClass("sorttable_sorted");
-                if ($("#" + voltDbRenderer.tableSortColumn) != undefined) {
-                    $("#" + voltDbRenderer.tableSortColumn).data('name', 'none');
-                    $("#" + voltDbRenderer.tableSortColumn).removeClass("sorttable_sorted");
-                    $("#" + voltDbRenderer.tableSortColumn).removeClass("sorttable_sorted_reverse");
-                }
-
-            }
-
-
-            voltDbRenderer.isSortTables = true;
-            voltDbRenderer.tableSortColumn = this.id;
-
-            if (voltDbRenderer.isTableSearch) {
-                VoltDbUI.tableSortStatus = VoltDbUI.SORT_STATES.SORTING;
-                priorTableAction = currentTableAction;
-                currentTableAction = VoltDbUI.ACTION_STATES.SEARCH;
-                voltDbRenderer.sortTablesByColumns();
-                voltDbRenderer.mapTableInformation(currentTableAction, priorTableAction, voltDbRenderer.isTableSearch, function (htmlData) {
-                    if ((htmlData != undefined && htmlData != "")) {
-                        $('#tablesBody').html(htmlData);
-                    }
-
-                    //set pagination
-                    setPaginationIndicesOfTables(voltDbRenderer.isTableSearch);
-                    VoltDbUI.tableSortStatus = VoltDbUI.SORT_STATES.SORTED;
-                    voltDbRenderer.isTableSortClicked = false;
-
-                });
-                priorTableAction = VoltDbUI.ACTION_STATES.SEARCH;
-
-            } else {
-                VoltDbUI.tableSortStatus = VoltDbUI.SORT_STATES.SORTING;
-                voltDbRenderer.sortTablesByColumns();
-                voltDbRenderer.mapTableInformation(currentTableAction, priorTableAction, voltDbRenderer.isTableSearch, function (htmlData) {
-                    if ((htmlData != undefined && htmlData != "")) {
-                        $('#tablesBody').html(htmlData);
-                    }
-
-                    setPaginationIndicesOfTables(voltDbRenderer.isTableSearch);
-                    VoltDbUI.tableSortStatus = VoltDbUI.SORT_STATES.SORTED;
-                    voltDbRenderer.isTableSortClicked = false;
-                });
-
-            }
-        }
-
-    });
-
-
-    $("#graphView").on("change", function () {
-        var graphView = $("#graphView").val();
-        saveCookie("graph-view", graphView);
-        MonitorGraphUI.RefreshGraph(graphView);
-        MonitorGraphUI.UpdateCharts();
-    });
-
-    //slides the element with class "menu_body" when paragraph with class "menu_head" is clicked
-    $("#firstpane div.menu_head").click(function () {
-        var userPreferences = getUserPreferences();
-        if (userPreferences != null) {
-            if (userPreferences['DatabaseTables'] != false || userPreferences['StoredProcedures'] != false) {
-                var headerState = $("#firstpane div.menu_body").css('display');
-                if (headerState == 'none') {
-                    $(this).removeClass('collapsed');
-                    $(this).addClass('expanded');
-                } else {
-                    $(this).removeClass('expanded');
-                    $(this).addClass('collapsed');
-                }
-                $(this).next("div.menu_body").slideToggle(300).siblings("div.menu_body").slideUp("slow");
-            }
-        } else {
-
-            $('ul.user-preferences > li Input:checkbox').each(function (value) {
-                userPreferences[$(this)[0].id] = true;
-            });
-            saveUserPreferences(userPreferences);
-
-            $(this).removeClass('collapsed');
-            $(this).addClass('expanded');
-            $(this).next("div.menu_body").slideToggle(300).siblings("div.menu_body").slideUp("slow");
-
-        }
-
-    });
-
-    refreshClusterHealth();
-    refreshGraphAndData($.cookie("graph-view"), VoltDbUI.CurrentTab);
-    setInterval(refreshClusterHealth, 5000);
-    setInterval(function () {
-        refreshGraphAndData($.cookie("graph-view"), VoltDbUI.CurrentTab);
-    }, 5000);
-
-
-    //refreshGraphAndDataInLoop(getRefreshTime(), $.cookie("graph-view"));
-    configureUserPreferences();
-    adjustGraphSpacing();
-    saveThreshold();
-
-    $('#showMyHelp').popup();
-    $("#conPopup").popup({
-        closeDialog: function () {
-            VoltDbUI.isConnectionChecked = false;
-            VoltDbUI.refreshConnectionTime('20000');
-            $('#connectionPopup').hide();
-        }
-    });
-
-    VoltDbUI.refreshConnectionTime('20000');
-};
-
-
-/*********************************************************************************************
-/Configure My Graph dialog
-/*********************************************************************************************/
-var configureUserPreferences = function () {
-    var userPreference = {};
-    userPreference["serverCPU"] = {};
-    userPreference["serverRAM"] = {};
-    userPreference["clusterLatency"] = {};
-    userPreference["clusterTransactions"] = {};
-    userPreference["partitionIdleTime"] = {};
-    userPreference["storedProcedures "] = {};
-    userPreference["databaseTables "] = {};
-
-    $('#showMyPreference').popup(
-        {
-            open: function (event, ui, ele) {
-                userPreference = getUserPreferences();
-                $('ul.user-preferences > li Input:checkbox').each(function (value) {
-                    $(this)[0].checked = userPreference[$(this)[0].id];
-                });
-            },
-            save: function () {
-                $('ul.user-preferences > li Input:checkbox').each(function (value) {
-                    userPreference[$(this)[0].id] = $(this)[0].checked;
-
-                });
-                saveUserPreferences(userPreference);
-
-                MonitorGraphUI.UpdateCharts();
-            }
-
-        });
-
-
-
-};
-
-
-/*******************************************************************************************
-//common methods
-/*******************************************************************************************/
-
-var isNodeButtonRegistered = function (elementName) {
-    var isRegistered = false;
-    var elementCount = 0;
-    if (VoltDbAdminConfig.registeredElements != undefined && VoltDbAdminConfig.registeredElements.length > 0) {
-        $.each(VoltDbAdminConfig.registeredElements, function (key, value) {
-            if (value == elementName) {
-                isRegistered = true;
-                return false;
-            }
-            else if (elementCount == VoltDbAdminConfig.registeredElements.length - 1) {
-                isRegistered = false;
-            }
-            elementCount++;
-        });
-
-    } else
-        isRegistered = false;
-
-    return isRegistered;
-};
-
-
-//Dummy wrapper for console.log for IE9
-if (!(window.console && console.log)) {
-    console = {
-        log: function () { },
-        debug: function () { },
-        info: function () { },
-        warn: function () { },
-        error: function () { }
-    };
-}
-
-var saveCookie = function (name, value) {
-    $.cookie(name, value, { expires: 365 });
-};
-
-var saveSessionCookie = function (name, value) {
-    $.cookie(name, value);
-};
-
-var saveUserPreferences = function (preferences) {
-    var lPreferences = preferences;
-    saveCookie("user-preferences", JSON.stringify(preferences));
-    showHideGraph(lPreferences);
-};
-
-var NavigationTabs = {
-    DBMonitor: 1,
-    Admin: 2,
-    Schema: 3,
-    SQLQuery: 4
-};
-
-var getCurrentTab = function () {
-    var activeLinkId = "";
-    var activeLink = $("#nav .active");
-    if (activeLink.length > 0) {
-        activeLinkId = activeLink.attr("id");
-    }
-
-    if (activeLinkId == "navSqlQuery")
-        return NavigationTabs.SQLQuery;
-
-    else if (activeLinkId == "navSchema")
-        return NavigationTabs.Schema;
-
-    else if (activeLinkId == "navAdmin")
-        return NavigationTabs.Admin;
-
-    return NavigationTabs.DBMonitor;
-};
-
-var getUserPreferences = function () {
-    try {
-        voltDbRenderer.userPreferences = $.parseJSON($.cookie("user-preferences"));
-    } catch (e) {
-
-        voltDbRenderer.userPreferences = {};
-        var preferencesList = ["ServerCPU", "ServerRAM", "ClusterLatency", "ClusterTransactions", "StoredProcedures", "DatabaseTables", "PartitionIdleTime", "DrReplicationRate"];
-        for (var i = 0; i < preferencesList.length; i++) {
-            voltDbRenderer.userPreferences[preferencesList[i]] = true;
-        }
-    }
-    return voltDbRenderer.userPreferences;
-};
-
-var saveCurrentServer = function (serverName) {
-    saveCookie("currentServer", serverName);
-};
-
-var getCurrentServer = function () {
-    return $.cookie("currentServer");
-
-};
-
-var showHideGraph = function (userpreferences) {
-    if (userpreferences["ServerCPU"] == false)
-        $("#chartServerCPU").hide();
-    else
-        $("#chartServerCPU").show();
-
-    if (userpreferences["ServerRAM"] == false)
-        $("#chartServerRAM").hide();
-    else
-        $("#chartServerRAM").show();
-
-    if (userpreferences["ClusterLatency"] == false)
-        $("#chartClusterLatency").hide();
-    else
-        $("#chartClusterLatency").show();
-
-    if (userpreferences["ClusterTransactions"] == false)
-        $("#chartClusterTransactions").hide();
-    else
-        $("#chartClusterTransactions").show();
-
-    if (userpreferences["PartitionIdleTime"] == false)
-        $("#chartPartitionIdleTime").hide();
-    else
-        $("#chartPartitionIdleTime").show();
-
-    if (userpreferences["DrReplicationRate"] == false || VoltDbUI.isFirstHit == true || VoltDbUI.drReplicationRole.toLowerCase() != "replica")
-        $("#ChartDrReplicationRate").hide();
-    else
-        $("#ChartDrReplicationRate").show();
-
-    if (userpreferences["StoredProcedures"] == false)
-        $("#tblStoredProcedures").hide();
-    else
-        $("#tblStoredProcedures").show();
-
-    if (userpreferences["DatabaseTables"] == false)
-        $("#tblDataTables").hide();
-    else
-        $("#tblDataTables").show();
-
-    if (userpreferences["DatabaseTables"] == false && userpreferences["StoredProcedures"] == false)
-        $("#firstpane").hide();
-    else
-        $("#firstpane").show();
-
-    adjustGraphSpacing();
-    ChangeGraphLabelColor();
-    ChangeTableProcedureLabelColor();
-};
-
-function ChangeGraphLabelColor() {
-    if ($.cookie("user-preferences") != undefined) {
-        var userPreferences = $.parseJSON($.cookie("user-preferences"));
-        if (userPreferences['ClusterLatency'] != false || userPreferences['ClusterTransactions'] != false || userPreferences['ServerCPU'] != false || userPreferences['ServerRAM'] != false || userPreferences["PartitionIdleTime"] != false || userPreferences["DrReplicationRate"] != false) {
-            $('#showHideGraphBlock').css('color', '#000000');
-            $("#GraphBlock").removeClass("graphOpacity");
-        } else {
-            $('#showHideGraphBlock').css('color', 'gray');
-            $("#GraphBlock").addClass("graphOpacity");
-        }
-    }
-}
-
-function ChangeTableProcedureLabelColor() {
-    if ($.cookie("user-preferences") != undefined) {
-        var userPreferences = $.parseJSON($.cookie("user-preferences"));
-        if (userPreferences['DatabaseTables'] != false || userPreferences['StoredProcedures'] != false) {
-            $('#ShowHideBlock').css('color', '#000000');
-        } else {
-            $('#ShowHideBlock').css('color', 'gray');
-        }
-    }
-}
-
-// Graph Spacing adjustment on preference change
-var adjustGraphSpacing = function () {
-    var graphList = [$("#chartServerCPU"), $("#chartServerRAM"), $("#chartClusterLatency"), $("#chartClusterTransactions"), $("#chartPartitionIdleTime")];
-
-    var css = "left";
-
-    for (var i = 0; i < graphList.length; i++) {
-        if (graphList[i].is(':visible')) {
-            graphList[i].removeClass("left right");
-            graphList[i].addClass(css);
-
-            if (css == "left")
-                css = "right";
-            else
-                css = "left";
-        }
-    }
-};
-
-(function (window) {
-    var iVoltDbUi = (function () {
-        this.isSchemaTabLoading = false;
-        this.isFirstHit = true;
-        this.drEnabled = false;
-        this.drStatus = '';
-        this.drReplicationRole = "NONE";
-        this.isDRInfoRequired = false;
-        this.ACTION_STATES = {
-            NONE: -1,
-            NEXT: 0,
-            PREVIOUS: 1,
-            REFRESH: 2,
-            SEARCH: 3,
-            SORT: 4
-        };
-
-        this.SORT_STATES = {
-            NONE: 0,
-            SORTING: 1,
-            SORTED: 2
-        };
-
-        this.DASHBOARD_PROGRESS_STATES = {
-            REFRESHMEMORY: 0,
-            REFRESHMEMORY_NONE: 1,
-            REFRESHCPU: 2,
-            REFRESHCPU_NONE: 3,
-            REFRESHLATENCY: 4,
-            REFRESHLATENCY_NONE: 5,
-            REFRESHTRANSACTION: 6,
-            REFRESHTRANSACTION_NONE: 7,
-
-            REFRESH_PROCEDUREDATA: 8,
-            REFRESH_PROCEDUREDATA_NONE: 9,
-            REFRESH_TABLEDATA: 10,
-            REFRESH_TABLEDATA_NONE: 11
-        };
-
-        this.popups = [];
-        this.isPopupRevoked = false;
-
-        this.CurrentTab = NavigationTabs.DBMonitor;
-
-        this.CurrentMemoryProgess = this.DASHBOARD_PROGRESS_STATES.REFRESHMEMORY_NONE;
-        this.CurrentCpuProgess = this.DASHBOARD_PROGRESS_STATES.REFRESHCPU_NONE;
-        this.CurrentLatencyProgess = this.DASHBOARD_PROGRESS_STATES.REFRESHLATENCY_NONE;
-        this.CurrentTransactionProgess = this.DASHBOARD_PROGRESS_STATES.REFRESHTRANSACTION_NONE;
-        this.CurrentTableDataProgress = this.DASHBOARD_PROGRESS_STATES.REFRESH_TABLEDATA_NONE;
-        this.CurrentProcedureDataProgress = this.DASHBOARD_PROGRESS_STATES.REFRESH_PROCEDUREDATA_NONE;
-        this.sortStatus = this.SORT_STATES.NONE;
-        this.tableSortStatus = this.SORT_STATES.NONE;
-        this.isConnectionChecked = false;
-        this.connectionTimeInterval = null;
-        this.partitionGraphInterval = null;
-        //load schema tab and table and views tabs inside sql query
-        this.refreshSqlAndSchemaTab = function () {
-            this.loadSchemaTab();
-            SQLQueryRender.populateTablesAndViews();
-        };
-        this.hasPermissionToView = true;
-
-        this.refreshConnectionTime = function (seconds) {
-            if (VoltDbUI.connectionTimeInterval != null)
-                window.clearInterval(VoltDbUI.connectionTimeInterval);
-
-            VoltDbUI.connectionTimeInterval = window.setInterval(checkServerConnection, seconds);
-        };
-
-        var checkServerConnection = function () {
-            if (!VoltDbUI.isConnectionChecked) {
-                VoltDbUI.isConnectionChecked = true;
-                voltDbRenderer.CheckServerConnection(
-                    function (result) {
-                        if (result == false) {
-                            VoltDBCore.isServerConnected = false;
-                            if (!$('#conpop').is(':visible') && !$('#shutdownPop').is(':visible')) {
-                                window.clearInterval(VoltDbUI.connectionTimeInterval);
-                                $('#conPopup').click();
-                            }
-                        } else {
-                            VoltDbUI.isConnectionChecked = false;
-                        }
-                    }
-                );
-            }
-        };
-
-        this.loadSchemaTab = function () {
-            this.isSchemaTabLoading = true;
-
-            var schemaHtml = '<div id="schemaOverlay" style="display: block;"><div class="loading"></div></div>';
-            schemaHtml = schemaHtml + $('#schema').html();
-            $('#schema').html(schemaHtml);
-
-            var templateUrl = window.location.protocol + '//' + window.location.host + '/catalog';
-            var templateJavascript = "js/template.js";
-
-
-            $.post(templateUrl, function (result) {
-                result = result.replace('<!--##SIZES##>', '');
-                var body = $(result).filter("#wrapper").html();
-                $("#schema").html(body);
-                $("#overlay").hide();
-                $("#schemaLinkSqlQuery").on("click", function (e) {
-                    $("#navSqlQuery").trigger("click");
-                    e.preventDefault();
-                });
-
-                $.getScript(templateJavascript, function () {
-                    $('.schm').css("display", "block");
-                    $('.refreshBtn').unbind("click");
-                    $('.refreshBtn.schm').unbind("click");
-                    $('.refreshBtn.schm,.refreshBtn').click(function () {
-                        VoltDbUI.refreshSqlAndSchemaTab();
-
-                    });
-                    VoltDbUI.isSchemaTabLoading = false;
-                });
-
-            });
-
-        };
-
-    });
-    window.VoltDbUI = VoltDbUi = new iVoltDbUi();
-
-})(window);
-
-
-function RefreshServerUI() {
-    var clickedServer = window.location.hostname;
-    if (clickedServer != "") {
-        $('.activeServerName').html(clickedServer).attr('title', clickedServer);
-        saveCurrentServer(clickedServer);
-
-        $('#popServerList').toggle('slide', '', 1500);
-        $(this).parent().prevAll().removeClass('monitoring');
-        $(this).parent().nextAll().removeClass('monitoring');
-        $(this).parent().addClass('monitoring');
-
-        $('#btnPopServerList').removeClass('hideServers');
-        $('#btnPopServerList').addClass('showServers');
-
-        $("#popServerList").hide();
-
-    }
-
-}
-
-function getParameterByName(name) {
-    name = name.replace(/[\[]/, "\\\[").replace(/[\]]/, "\\\]");
-    var regexS = "[\\?&]" + name + "=([^&#]*)";
-    var regex = new RegExp(regexS);
-    var results = regex.exec(window.location.href);
-    if (results == null)
-        return "";
-    else
-        return decodeURIComponent(results[1].replace(/\+/g, " "));
-}
+                        $(this).parent().find(".dataTables_paginate .navigationLabel .totalPages").text(this.fnPagingInfo().iTotalPages);
+                    },
+                    "sDom": '<"pager"p>t<"pager"p><"info"i><"clear">',
+                    "aoColumns": [
+                        null,
+                        { "bSearchable": false },
+                        { "bSearchable": false },
+                        { "bSearchable": false }
+                    ]
+                });
+
+
+
+                $("#tblDrReplica_wrapper").find(".paginationDefault").remove();
+
+
+                //  Customizing DataTables to make it as existing pagination
+                $(".paginate_disabled_previous").html("Prev");
+                $(".paginate_enabled_next").html("Next");
+                $(".paginate_disabled_next").html("Next");
+                $(".paginate_enabled_previous").html("Prev");
+
+                $("#tblDrReplica").next().hide();
+                $("#tblDrReplica_info").hide();
+                $("#tblDrReplica_length").hide();
+
+                $("#tblDrReplica").find(".sorting_asc").removeClass("sorting_asc");
+
+                $("#drReplicaSection").find(".pagination").hide();
+            }
+        });
+
+        $('#filterHostID').on('keyup', function () {
+            replicaTable.search(this.value).draw();
+        });
+    };
+
+    var setPaginationIndicesOfProcedures = function (isProcedureSearch) {
+        if (isProcedureSearch) {
+            if (voltDbRenderer.procedureSearchDataSize > 0) {
+                if (currentProcedureAction == VoltDbUI.ACTION_STATES.NEXT && priorProcedureAction == VoltDbUI.ACTION_STATES.SEARCH) {
+                    lblPrevious.innerHTML = " ".concat(voltDbRenderer.procedureTableIndex + 1, ' ');
+                    lblTotalPages.innerHTML = voltDbRenderer.procedureSearchDataSize < voltDbRenderer.maxVisibleRows ? " ".concat(1) : " ".concat(Math.ceil(voltDbRenderer.procedureSearchDataSize / voltDbRenderer.maxVisibleRows));
+
+                }
+                else if ((currentProcedureAction == VoltDbUI.ACTION_STATES.PREVIOUS && priorProcedureAction == VoltDbUI.ACTION_STATES.SEARCH)) {
+                    lblPrevious.innerHTML = " ".concat(voltDbRenderer.procedureTableIndex, ' ');
+                    lblTotalPages.innerHTML = voltDbRenderer.procedureSearchDataSize < voltDbRenderer.maxVisibleRows ? " ".concat(1) : " ".concat(Math.ceil(voltDbRenderer.procedureSearchDataSize / voltDbRenderer.maxVisibleRows));
+
+                }
+
+                else if (currentProcedureAction == VoltDbUI.ACTION_STATES.NEXT && priorProcedureAction == VoltDbUI.ACTION_STATES.PREVIOUS) {
+                    lblPrevious.innerHTML = " ".concat(voltDbRenderer.procedureTableIndex + 1, ' ');
+                    lblTotalPages.innerHTML = voltDbRenderer.procedureSearchDataSize < voltDbRenderer.maxVisibleRows ? " ".concat(1) : " ".concat(Math.ceil(voltDbRenderer.procedureSearchDataSize / voltDbRenderer.maxVisibleRows));
+
+                }
+                else if (currentProcedureAction == VoltDbUI.ACTION_STATES.NEXT && priorProcedureAction == VoltDbUI.ACTION_STATES.NEXT) {
+                    lblPrevious.innerHTML = " ".concat(voltDbRenderer.procedureTableIndex + 1, ' ');
+                    lblTotalPages.innerHTML = voltDbRenderer.procedureSearchDataSize < voltDbRenderer.maxVisibleRows ? " ".concat(1) : " ".concat(Math.ceil(voltDbRenderer.procedureSearchDataSize / voltDbRenderer.maxVisibleRows));
+
+                }
+                else if (currentProcedureAction == VoltDbUI.ACTION_STATES.PREVIOUS && priorProcedureAction == VoltDbUI.ACTION_STATES.NEXT) {
+                    lblPrevious.innerHTML = " ".concat(voltDbRenderer.procedureTableIndex + 1, ' ');
+                    lblTotalPages.innerHTML = voltDbRenderer.procedureSearchDataSize < voltDbRenderer.maxVisibleRows ? " ".concat(1) : " ".concat(Math.ceil(voltDbRenderer.procedureSearchDataSize / voltDbRenderer.maxVisibleRows));
+
+                }
+                else {
+                    lblPrevious.innerHTML = " ".concat(1, ' ');
+                    lblTotalPages.innerHTML = voltDbRenderer.procedureSearchDataSize < voltDbRenderer.maxVisibleRows ? " ".concat(1) : " ".concat(Math.ceil(voltDbRenderer.procedureSearchDataSize / voltDbRenderer.maxVisibleRows));
+                }
+
+
+            } else {
+                lblPrevious.innerHTML = " ".concat(0, ' ');
+                lblTotalPages.innerHTML = " ".concat(0);
+
+            }
+
+        } else {
+            if (voltDbRenderer.procedureDataSize > 0) {
+                if (currentProcedureAction == VoltDbUI.ACTION_STATES.NEXT) {
+                    lblPrevious.innerHTML = " ".concat(voltDbRenderer.procedureTableIndex + 1, ' ');
+                }
+                else if (currentProcedureAction == VoltDbUI.ACTION_STATES.PREVIOUS) {
+                    lblPrevious.innerHTML = " ".concat(voltDbRenderer.procedureTableIndex + 1, ' ');
+                }
+                else {
+                    lblPrevious.innerHTML = " ".concat(1, ' ');
+                }
+                lblTotalPages.innerHTML = voltDbRenderer.procedureDataSize < voltDbRenderer.maxVisibleRows ? " ".concat(1) : " ".concat(Math.ceil(voltDbRenderer.procedureDataSize / voltDbRenderer.maxVisibleRows));
+
+            } else {
+                lblPrevious.innerHTML = " ".concat(0, ' ');
+                lblTotalPages.innerHTML = " ".concat(0);
+
+            }
+        }
+
+    };
+
+    var setPaginationIndicesOfTables = function (isTableSearch) {
+        //set pagination
+        if (isTableSearch) {
+            if (voltDbRenderer.tableSearchDataSize > 0) {
+                if (currentTableAction == VoltDbUI.ACTION_STATES.NEXT &&
+                    (priorTableAction == VoltDbUI.ACTION_STATES.SEARCH || priorTableAction == VoltDbUI.ACTION_STATES.PREVIOUS || priorTableAction == VoltDbUI.ACTION_STATES.NEXT)) {
+                    lblPreviousTable.innerHTML = " ".concat(voltDbRenderer.tableIndex + 1, ' ');
+                    lblTotalPagesofTables.innerHTML = voltDbRenderer.tableSearchDataSize < voltDbRenderer.maxVisibleRows ? " ".concat(1) : " ".concat(Math.ceil(voltDbRenderer.tableSearchDataSize / voltDbRenderer.maxVisibleRows));
+
+
+                } else if ((currentTableAction == VoltDbUI.ACTION_STATES.PREVIOUS && priorTableAction == VoltDbUI.ACTION_STATES.SEARCH || priorTableAction == VoltDbUI.ACTION_STATES.PREVIOUS)) {
+                    lblPreviousTable.innerHTML = " ".concat(voltDbRenderer.tableIndex + 1, ' ');
+                    lblTotalPagesofTables.innerHTML = voltDbRenderer.tableSearchDataSize < voltDbRenderer.maxVisibleRows ? " ".concat(1) : " ".concat(Math.ceil(voltDbRenderer.tableSearchDataSize / voltDbRenderer.maxVisibleRows));
+
+                } else if (currentTableAction == VoltDbUI.ACTION_STATES.PREVIOUS && priorTableAction == VoltDbUI.ACTION_STATES.NEXT) {
+                    lblPreviousTable.innerHTML = " ".concat(voltDbRenderer.tableIndex + 1, ' ');
+                    lblTotalPagesofTables.innerHTML = voltDbRenderer.tableSearchDataSize < voltDbRenderer.maxVisibleRows ? " ".concat(1) : " ".concat(Math.ceil(voltDbRenderer.tableSearchDataSize / voltDbRenderer.maxVisibleRows));
+
+                }
+
+                else if (currentTableAction == VoltDbUI.ACTION_STATES.REFRESH && (priorTableAction == VoltDbUI.ACTION_STATES.PREVIOUS || priorTableAction == VoltDbUI.ACTION_STATES.NEXT)) {
+                    lblTotalPagesofTables.innerHTML = voltDbRenderer.tableSearchDataSize < voltDbRenderer.maxVisibleRows ? " ".concat(1) : " ".concat(Math.ceil(voltDbRenderer.tableSearchDataSize / voltDbRenderer.maxVisibleRows));
+                }
+                else {
+                    lblPreviousTable.innerHTML = " ".concat(1, ' ');
+                    lblTotalPagesofTables.innerHTML = voltDbRenderer.tableSearchDataSize < voltDbRenderer.maxVisibleRows ? " ".concat(1) : " ".concat(Math.ceil(voltDbRenderer.tableSearchDataSize / voltDbRenderer.maxVisibleRows));
+                }
+
+            }
+            else {
+                lblPreviousTable.innerHTML = " ".concat(0, ' ');
+                lblTotalPagesofTables.innerHTML = " ".concat(0, ' ');
+
+            }
+
+        }
+        else {
+            if (voltDbRenderer.tableDataSize > 0) {
+                if (currentTableAction == VoltDbUI.ACTION_STATES.NEXT) {
+                    lblPreviousTable.innerHTML = " ".concat(voltDbRenderer.tableIndex + 1, ' ');
+                }
+                else if (currentTableAction == VoltDbUI.ACTION_STATES.PREVIOUS) {
+                    lblPreviousTable.innerHTML = " ".concat(voltDbRenderer.tableIndex + 1, ' ');
+
+                } else if ((currentTableAction == VoltDbUI.ACTION_STATES.REFRESH || currentTableAction == VoltDbUI.ACTION_STATES.NONE) &&
+                    (voltDbRenderer.isSearchTextCleaned || !(priorTableAction == VoltDbUI.ACTION_STATES.PREVIOUS || priorTableAction == VoltDbUI.ACTION_STATES.NEXT))) {
+                    lblPreviousTable.innerHTML = " ".concat(1, ' ');
+                    voltDbRenderer.isSearchTextCleaned = false;
+
+                }
+                else if (voltDbRenderer.isTableSortClicked) {
+                    lblPreviousTable.innerHTML = " ".concat(1, ' ');
+                }
+                lblTotalPagesofTables.innerHTML = voltDbRenderer.tableDataSize < voltDbRenderer.maxVisibleRows ? " ".concat(1) : " ".concat(Math.ceil(voltDbRenderer.tableDataSize / voltDbRenderer.maxVisibleRows));
+
+
+            } else {
+                lblPreviousTable.innerHTML = " ".concat(0, ' ');
+                lblTotalPagesofTables.innerHTML = " ".concat(0, ' ');
+
+            }
+        }
+    };
+
+
+    var saveThreshold = function () {
+
+        var defaultThreshold = 70;
+        var thresholdInput = $("#threshold");
+
+        if (thresholdInput.val() == "") {
+            thresholdInput.val(defaultThreshold);
+        }
+
+        if ($.cookie("alert-threshold") == undefined || $.cookie("alert-threshold") == null) {
+            saveCookie("alert-threshold", defaultThreshold);
+        }
+
+        $("#saveThreshold").on("click", function () {
+
+            if (thresholdInput.val() == "" || thresholdInput.val() * 1 > 100) {
+                alert("The value of \"Alert Threshold\" should be between 0 and 100.");
+                return false;
+            }
+
+            var thresholdValue = (thresholdInput.val() != "") ? thresholdInput.val() : defaultThreshold;
+            saveCookie("alert-threshold", thresholdValue);
+            refreshClusterHealth();
+            $("#popServerList").hide();
+            $("#overlay").show();
+            $('#btnPopServerList').removeClass('hideServers');
+            $('#btnPopServerList').addClass('showServers');
+            return true;
+        });
+
+        $("#threshold").on("keypress", function (e) {
+            if (e.which != 8 && e.which != 0 && (e.which < 48 || e.which > 57)) {
+                return false;
+            }
+            return true;
+
+        });
+
+        //Set the value of threshold
+        $("#threshold").val($.cookie("alert-threshold"));
+
+    };
+
+    if ($.cookie("graph-view") == undefined || $.cookie("graph-view") == null)
+        saveCookie("graph-view", $("#graphView").val());
+
+    $("#graphView").val($.cookie("graph-view"));
+    MonitorGraphUI.AddGraph($.cookie("graph-view"), $('#chartServerCPU'), $('#chartServerRAM'), $('#chartClusterLatency'), $('#chartClusterTransactions'), $('#chartPartitionIdleTime'), $('#ChartDrReplicationRate'));
+
+    $('#PROCEDURE,#INVOCATIONS,#MIN_LATENCY,#MAX_LATENCY,#AVG_LATENCY,#AVG_LATENCY,#PERC_EXECUTION').unbind('click');
+    $('#PROCEDURE,#INVOCATIONS,#MIN_LATENCY,#MAX_LATENCY,#AVG_LATENCY,#PERC_EXECUTION').on('click', function () {
+        voltDbRenderer.isProcedureSortClicked = true;
+        currentProcedureAction = VoltDbUI.ACTION_STATES.SORT;
+        if (VoltDbUI.sortStatus == VoltDbUI.SORT_STATES.NONE || VoltDbUI.sortStatus == VoltDbUI.SORT_STATES.SORTED) {
+            if ($(this).data('name') == "none") {
+                $(this).data('name', 'ascending');
+                voltDbRenderer.sortOrder = "ascending";
+
+            }
+            else if ($(this).data('name') == "ascending") {
+                voltDbRenderer.sortOrder = "descending";
+                $(this).data('name', 'descending');
+
+            } else if ($(this).data('name') == "descending") {
+                voltDbRenderer.sortOrder = "ascending";
+                $(this).data('name', 'ascending');
+
+            }
+
+            //apply css to display sort arrow image
+            if ($(this).hasClass("sorttable_sorted")) {
+                if (this.id == voltDbRenderer.sortColumn)
+                    $("#" + voltDbRenderer.sortColumn).data('name', 'descending');
+                else
+                    $("#" + voltDbRenderer.sortColumn).data('name', 'none');
+
+
+                $("#" + voltDbRenderer.sortColumn).removeClass("sorttable_sorted");
+                $("#" + voltDbRenderer.sortColumn).removeClass("sorttable_sorted_reverse");
+
+                $(this).removeClass("sorttable_sorted");
+                $(this).addClass("sorttable_sorted_reverse");
+
+
+            } else if ($(this).hasClass("sorttable_sorted_reverse")) {
+                if (this.id == voltDbRenderer.sortColumn)
+                    $("#" + voltDbRenderer.sortColumn).data('name', 'ascending');
+                else
+                    $("#" + voltDbRenderer.sortColumn).data('name', 'none');
+
+                $("#" + voltDbRenderer.sortColumn).removeClass("sorttable_sorted");
+                $("#" + voltDbRenderer.sortColumn).removeClass("sorttable_sorted_reverse");
+
+                $(this).removeClass("sorttable_sorted_reverse");
+                $(this).addClass("sorttable_sorted");
+
+            } else {
+                $(this).addClass("sorttable_sorted");
+                if ($("#" + voltDbRenderer.sortColumn) != undefined) {
+                    $("#" + voltDbRenderer.sortColumn).data('name', 'none');
+                    $("#" + voltDbRenderer.sortColumn).removeClass("sorttable_sorted");
+                    $("#" + voltDbRenderer.sortColumn).removeClass("sorttable_sorted_reverse");
+                }
+
+            }
+
+            voltDbRenderer.isSortProcedures = true;
+            voltDbRenderer.sortColumn = this.id;
+
+            if (voltDbRenderer.isProcedureSearch) {
+                VoltDbUI.sortStatus = VoltDbUI.SORT_STATES.SORTING;
+                voltDbRenderer.searchProcedures('', $('#filterStoredProc')[0].value, function (searchResult) {
+                    currentProcedureAction = VoltDbUI.ACTION_STATES.SORT;
+                    voltDbRenderer.formatSearchDataToJsonArray();
+                    if (voltDbRenderer.sortProceduresByColumns(false)) {
+                        voltDbRenderer.mapProcedureInformationSorting(currentProcedureAction, priorProcedureAction, function (htmlData) {
+                            if (htmlData != "")
+                                $('#storeProcedureBody').html(htmlData);
+
+                            else
+                                $('#storeProcedureBody').html("<tr><td colspan=6> No data to be displayed</td></tr>");
+
+                            //set pagination
+                            setPaginationIndicesOfProcedures(voltDbRenderer.isProcedureSearch);
+                            VoltDbUI.sortStatus = VoltDbUI.SORT_STATES.SORTED;
+
+                        });
+
+                    } else {
+                        VoltDbUI.sortStatus = VoltDbUI.SORT_STATES.NONE;
+                    }
+                    priorProcedureAction = VoltDbUI.ACTION_STATES.SEARCH;
+
+                });
+            } else {
+                VoltDbUI.sortStatus = VoltDbUI.SORT_STATES.SORTING;
+                voltDbRenderer.sortProceduresByColumns(false);
+                voltDbRenderer.mapProcedureInformationSorting(currentProcedureAction, priorProcedureAction, function (htmlData) {
+                    if (htmlData != "")
+                        $('#storeProcedureBody').html(htmlData);
+
+                    else
+                        $('#storeProcedureBody').html("<tr><td colspan=6> No data to be displayed</td></tr>");
+
+                    setPaginationIndicesOfProcedures(voltDbRenderer.isProcedureSearch);
+                    VoltDbUI.sortStatus = VoltDbUI.SORT_STATES.SORTED;
+
+                });
+
+            }
+
+        }
+        voltDbRenderer.isProcedureSortClicked = false;
+    });
+
+    $('#TABLE_NAME,#TUPLE_COUNT,#MAX_ROWS,#MIN_ROWS,#AVG_ROWS,#TABLE_TYPE').unbind('click');
+    $('#TABLE_NAME,#TUPLE_COUNT,#MAX_ROWS,#MIN_ROWS,#AVG_ROWS,#TABLE_TYPE').on('click', function () {
+        voltDbRenderer.isTableSortClicked = true;
+        if (VoltDbUI.tableSortStatus == VoltDbUI.SORT_STATES.NONE || VoltDbUI.tableSortStatus == VoltDbUI.SORT_STATES.SORTED) {
+            if ($(this).data('name') == "none") {
+                $(this).data('name', 'ascending');
+                voltDbRenderer.sortTableOrder = "ascending";
+
+            }
+            else if ($(this).data('name') == "ascending") {
+                voltDbRenderer.sortTableOrder = "descending";
+                $(this).data('name', 'descending');
+
+            } else if ($(this).data('name') == "descending") {
+                voltDbRenderer.sortTableOrder = "ascending";
+                $(this).data('name', 'ascending');
+
+            }
+
+            //apply css to display sort arrow image
+            if ($(this).hasClass("sorttable_sorted")) {
+                if (this.id == voltDbRenderer.tableSortColumn)
+                    $("#" + voltDbRenderer.tableSortColumn).data('name', 'descending');
+                else
+                    $("#" + voltDbRenderer.tableSortColumn).data('name', 'none');
+
+
+                $("#" + voltDbRenderer.tableSortColumn).removeClass("sorttable_sorted");
+                $("#" + voltDbRenderer.tableSortColumn).removeClass("sorttable_sorted_reverse");
+
+                $(this).removeClass("sorttable_sorted");
+                $(this).addClass("sorttable_sorted_reverse");
+
+
+            } else if ($(this).hasClass("sorttable_sorted_reverse")) {
+                if (this.id == voltDbRenderer.tableSortColumn)
+                    $("#" + voltDbRenderer.tableSortColumn).data('name', 'ascending');
+                else
+                    $("#" + voltDbRenderer.tableSortColumn).data('name', 'none');
+
+                $("#" + voltDbRenderer.tableSortColumn).removeClass("sorttable_sorted");
+                $("#" + voltDbRenderer.tableSortColumn).removeClass("sorttable_sorted_reverse");
+
+                $(this).removeClass("sorttable_sorted_reverse");
+                $(this).addClass("sorttable_sorted");
+
+            } else {
+                $(this).addClass("sorttable_sorted");
+                if ($("#" + voltDbRenderer.tableSortColumn) != undefined) {
+                    $("#" + voltDbRenderer.tableSortColumn).data('name', 'none');
+                    $("#" + voltDbRenderer.tableSortColumn).removeClass("sorttable_sorted");
+                    $("#" + voltDbRenderer.tableSortColumn).removeClass("sorttable_sorted_reverse");
+                }
+
+            }
+
+
+            voltDbRenderer.isSortTables = true;
+            voltDbRenderer.tableSortColumn = this.id;
+
+            if (voltDbRenderer.isTableSearch) {
+                VoltDbUI.tableSortStatus = VoltDbUI.SORT_STATES.SORTING;
+                priorTableAction = currentTableAction;
+                currentTableAction = VoltDbUI.ACTION_STATES.SEARCH;
+                voltDbRenderer.sortTablesByColumns();
+                voltDbRenderer.mapTableInformation(currentTableAction, priorTableAction, voltDbRenderer.isTableSearch, function (htmlData) {
+                    if ((htmlData != undefined && htmlData != "")) {
+                        $('#tablesBody').html(htmlData);
+                    }
+
+                    //set pagination
+                    setPaginationIndicesOfTables(voltDbRenderer.isTableSearch);
+                    VoltDbUI.tableSortStatus = VoltDbUI.SORT_STATES.SORTED;
+                    voltDbRenderer.isTableSortClicked = false;
+
+                });
+                priorTableAction = VoltDbUI.ACTION_STATES.SEARCH;
+
+            } else {
+                VoltDbUI.tableSortStatus = VoltDbUI.SORT_STATES.SORTING;
+                voltDbRenderer.sortTablesByColumns();
+                voltDbRenderer.mapTableInformation(currentTableAction, priorTableAction, voltDbRenderer.isTableSearch, function (htmlData) {
+                    if ((htmlData != undefined && htmlData != "")) {
+                        $('#tablesBody').html(htmlData);
+                    }
+
+                    setPaginationIndicesOfTables(voltDbRenderer.isTableSearch);
+                    VoltDbUI.tableSortStatus = VoltDbUI.SORT_STATES.SORTED;
+                    voltDbRenderer.isTableSortClicked = false;
+                });
+
+            }
+        }
+
+    });
+
+
+    $("#graphView").on("change", function () {
+        var graphView = $("#graphView").val();
+        saveCookie("graph-view", graphView);
+        MonitorGraphUI.RefreshGraph(graphView);
+        MonitorGraphUI.UpdateCharts();
+    });
+
+    //slides the element with class "menu_body" when paragraph with class "menu_head" is clicked
+    $("#firstpane div.menu_head").click(function () {
+        var userPreferences = getUserPreferences();
+        if (userPreferences != null) {
+            if (userPreferences['DatabaseTables'] != false || userPreferences['StoredProcedures'] != false) {
+                var headerState = $("#firstpane div.menu_body").css('display');
+                if (headerState == 'none') {
+                    $(this).removeClass('collapsed');
+                    $(this).addClass('expanded');
+                } else {
+                    $(this).removeClass('expanded');
+                    $(this).addClass('collapsed');
+                }
+                $(this).next("div.menu_body").slideToggle(300).siblings("div.menu_body").slideUp("slow");
+            }
+        } else {
+
+            $('ul.user-preferences > li Input:checkbox').each(function (value) {
+                userPreferences[$(this)[0].id] = true;
+            });
+            saveUserPreferences(userPreferences);
+
+            $(this).removeClass('collapsed');
+            $(this).addClass('expanded');
+            $(this).next("div.menu_body").slideToggle(300).siblings("div.menu_body").slideUp("slow");
+
+        }
+
+    });
+
+    refreshClusterHealth();
+    refreshGraphAndData($.cookie("graph-view"), VoltDbUI.CurrentTab);
+    setInterval(refreshClusterHealth, 5000);
+    setInterval(function () {
+        refreshGraphAndData($.cookie("graph-view"), VoltDbUI.CurrentTab);
+    }, 5000);
+
+
+    //refreshGraphAndDataInLoop(getRefreshTime(), $.cookie("graph-view"));
+    configureUserPreferences();
+    adjustGraphSpacing();
+    saveThreshold();
+
+    $('#showMyHelp').popup();
+    $("#conPopup").popup({
+        closeDialog: function () {
+            VoltDbUI.isConnectionChecked = false;
+            VoltDbUI.refreshConnectionTime('20000');
+            $('#connectionPopup').hide();
+        }
+    });
+
+    VoltDbUI.refreshConnectionTime('20000');
+};
+
+
+/*********************************************************************************************
+/Configure My Graph dialog
+/*********************************************************************************************/
+var configureUserPreferences = function () {
+    var userPreference = {};
+    userPreference["serverCPU"] = {};
+    userPreference["serverRAM"] = {};
+    userPreference["clusterLatency"] = {};
+    userPreference["clusterTransactions"] = {};
+    userPreference["partitionIdleTime"] = {};
+    userPreference["storedProcedures "] = {};
+    userPreference["databaseTables "] = {};
+
+    $('#showMyPreference').popup(
+        {
+            open: function (event, ui, ele) {
+                userPreference = getUserPreferences();
+                $('ul.user-preferences > li Input:checkbox').each(function (value) {
+                    $(this)[0].checked = userPreference[$(this)[0].id];
+                });
+            },
+            save: function () {
+                $('ul.user-preferences > li Input:checkbox').each(function (value) {
+                    userPreference[$(this)[0].id] = $(this)[0].checked;
+
+                });
+                saveUserPreferences(userPreference);
+
+                MonitorGraphUI.UpdateCharts();
+            }
+
+        });
+
+
+
+};
+
+
+/*******************************************************************************************
+//common methods
+/*******************************************************************************************/
+
+var isNodeButtonRegistered = function (elementName) {
+    var isRegistered = false;
+    var elementCount = 0;
+    if (VoltDbAdminConfig.registeredElements != undefined && VoltDbAdminConfig.registeredElements.length > 0) {
+        $.each(VoltDbAdminConfig.registeredElements, function (key, value) {
+            if (value == elementName) {
+                isRegistered = true;
+                return false;
+            }
+            else if (elementCount == VoltDbAdminConfig.registeredElements.length - 1) {
+                isRegistered = false;
+            }
+            elementCount++;
+        });
+
+    } else
+        isRegistered = false;
+
+    return isRegistered;
+};
+
+
+//Dummy wrapper for console.log for IE9
+if (!(window.console && console.log)) {
+    console = {
+        log: function () { },
+        debug: function () { },
+        info: function () { },
+        warn: function () { },
+        error: function () { }
+    };
+}
+
+var saveCookie = function (name, value) {
+    $.cookie(name, value, { expires: 365 });
+};
+
+var saveSessionCookie = function (name, value) {
+    $.cookie(name, value);
+};
+
+var saveUserPreferences = function (preferences) {
+    var lPreferences = preferences;
+    saveCookie("user-preferences", JSON.stringify(preferences));
+    showHideGraph(lPreferences);
+};
+
+var NavigationTabs = {
+    DBMonitor: 1,
+    Admin: 2,
+    Schema: 3,
+    SQLQuery: 4
+};
+
+var getCurrentTab = function () {
+    var activeLinkId = "";
+    var activeLink = $("#nav .active");
+    if (activeLink.length > 0) {
+        activeLinkId = activeLink.attr("id");
+    }
+
+    if (activeLinkId == "navSqlQuery")
+        return NavigationTabs.SQLQuery;
+
+    else if (activeLinkId == "navSchema")
+        return NavigationTabs.Schema;
+
+    else if (activeLinkId == "navAdmin")
+        return NavigationTabs.Admin;
+
+    return NavigationTabs.DBMonitor;
+};
+
+var getUserPreferences = function () {
+    try {
+        voltDbRenderer.userPreferences = $.parseJSON($.cookie("user-preferences"));
+    } catch (e) {
+
+        voltDbRenderer.userPreferences = {};
+        var preferencesList = ["ServerCPU", "ServerRAM", "ClusterLatency", "ClusterTransactions", "StoredProcedures", "DatabaseTables", "PartitionIdleTime", "DrReplicationRate"];
+        for (var i = 0; i < preferencesList.length; i++) {
+            voltDbRenderer.userPreferences[preferencesList[i]] = true;
+        }
+    }
+    return voltDbRenderer.userPreferences;
+};
+
+var saveCurrentServer = function (serverName) {
+    saveCookie("currentServer", serverName);
+};
+
+var getCurrentServer = function () {
+    return $.cookie("currentServer");
+
+};
+
+var showHideGraph = function (userpreferences) {
+    if (userpreferences["ServerCPU"] == false)
+        $("#chartServerCPU").hide();
+    else
+        $("#chartServerCPU").show();
+
+    if (userpreferences["ServerRAM"] == false)
+        $("#chartServerRAM").hide();
+    else
+        $("#chartServerRAM").show();
+
+    if (userpreferences["ClusterLatency"] == false)
+        $("#chartClusterLatency").hide();
+    else
+        $("#chartClusterLatency").show();
+
+    if (userpreferences["ClusterTransactions"] == false)
+        $("#chartClusterTransactions").hide();
+    else
+        $("#chartClusterTransactions").show();
+
+    if (userpreferences["PartitionIdleTime"] == false)
+        $("#chartPartitionIdleTime").hide();
+    else
+        $("#chartPartitionIdleTime").show();
+
+    if (userpreferences["DrReplicationRate"] == false || VoltDbUI.isFirstHit == true || VoltDbUI.drReplicationRole.toLowerCase() != "replica")
+        $("#ChartDrReplicationRate").hide();
+    else
+        $("#ChartDrReplicationRate").show();
+
+    if (userpreferences["StoredProcedures"] == false)
+        $("#tblStoredProcedures").hide();
+    else
+        $("#tblStoredProcedures").show();
+
+    if (userpreferences["DatabaseTables"] == false)
+        $("#tblDataTables").hide();
+    else
+        $("#tblDataTables").show();
+
+    if (userpreferences["DatabaseTables"] == false && userpreferences["StoredProcedures"] == false)
+        $("#firstpane").hide();
+    else
+        $("#firstpane").show();
+
+    adjustGraphSpacing();
+    ChangeGraphLabelColor();
+    ChangeTableProcedureLabelColor();
+};
+
+function ChangeGraphLabelColor() {
+    if ($.cookie("user-preferences") != undefined) {
+        var userPreferences = $.parseJSON($.cookie("user-preferences"));
+        if (userPreferences['ClusterLatency'] != false || userPreferences['ClusterTransactions'] != false || userPreferences['ServerCPU'] != false || userPreferences['ServerRAM'] != false || userPreferences["PartitionIdleTime"] != false || userPreferences["DrReplicationRate"] != false) {
+            $('#showHideGraphBlock').css('color', '#000000');
+            $("#GraphBlock").removeClass("graphOpacity");
+        } else {
+            $('#showHideGraphBlock').css('color', 'gray');
+            $("#GraphBlock").addClass("graphOpacity");
+        }
+    }
+}
+
+function ChangeTableProcedureLabelColor() {
+    if ($.cookie("user-preferences") != undefined) {
+        var userPreferences = $.parseJSON($.cookie("user-preferences"));
+        if (userPreferences['DatabaseTables'] != false || userPreferences['StoredProcedures'] != false) {
+            $('#ShowHideBlock').css('color', '#000000');
+        } else {
+            $('#ShowHideBlock').css('color', 'gray');
+        }
+    }
+}
+
+// Graph Spacing adjustment on preference change
+var adjustGraphSpacing = function () {
+    var graphList = [$("#chartServerCPU"), $("#chartServerRAM"), $("#chartClusterLatency"), $("#chartClusterTransactions"), $("#chartPartitionIdleTime")];
+
+    var css = "left";
+
+    for (var i = 0; i < graphList.length; i++) {
+        if (graphList[i].is(':visible')) {
+            graphList[i].removeClass("left right");
+            graphList[i].addClass(css);
+
+            if (css == "left")
+                css = "right";
+            else
+                css = "left";
+        }
+    }
+};
+
+(function (window) {
+    var iVoltDbUi = (function () {
+        this.isSchemaTabLoading = false;
+        this.isFirstHit = true;
+        this.drEnabled = false;
+        this.drStatus = '';
+        this.drReplicationRole = "NONE";
+        this.isDRInfoRequired = false;
+        this.ACTION_STATES = {
+            NONE: -1,
+            NEXT: 0,
+            PREVIOUS: 1,
+            REFRESH: 2,
+            SEARCH: 3,
+            SORT: 4
+        };
+
+        this.SORT_STATES = {
+            NONE: 0,
+            SORTING: 1,
+            SORTED: 2
+        };
+
+        this.DASHBOARD_PROGRESS_STATES = {
+            REFRESHMEMORY: 0,
+            REFRESHMEMORY_NONE: 1,
+            REFRESHCPU: 2,
+            REFRESHCPU_NONE: 3,
+            REFRESHLATENCY: 4,
+            REFRESHLATENCY_NONE: 5,
+            REFRESHTRANSACTION: 6,
+            REFRESHTRANSACTION_NONE: 7,
+
+            REFRESH_PROCEDUREDATA: 8,
+            REFRESH_PROCEDUREDATA_NONE: 9,
+            REFRESH_TABLEDATA: 10,
+            REFRESH_TABLEDATA_NONE: 11
+        };
+
+        this.popups = [];
+        this.isPopupRevoked = false;
+
+        this.CurrentTab = NavigationTabs.DBMonitor;
+
+        this.CurrentMemoryProgess = this.DASHBOARD_PROGRESS_STATES.REFRESHMEMORY_NONE;
+        this.CurrentCpuProgess = this.DASHBOARD_PROGRESS_STATES.REFRESHCPU_NONE;
+        this.CurrentLatencyProgess = this.DASHBOARD_PROGRESS_STATES.REFRESHLATENCY_NONE;
+        this.CurrentTransactionProgess = this.DASHBOARD_PROGRESS_STATES.REFRESHTRANSACTION_NONE;
+        this.CurrentTableDataProgress = this.DASHBOARD_PROGRESS_STATES.REFRESH_TABLEDATA_NONE;
+        this.CurrentProcedureDataProgress = this.DASHBOARD_PROGRESS_STATES.REFRESH_PROCEDUREDATA_NONE;
+        this.sortStatus = this.SORT_STATES.NONE;
+        this.tableSortStatus = this.SORT_STATES.NONE;
+        this.isConnectionChecked = false;
+        this.connectionTimeInterval = null;
+        this.partitionGraphInterval = null;
+        //load schema tab and table and views tabs inside sql query
+        this.refreshSqlAndSchemaTab = function () {
+            this.loadSchemaTab();
+            SQLQueryRender.populateTablesAndViews();
+        };
+        this.hasPermissionToView = true;
+
+        this.refreshConnectionTime = function (seconds) {
+            if (VoltDbUI.connectionTimeInterval != null)
+                window.clearInterval(VoltDbUI.connectionTimeInterval);
+
+            VoltDbUI.connectionTimeInterval = window.setInterval(checkServerConnection, seconds);
+        };
+
+        var checkServerConnection = function () {
+            if (!VoltDbUI.isConnectionChecked) {
+                VoltDbUI.isConnectionChecked = true;
+                voltDbRenderer.CheckServerConnection(
+                    function (result) {
+                        if (result == false) {
+                            VoltDBCore.isServerConnected = false;
+                            if (!$('#conpop').is(':visible') && !$('#shutdownPop').is(':visible')) {
+                                window.clearInterval(VoltDbUI.connectionTimeInterval);
+                                $('#conPopup').click();
+                            }
+                        } else {
+                            VoltDbUI.isConnectionChecked = false;
+                        }
+                    }
+                );
+            }
+        };
+
+        this.loadSchemaTab = function () {
+            this.isSchemaTabLoading = true;
+
+            var schemaHtml = '<div id="schemaOverlay" style="display: block;"><div class="loading"></div></div>';
+            schemaHtml = schemaHtml + $('#schema').html();
+            $('#schema').html(schemaHtml);
+
+            var templateUrl = window.location.protocol + '//' + window.location.host + '/catalog';
+            var templateJavascript = "js/template.js";
+
+
+            $.post(templateUrl, function (result) {
+                result = result.replace('<!--##SIZES##>', '');
+                var body = $(result).filter("#wrapper").html();
+                $("#schema").html(body);
+                $("#overlay").hide();
+                $("#schemaLinkSqlQuery").on("click", function (e) {
+                    $("#navSqlQuery").trigger("click");
+                    e.preventDefault();
+                });
+
+                $.getScript(templateJavascript, function () {
+                    $('.schm').css("display", "block");
+                    $('.refreshBtn').unbind("click");
+                    $('.refreshBtn.schm').unbind("click");
+                    $('.refreshBtn.schm,.refreshBtn').click(function () {
+                        VoltDbUI.refreshSqlAndSchemaTab();
+
+                    });
+                    VoltDbUI.isSchemaTabLoading = false;
+                });
+
+            });
+
+        };
+
+    });
+    window.VoltDbUI = VoltDbUi = new iVoltDbUi();
+
+})(window);
+
+
+function RefreshServerUI() {
+    var clickedServer = window.location.hostname;
+    if (clickedServer != "") {
+        $('.activeServerName').html(clickedServer).attr('title', clickedServer);
+        saveCurrentServer(clickedServer);
+
+        $('#popServerList').toggle('slide', '', 1500);
+        $(this).parent().prevAll().removeClass('monitoring');
+        $(this).parent().nextAll().removeClass('monitoring');
+        $(this).parent().addClass('monitoring');
+
+        $('#btnPopServerList').removeClass('hideServers');
+        $('#btnPopServerList').addClass('showServers');
+
+        $("#popServerList").hide();
+
+    }
+
+}
+
+function getParameterByName(name) {
+    name = name.replace(/[\[]/, "\\\[").replace(/[\]]/, "\\\]");
+    var regexS = "[\\?&]" + name + "=([^&#]*)";
+    var regex = new RegExp(regexS);
+    var results = regex.exec(window.location.href);
+    if (results == null)
+        return "";
+    else
+        return decodeURIComponent(results[1].replace(/\+/g, " "));
+}