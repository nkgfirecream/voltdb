--- conflicted
+++ resolved
@@ -175,17 +175,8 @@
         // SeqScanToIndexScan for determinism because of non-deterministic receive.
         // use EXPR_F_TREE1 not EXPR_F_TREE2
         pns = compileToFragments("SELECT F_D2 - F_D3, COUNT(*) FROM F GROUP BY F_D2 - F_D3");
-<<<<<<< HEAD
-        //* debug */ System.out.println(pns.get(0).toExplainPlanString());
-        checkGroupByOnlyPlan(pns, true, true, true);
-
-        pns = compileToFragments("SELECT F_VAL1, F_VAL2, COUNT(*) FROM RF GROUP BY F_VAL2, F_VAL1");
-        //*/ debug */ System.out.println("DEBUG: " + pns.get(0).toExplainPlanString());
-        checkGroupByOnlyPlan(pns, false, false, true);
-        System.out.println("Finishing testGroupByOnly");
-=======
-        System.out.println("DEBUG 0: " + pns.get(0).getChild(0).toExplainPlanString());
-        System.out.println("DEBUG 1: " + pns.get(1).getChild(0).toExplainPlanString());
+        //* debug */ System.out.println("DEBUG 0: " + pns.get(0).getChild(0).toExplainPlanString());
+        //* debug */ System.out.println("DEBUG 1: " + pns.get(1).getChild(0).toExplainPlanString());
         checkGroupByOnlyPlan(pns, true, true, false);
 
         // unoptimized case (only uses second col of the index), will be replaced in
@@ -194,7 +185,11 @@
         pns = compileToFragments("SELECT F_D2 - F_D3, COUNT(*) FROM RF GROUP BY F_D2 - F_D3");
         System.out.println("DEBUG 2: " + pns.get(0).getChild(0).toExplainPlanString());
         checkGroupByOnlyPlan(pns, false, true, true);
->>>>>>> ffc143db
+
+        pns = compileToFragments("SELECT F_VAL1, F_VAL2, COUNT(*) FROM RF GROUP BY F_VAL2, F_VAL1");
+        //*/ debug */ System.out.println("DEBUG: " + pns.get(0).toExplainPlanString());
+        checkGroupByOnlyPlan(pns, false, false, true);
+        System.out.println("Finishing testGroupByOnly");
     }
 
     public void testEdgeComplexRelatedCases() {
