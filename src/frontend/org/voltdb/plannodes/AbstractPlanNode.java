/* This file is part of VoltDB.
 * Copyright (C) 2008-2012 VoltDB Inc.
 *
 * VoltDB is free software: you can redistribute it and/or modify
 * it under the terms of the GNU General Public License as published by
 * the Free Software Foundation, either version 3 of the License, or
 * (at your option) any later version.
 *
 * VoltDB is distributed in the hope that it will be useful,
 * but WITHOUT ANY WARRANTY; without even the implied warranty of
 * MERCHANTABILITY or FITNESS FOR A PARTICULAR PURPOSE.  See the
 * GNU General Public License for more details.
 *
 * You should have received a copy of the GNU General Public License
 * along with VoltDB.  If not, see <http://www.gnu.org/licenses/>.
 */

package org.voltdb.plannodes;

import java.util.ArrayList;
import java.util.Arrays;
import java.util.HashMap;
import java.util.HashSet;
import java.util.Iterator;
import java.util.List;
import java.util.Map;
import java.util.Map.Entry;
import java.util.Set;

import org.json_voltpatches.JSONArray;
import org.json_voltpatches.JSONException;
import org.json_voltpatches.JSONObject;
import org.json_voltpatches.JSONString;
import org.json_voltpatches.JSONStringer;
import org.voltdb.catalog.Cluster;
import org.voltdb.catalog.Database;
import org.voltdb.compiler.DatabaseEstimates;
import org.voltdb.compiler.ScalarValueHints;
import org.voltdb.planner.PlanStatistics;
import org.voltdb.planner.StatsField;
import org.voltdb.types.PlanNodeType;

public abstract class AbstractPlanNode implements JSONString, Comparable<AbstractPlanNode> {

    /**
     * Internal PlanNodeId counter. Note that this member is static, which means
     * all PlanNodes will have a unique id
     */
    private static int NEXT_PLAN_NODE_ID = 1;

    /*
     * IDs only need to be unique for a single plan.
     * Reset between plans
     */
    public static final void resetPlanNodeIds() {
        NEXT_PLAN_NODE_ID = 1;
    }

    public enum Members {
        ID,
        PLAN_NODE_TYPE,
        INLINE_NODES,
        CHILDREN_IDS,
        PARENT_IDS,
        OUTPUT_SCHEMA;
    }

    protected int m_id = -1;
    protected List<AbstractPlanNode> m_children = new ArrayList<AbstractPlanNode>();
    protected List<AbstractPlanNode> m_parents = new ArrayList<AbstractPlanNode>();
    protected Set<AbstractPlanNode> m_dominators = new HashSet<AbstractPlanNode>();

    // TODO: planner accesses this data directly. Should be protected.
    protected List<ScalarValueHints> m_outputColumnHints = new ArrayList<ScalarValueHints>();
    protected long m_estimatedOutputTupleCount = 0;

    // The output schema for this node
    protected NodeSchema m_outputSchema;

    /**
     * Some PlanNodes can take advantage of inline PlanNodes to perform
     * certain additional tasks while performing their main operation, rather than
     * having to re-read tuples from intermediate results
     */
    protected Map<PlanNodeType, AbstractPlanNode> m_inlineNodes =
            new HashMap<PlanNodeType, AbstractPlanNode>();
    protected boolean m_isInline = false;

    /**
     * The textual explanation of why the plan may fail to have a deterministic result or effect when replayed.
     */
    protected String  m_nondeterminismDetail = "the query result does not guarantee a consistent ordering";

    /**
     * Instantiates a new plan node.
     */
    protected AbstractPlanNode() {
        m_id = NEXT_PLAN_NODE_ID++;
    }

    public void overrideId(int newId) {
        m_id = newId;
    }

    /**
     * Create a PlanNode that clones the configuration information but
     * is not inserted in the plan graph and has a unique plan node id.
     */
    protected void produceCopyForTransformation(AbstractPlanNode copy) {
        copy.m_outputSchema = m_outputSchema;
        copy.m_outputColumnHints = m_outputColumnHints;
        copy.m_estimatedOutputTupleCount = m_estimatedOutputTupleCount;
        copy.m_outputSchema = m_outputSchema;

        // clone is not yet implemented for every node.
        assert(m_inlineNodes.size() == 0);
        assert(m_isInline == false);

        // the api requires the copy is not (yet) connected
        assert (copy.m_parents.size() == 0);
        assert (copy.m_children.size() == 0);
    }

    public abstract PlanNodeType getPlanNodeType();

    /**
     * Generate the output schema for this node based on the
     * output schemas of its children.  The generated schema consists of
     * the complete set of columns but is not yet ordered.
     *
     * Right now it's best to call this on every node after it gets added
     * and linked to the top of the current plan graph.
     *
     * Many nodes will need to override this method in order to take whatever
     * action is appropriate (so, joins will combine two schemas, projections
     * will already have schemas defined and do nothing, etc)
     * @param db  A reference to the Database object from the catalog.
     */
    public void generateOutputSchema(Database db)
    {
        // default behavior: just copy the input schema
        // to the output schema
        assert(m_children.size() == 1);
        m_children.get(0).generateOutputSchema(db);
        // Replace the expressions in our children's columns with TVEs.  When
        // we resolve the indexes in these TVEs they will point back at the
        // correct input column, which we are assuming that the child node
        // has filled in with whatever expression was here before the replacement.
        m_outputSchema =
                m_children.get(0).getOutputSchema().copyAndReplaceWithTVE();
    }

    /**
     * Recursively iterate through the plan and resolve the column_idx value for
     * every TupleValueExpression in every AbstractExpression in every PlanNode.
     * Few enough common cases so we force every AbstractPlanNode subclass to
     * implement this.  After index resolution, this method also sorts
     * the columns in the output schema appropriately, depending upon what
     * sort of node it is, so that its parent will be able to resolve
     * its indexes successfully.
     *
     * Should get called on the plan graph after any optimizations but before
     * the plan gets fragmented.
     */
    public abstract void resolveColumnIndexes();

    public void validate() throws Exception {
        //
        // Make sure our children have us listed as their parents
        //
        for (AbstractPlanNode child : m_children) {
            if (!child.m_parents.contains(this)) {
                throw new Exception("ERROR: The child PlanNode '" + child.toString() + "' does not " +
                        "have its parent PlanNode '" + toString() + "' in its parents list");
            }
            child.validate();
        }
        //
        // Inline PlanNodes
        //
        if (!m_inlineNodes.isEmpty()) {
            for (AbstractPlanNode node : m_inlineNodes.values()) {
                //
                // Make sure that we're not attached to some kind of tree somewhere...
                //
                if (!node.m_children.isEmpty()) {
                    throw new Exception("ERROR: The inline PlanNode '" + node + "' has children inside of PlanNode '" + this + "'");
                } else if (!node.m_parents.isEmpty()) {
                    throw new Exception("ERROR: The inline PlanNode '" + node + "' has parents inside of PlanNode '" + this + "'");
                } else if (!node.isInline()) {
                    throw new Exception("ERROR: The inline PlanNode '" + node + "' was not marked as inline for PlanNode '" + this + "'");
                } else if (!node.getInlinePlanNodes().isEmpty()) {
                    throw new Exception("ERROR: The inline PlanNode '" + node + "' has its own inline PlanNodes inside of PlanNode '" + this + "'");
                }
                node.validate();
            }
        }
    }

    /**
     * Does the (sub)plan guarantee an identical result/effect when "replayed"
     * against the same database state, such as during replication or CL recovery.
     * @return
     */
    public boolean isOrderDeterministic() {
        // Leaf nodes need to re-implement this test.
        assert(m_children != null);
        for (AbstractPlanNode child : m_children) {
            if (! child.isOrderDeterministic()) {
                m_nondeterminismDetail = child.m_nondeterminismDetail;
                return false;
            }
        }
        return true;
    }

    /**
     * Does the (sub)plan guarantee an identical result/effect (except possibly for ordering)
     * when "replayed" against the same database state, such as during replication or CL recovery.
     * @return
     */
    public boolean isContentDeterministic() {
        // Leaf nodes need to re-implement this test.
        assert(m_children != null);
        for (AbstractPlanNode child : m_children) {
            if (! child.isContentDeterministic()) {
                return false;
            }
        }
        return true;
    }

    /**
     * Accessor for description of plan non-determinism.
     * @return the field
     */
    public String nondeterminismDetail() {
        return m_nondeterminismDetail;
    }

    @Override
    public final String toString() {
        return getPlanNodeType() + "[" + m_id + "]";
    }

    public boolean computeEstimatesRecursively(PlanStatistics stats, Cluster cluster, Database db, DatabaseEstimates estimates, ScalarValueHints[] paramHints) {
        assert(estimates != null);

        m_outputColumnHints.clear();
        m_estimatedOutputTupleCount = 0;

        // recursively compute and collect stats from children
        for (AbstractPlanNode child : m_children) {
            boolean result = child.computeEstimatesRecursively(stats, cluster, db, estimates, paramHints);
            assert(result);
            m_outputColumnHints.addAll(child.m_outputColumnHints);
            m_estimatedOutputTupleCount += child.m_estimatedOutputTupleCount;

            stats.incrementStatistic(0, StatsField.TUPLES_READ, m_estimatedOutputTupleCount);
        }

        return true;
    }

    /**
     * Gets the id.
     *
     * @return the id
     */
    public Integer getPlanNodeId() {
        return m_id;
    }

    /**
     * Get this PlanNode's output schema
     * @return the NodeSchema which represents this node's output schema
     */
    public NodeSchema getOutputSchema()
    {
        return m_outputSchema;
    }

    /**
     * Add a child and link this node child's parent.
     * @param child The node to add.
     */
    public void addAndLinkChild(AbstractPlanNode child) {
        m_children.add(child);
        child.m_parents.add(this);
    }

    /** Remove child from this node.
     * @param child to remove.
     */
    public void unlinkChild(AbstractPlanNode child) {
        m_children.remove(child);
        child.m_parents.remove(this);
    }

    /**
     * Gets the children.
     * @return the children
     */
    public int getChildCount() {
        return m_children.size();
    }

    /**
     * @param index
     * @return The child node of this node at a given index or null if none exists.
     */
    public AbstractPlanNode getChild(int index) {
        return m_children.get(index);
    }

    public void clearChildren() {
        m_children.clear();
    }

    public boolean hasChild(AbstractPlanNode receive) {
        return m_children.contains(receive);
    }

    /**
     * Gets the parents.
     * @return the parents
     */
    public int getParentCount() {
        return m_parents.size();
    }

    public AbstractPlanNode getParent(int index) {
        return m_parents.get(index);
    }

    public void clearParents() {
        m_parents.clear();
    }

    public void removeFromGraph() {
        for (AbstractPlanNode parent : m_parents) {
            parent.m_children.remove(this);
        }
        for (AbstractPlanNode child : m_children) {
            child.m_parents.remove(this);
        }
        m_parents.clear();
        m_children.clear();
    }

    /** Interject the provided node between this node and this node's current children */
    public void addIntermediary(AbstractPlanNode node) {

        // transfer this node's children to node
        Iterator<AbstractPlanNode> it = m_children.iterator();
        while (it.hasNext()) {
            AbstractPlanNode child = it.next();
            it.remove();                          // remove this.child from m_children
            assert child.getParentCount() == 1;
            child.clearParents();                 // and reset child's parents list
            node.addAndLinkChild(child);          // set node.child and child.parent
        }

        // and add node to this node's children
        assert(m_children.size() == 0);
        addAndLinkChild(node);
    }

    /**
     * @return The map of inlined nodes.
     */
    public Map<PlanNodeType, AbstractPlanNode> getInlinePlanNodes() {
        return m_inlineNodes;
    }

    /**
     * @param node
     */
    public void addInlinePlanNode(AbstractPlanNode node) {
        node.m_isInline = true;
        m_inlineNodes.put(node.getPlanNodeType(), node);
        node.m_children.clear();
        node.m_parents.clear();
    }

    /**
     *
     * @param type
     */
    public void removeInlinePlanNode(PlanNodeType type) {
        if (m_inlineNodes.containsKey(type)) {
            m_inlineNodes.remove(type);
        }
    }

    /**
     *
     * @param type
     * @return An inlined node of the given type or null if none.
     */
    public AbstractPlanNode getInlinePlanNode(PlanNodeType type) {
        return m_inlineNodes.get(type);
    }

    /**
     *
     * @return Is this node inlined in another node.
     */
    public Boolean isInline() {
        return m_isInline;
    }


    /**
     * @return the dominator list for a node
     */
    public Set<AbstractPlanNode> getDominators() {
        return m_dominators;
    }

    /**
     *   Initialize a hashset for each node containing that node's dominators
     *   (the set of predecessors that *always* precede this node in a traversal
     *   of the plan-graph in reverse-execution order (from root to leaves)).
     */
    public void calculateDominators() {
        HashSet<AbstractPlanNode> visited = new HashSet<AbstractPlanNode>();
        calculateDominators_recurse(visited);
    }

    private void calculateDominators_recurse(HashSet<AbstractPlanNode> visited) {
        if (visited.contains(this)) {
            assert(false): "do not expect loops in plangraph.";
            return;
        }

        visited.add(this);
        m_dominators.clear();
        m_dominators.add(this);

        // find nodes that are in every parent's dominator set.

        HashMap<AbstractPlanNode, Integer> union = new HashMap<AbstractPlanNode, Integer>();
        for (AbstractPlanNode n : m_parents) {
            for (AbstractPlanNode d : n.getDominators()) {
                if (union.containsKey(d)) {
                    union.put(d, union.get(d) + 1);
                } else {
                    union.put(d, 1);
                }
            }
        }

        for (AbstractPlanNode pd : union.keySet() ) {
            if (union.get(pd) == m_parents.size()) {
                m_dominators.add(pd);
            }
        }

        for (AbstractPlanNode n : m_children) {
            n.calculateDominators_recurse(visited);
        }
    }

    /**
     * @param type plan node type to search for
     * @return a list of nodes that are eventual successors of this node of the desired type
     */
    public ArrayList<AbstractPlanNode> findAllNodesOfType(PlanNodeType type) {
        HashSet<AbstractPlanNode> visited = new HashSet<AbstractPlanNode>();
        ArrayList<AbstractPlanNode> collected = new ArrayList<AbstractPlanNode>();
        findAllNodesOfType_recurse(type, collected, visited);
        return collected;
    }

    private void findAllNodesOfType_recurse(PlanNodeType type,ArrayList<AbstractPlanNode> collected,
            HashSet<AbstractPlanNode> visited)
    {
        if (visited.contains(this)) {
            assert(false): "do not expect loops in plangraph.";
            return;
        }
        visited.add(this);
        if (getPlanNodeType() == type) {
            collected.add(this);
        }

        for (AbstractPlanNode n : m_children) {
            n.findAllNodesOfType_recurse(type, collected, visited);
        }

        // NOTE: ignores inline nodes.
    }

    public ArrayList<AbstractPlanNode> getScanNodeList () {
        HashSet<AbstractPlanNode> visited = new HashSet<AbstractPlanNode>();
        ArrayList<AbstractPlanNode> collected = new ArrayList<AbstractPlanNode>();
        getScanNodeList_recurse( collected, visited);
        return collected;
    }

    //postorder adding scan nodes
    public void getScanNodeList_recurse(ArrayList<AbstractPlanNode> collected,
            HashSet<AbstractPlanNode> visited) {
        if (visited.contains(this)) {
            assert(false): "do not expect loops in plangraph.";
            return;
        }
        visited.add(this);
        for (AbstractPlanNode n : m_children) {
            n.getScanNodeList_recurse(collected, visited);
        }

        if( this.getInlinePlanNode(PlanNodeType.INDEXSCAN) != null ) {
            collected.add(this.getInlinePlanNode(PlanNodeType.INDEXSCAN));
        }
        if( this.getInlinePlanNode(PlanNodeType.SEQSCAN) != null ) {
            collected.add(this.getInlinePlanNode(PlanNodeType.SEQSCAN));
        }
        if ( getChildCount()==0 &&
                ( getPlanNodeType().equals(PlanNodeType.SEQSCAN) || getPlanNodeType().equals(PlanNodeType.INDEXSCAN ) ) ) {
            collected.add(this);
        }

        // NOTE: ignores inline nodes.
    }

    public ArrayList<AbstractPlanNode> getLists () {
        HashSet<AbstractPlanNode> visited = new HashSet<AbstractPlanNode>();
        ArrayList<AbstractPlanNode> collected = new ArrayList<AbstractPlanNode>();
        getLists_recurse( collected, visited);
        return collected;
    }

    //postorder add nodes
    public void getLists_recurse(ArrayList<AbstractPlanNode> collected,
            HashSet<AbstractPlanNode> visited) {
        if (visited.contains(this)) {
            assert(false): "do not expect loops in plangraph.";
            return;
        }
        visited.add(this);

        for (AbstractPlanNode n : m_children) {
            n.getLists_recurse(collected, visited);
        }
        collected.add(this);

        // NOTE: ignores inline nodes.
    }

    /**
     * @param type plan node type to search for
     * @return whether a node of that type is contained in the plan tree
     */
    public boolean hasAnyNodeOfType(PlanNodeType type) {
        if (getPlanNodeType() == type) {
            return true;
        }

        for (AbstractPlanNode n : m_children) {
            if (n.hasAnyNodeOfType(type)) {
                return true;
            }
        }

        // NOTE: ignores inline nodes.

        return false;
    }

    @Override
    public int compareTo(AbstractPlanNode other) {
        int diff = 0;

        // compare child nodes
        HashMap<Integer, AbstractPlanNode> nodesById = new HashMap<Integer, AbstractPlanNode>();
        for (AbstractPlanNode node : m_children) {
            nodesById.put(node.getPlanNodeId(), node);
        }
        for (AbstractPlanNode node : other.m_children) {
            AbstractPlanNode myNode = nodesById.get(node.getPlanNodeId());
            diff = myNode.compareTo(node);
            if (diff != 0) {
                return diff;
            }
        }

        // compare inline nodes
        HashMap<Integer, Entry<PlanNodeType, AbstractPlanNode>> inlineNodesById =
                new HashMap<Integer, Entry<PlanNodeType, AbstractPlanNode>>();
        for (Entry<PlanNodeType, AbstractPlanNode> e : m_inlineNodes.entrySet()) {
            inlineNodesById.put(e.getValue().getPlanNodeId(), e);
        }
        for (Entry<PlanNodeType, AbstractPlanNode> e : other.m_inlineNodes.entrySet()) {
            Entry<PlanNodeType, AbstractPlanNode> myE = inlineNodesById.get(e.getValue().getPlanNodeId());
            if (myE.getKey() != e.getKey()) {
                return -1;
            }

            diff = myE.getValue().compareTo(e.getValue());
            if (diff != 0) {
                return diff;
            }
        }

        diff = m_id - other.m_id;
        return diff;
    }

    // produce a file that can imported into graphviz for easier visualization
    public String toDOTString() {
        StringBuilder sb = new StringBuilder();

        // id [label=id: value-type <value-type-attributes>];
        // id -> child_id;
        // id -> child_id;

        sb.append(m_id).append(" [label=\"").append(m_id).append(": ").append(getPlanNodeType()).append("\" ");
        sb.append(getValueTypeDotString(this));
        sb.append("];\n");
        for (AbstractPlanNode node : m_inlineNodes.values()) {
            sb.append(m_id).append(" -> ").append(node.getPlanNodeId().intValue()).append(";\n");
            sb.append(node.toDOTString());
        }
        for (AbstractPlanNode node : m_children) {
            sb.append(m_id).append(" -> ").append(node.getPlanNodeId().intValue()).append(";\n");
        }

        return sb.toString();
    }

    // maybe not worth polluting
    private String getValueTypeDotString(AbstractPlanNode pn) {
        PlanNodeType pnt = pn.getPlanNodeType();
        if (pn.isInline()) {
            return "fontcolor=\"white\" style=\"filled\" fillcolor=\"red\"";
        }
        if (pnt == PlanNodeType.SEND || pnt == PlanNodeType.RECEIVE) {
            return "fontcolor=\"white\" style=\"filled\" fillcolor=\"black\"";
        }
        return "";
    }

    @Override
    public String toJSONString() {
        JSONStringer stringer = new JSONStringer();
        try
        {
            stringer.object();
            toJSONString(stringer);
            stringer.endObject();
        }
        catch (JSONException e)
        {
            e.printStackTrace();
            throw new RuntimeException(e.getMessage(), e);
        }
        return stringer.toString();
    }

    public void toJSONString(JSONStringer stringer) throws JSONException {
        stringer.key(Members.ID.name()).value(m_id);
        stringer.key(Members.PLAN_NODE_TYPE.name()).value(getPlanNodeType().toString());
        stringer.key(Members.INLINE_NODES.name()).array();


        PlanNodeType types[] = new PlanNodeType[m_inlineNodes.size()];
        int i = 0;
        for (PlanNodeType type : m_inlineNodes.keySet()) {
            types[i++] = type;
        }
        Arrays.sort(types);
        for (PlanNodeType type : types) {
            AbstractPlanNode node = m_inlineNodes.get(type);
            assert(node != null);
            assert(node instanceof JSONString);
            stringer.value(node);
        }
        stringer.endArray();

        stringer.key(Members.CHILDREN_IDS.name()).array();
        for (AbstractPlanNode node : m_children) {
            stringer.value(node.getPlanNodeId().intValue());
        }
        stringer.endArray().key(Members.PARENT_IDS.name()).array();

        for (AbstractPlanNode node : m_parents) {
            stringer.value(node.getPlanNodeId().intValue());
        }
        stringer.endArray(); //end inlineNodes

        stringer.key(Members.OUTPUT_SCHEMA.name());
        stringer.array();
        for (int col = 0; col < m_outputSchema.getColumns().size(); col++) {
            SchemaColumn column = m_outputSchema.getColumns().get(col);
            column.toJSONString(stringer);
        }
        stringer.endArray();
    }

    //TODO outputSchema not loaded
    public void loadFromJSONObject( JSONObject jobj, Database db ) {
        if( jobj == null ) {
            System.err.println("JSONObject is null");
            return;
        }
        try {
            String str = jobj.getString( Members.ID.name() );
            m_id = Integer.parseInt( str );

            //TODO : need to set up output_schema, inline_nodes and members in various plannodes

            m_outputSchema = new NodeSchema();

            //load inline nodes
            JSONArray jarray = jobj.getJSONArray( Members.INLINE_NODES.name() );
            if( jarray.length() != 0 ) {
                PlanNodeTree pnt = new PlanNodeTree();
                pnt.loadFromJSONArray(jarray, db);
                List<AbstractPlanNode> list = pnt.getNodeList();
                for( AbstractPlanNode pn : list ) {
                    m_inlineNodes.put( pn.getPlanNodeType(), pn);
                }
            }
        } catch (JSONException e) {
            e.printStackTrace();
        }
    }

    public String toExplainPlanString() {
        StringBuilder sb = new StringBuilder();
        explainPlan_recurse(sb, "");
        return sb.toString();
    }

    public void explainPlan_recurse(StringBuilder sb, String indent) {
        // skip projection nodes basically (they're boring as all get out)
        String extraIndent = " ";
        if (getPlanNodeType() == PlanNodeType.PROJECTION) {
            extraIndent = "";
        }
        else {
            String nodePlan = explainPlanForNode(indent);
            sb.append(indent + nodePlan + "\n");
        }

        for (AbstractPlanNode inlineNode : m_inlineNodes.values()) {
            // don't bother with inlined projections
            if (inlineNode.getPlanNodeType() == PlanNodeType.PROJECTION) {
                continue;
            }
            sb.append(indent + "inline (");
            sb.append(inlineNode.explainPlanForNode(indent));
            sb.append(")\n");
        }

        for (AbstractPlanNode node : m_children) {
            // inline nodes shouldn't have children I hope
            assert(m_isInline == false);
            node.explainPlan_recurse(sb, indent + extraIndent);
        }
    }

    protected abstract String explainPlanForNode(String indent);

<<<<<<< HEAD
=======
    public ArrayList<AbstractPlanNode> getScanNodeList () {
        HashSet<AbstractPlanNode> visited = new HashSet<AbstractPlanNode>();
        ArrayList<AbstractPlanNode> collected = new ArrayList<AbstractPlanNode>();
        getScanNodeList_recurse( collected, visited);
        return collected;
    }

    //postorder adding scan nodes
    public void getScanNodeList_recurse(ArrayList<AbstractPlanNode> collected,
            HashSet<AbstractPlanNode> visited) {
        if (visited.contains(this)) {
            assert(false): "do not expect loops in plangraph.";
            return;
        }
        visited.add(this);
        for (AbstractPlanNode n : m_children) {
            n.getScanNodeList_recurse(collected, visited);
        }

        if( this.getInlinePlanNode(PlanNodeType.INDEXSCAN) != null ) {
            collected.add(this.getInlinePlanNode(PlanNodeType.INDEXSCAN));
        }
        if( this.getInlinePlanNode(PlanNodeType.SEQSCAN) != null ) {
            collected.add(this.getInlinePlanNode(PlanNodeType.SEQSCAN));
        }
        if ( getChildCount()==0 &&
                ( getPlanNodeType().equals(PlanNodeType.SEQSCAN) || getPlanNodeType().equals(PlanNodeType.INDEXSCAN ) ) ) {
            collected.add(this);
        }

        // NOTE: ignores inline nodes.
    }

    public ArrayList<AbstractPlanNode> getLists () {
        HashSet<AbstractPlanNode> visited = new HashSet<AbstractPlanNode>();
        ArrayList<AbstractPlanNode> collected = new ArrayList<AbstractPlanNode>();
        getLists_recurse( collected, visited);
        return collected;
    }

    //postorder add nodes
    public void getLists_recurse(ArrayList<AbstractPlanNode> collected,
            HashSet<AbstractPlanNode> visited) {
        if (visited.contains(this)) {
            assert(false): "do not expect loops in plangraph.";
            return;
        }
        visited.add(this);

        for (AbstractPlanNode n : m_children) {
            n.getLists_recurse(collected, visited);
        }
        collected.add(this);

        // NOTE: ignores inline nodes.
    }

  //TODO outputSchema not loaded
    public void loadFromJSONObject( JSONObject jobj, Database db ) {
        if( jobj == null ) {
            System.err.println("JSONObject is null");
            return;
        }
        try {
            String str = jobj.getString( Members.ID.name() );
            m_id = Integer.parseInt( str );

            //todo : need to set up output_schema, inline_nodes and members in various plannodes

            m_outputSchema = new NodeSchema();

            //load inline nodes
            JSONArray jarray = jobj.getJSONArray( Members.INLINE_NODES.name() );
            if( jarray.length() != 0 ) {
                PlanNodeTree pnt = new PlanNodeTree();
                pnt.loadFromJSONArray(jarray, db);
                List<AbstractPlanNode> list = pnt.getNodeList();
                for( AbstractPlanNode pn : list ) {
                    m_inlineNodes.put( pn.getPlanNodeType(), pn);
                }
            }
        } catch (JSONException e) {
            e.printStackTrace();
        }
    }
>>>>>>> d501b69d
}<|MERGE_RESOLUTION|>--- conflicted
+++ resolved
@@ -83,7 +83,7 @@
      * having to re-read tuples from intermediate results
      */
     protected Map<PlanNodeType, AbstractPlanNode> m_inlineNodes =
-            new HashMap<PlanNodeType, AbstractPlanNode>();
+        new HashMap<PlanNodeType, AbstractPlanNode>();
     protected boolean m_isInline = false;
 
     /**
@@ -147,7 +147,7 @@
         // correct input column, which we are assuming that the child node
         // has filled in with whatever expression was here before the replacement.
         m_outputSchema =
-                m_children.get(0).getOutputSchema().copyAndReplaceWithTVE();
+            m_children.get(0).getOutputSchema().copyAndReplaceWithTVE();
     }
 
     /**
@@ -171,7 +171,7 @@
         for (AbstractPlanNode child : m_children) {
             if (!child.m_parents.contains(this)) {
                 throw new Exception("ERROR: The child PlanNode '" + child.toString() + "' does not " +
-                        "have its parent PlanNode '" + toString() + "' in its parents list");
+                                    "have its parent PlanNode '" + toString() + "' in its parents list");
             }
             child.validate();
         }
@@ -338,14 +338,12 @@
     }
 
     public void removeFromGraph() {
-        for (AbstractPlanNode parent : m_parents) {
-            parent.m_children.remove(this);
-        }
-        for (AbstractPlanNode child : m_children) {
-            child.m_parents.remove(this);
-        }
-        m_parents.clear();
-        m_children.clear();
+       for (AbstractPlanNode parent : m_parents)
+           parent.m_children.remove(this);
+       for (AbstractPlanNode child : m_children)
+           child.m_parents.remove(this);
+       m_parents.clear();
+       m_children.clear();
     }
 
     /** Interject the provided node between this node and this node's current children */
@@ -419,10 +417,10 @@
     }
 
     /**
-     *   Initialize a hashset for each node containing that node's dominators
-     *   (the set of predecessors that *always* precede this node in a traversal
-     *   of the plan-graph in reverse-execution order (from root to leaves)).
-     */
+    *   Initialize a hashset for each node containing that node's dominators
+    *   (the set of predecessors that *always* precede this node in a traversal
+    *   of the plan-graph in reverse-execution order (from root to leaves)).
+    */
     public void calculateDominators() {
         HashSet<AbstractPlanNode> visited = new HashSet<AbstractPlanNode>();
         calculateDominators_recurse(visited);
@@ -443,23 +441,20 @@
         HashMap<AbstractPlanNode, Integer> union = new HashMap<AbstractPlanNode, Integer>();
         for (AbstractPlanNode n : m_parents) {
             for (AbstractPlanNode d : n.getDominators()) {
-                if (union.containsKey(d)) {
+                if (union.containsKey(d))
                     union.put(d, union.get(d) + 1);
-                } else {
+                else
                     union.put(d, 1);
-                }
             }
         }
 
         for (AbstractPlanNode pd : union.keySet() ) {
-            if (union.get(pd) == m_parents.size()) {
+            if (union.get(pd) == m_parents.size())
                 m_dominators.add(pd);
-            }
-        }
-
-        for (AbstractPlanNode n : m_children) {
+        }
+
+        for (AbstractPlanNode n : m_children)
             n.calculateDominators_recurse(visited);
-        }
     }
 
     /**
@@ -474,89 +469,30 @@
     }
 
     private void findAllNodesOfType_recurse(PlanNodeType type,ArrayList<AbstractPlanNode> collected,
-            HashSet<AbstractPlanNode> visited)
+        HashSet<AbstractPlanNode> visited)
     {
         if (visited.contains(this)) {
             assert(false): "do not expect loops in plangraph.";
             return;
         }
         visited.add(this);
-        if (getPlanNodeType() == type) {
+        if (getPlanNodeType() == type)
             collected.add(this);
-        }
-
-        for (AbstractPlanNode n : m_children) {
+
+        for (AbstractPlanNode n : m_children)
             n.findAllNodesOfType_recurse(type, collected, visited);
-        }
 
         // NOTE: ignores inline nodes.
-    }
-
-    public ArrayList<AbstractPlanNode> getScanNodeList () {
-        HashSet<AbstractPlanNode> visited = new HashSet<AbstractPlanNode>();
-        ArrayList<AbstractPlanNode> collected = new ArrayList<AbstractPlanNode>();
-        getScanNodeList_recurse( collected, visited);
-        return collected;
-    }
-
-    //postorder adding scan nodes
-    public void getScanNodeList_recurse(ArrayList<AbstractPlanNode> collected,
-            HashSet<AbstractPlanNode> visited) {
-        if (visited.contains(this)) {
-            assert(false): "do not expect loops in plangraph.";
-            return;
-        }
-        visited.add(this);
-        for (AbstractPlanNode n : m_children) {
-            n.getScanNodeList_recurse(collected, visited);
-        }
-
-        if( this.getInlinePlanNode(PlanNodeType.INDEXSCAN) != null ) {
-            collected.add(this.getInlinePlanNode(PlanNodeType.INDEXSCAN));
-        }
-        if( this.getInlinePlanNode(PlanNodeType.SEQSCAN) != null ) {
-            collected.add(this.getInlinePlanNode(PlanNodeType.SEQSCAN));
-        }
-        if ( getChildCount()==0 &&
-                ( getPlanNodeType().equals(PlanNodeType.SEQSCAN) || getPlanNodeType().equals(PlanNodeType.INDEXSCAN ) ) ) {
-            collected.add(this);
-        }
-
-        // NOTE: ignores inline nodes.
-    }
-
-    public ArrayList<AbstractPlanNode> getLists () {
-        HashSet<AbstractPlanNode> visited = new HashSet<AbstractPlanNode>();
-        ArrayList<AbstractPlanNode> collected = new ArrayList<AbstractPlanNode>();
-        getLists_recurse( collected, visited);
-        return collected;
-    }
-
-    //postorder add nodes
-    public void getLists_recurse(ArrayList<AbstractPlanNode> collected,
-            HashSet<AbstractPlanNode> visited) {
-        if (visited.contains(this)) {
-            assert(false): "do not expect loops in plangraph.";
-            return;
-        }
-        visited.add(this);
-
-        for (AbstractPlanNode n : m_children) {
-            n.getLists_recurse(collected, visited);
-        }
-        collected.add(this);
-
-        // NOTE: ignores inline nodes.
-    }
+
+}
 
     /**
      * @param type plan node type to search for
      * @return whether a node of that type is contained in the plan tree
      */
     public boolean hasAnyNodeOfType(PlanNodeType type) {
-        if (getPlanNodeType() == type) {
+        if (getPlanNodeType() == type)
             return true;
-        }
 
         for (AbstractPlanNode n : m_children) {
             if (n.hasAnyNodeOfType(type)) {
@@ -575,33 +511,25 @@
 
         // compare child nodes
         HashMap<Integer, AbstractPlanNode> nodesById = new HashMap<Integer, AbstractPlanNode>();
-        for (AbstractPlanNode node : m_children) {
+        for (AbstractPlanNode node : m_children)
             nodesById.put(node.getPlanNodeId(), node);
-        }
         for (AbstractPlanNode node : other.m_children) {
             AbstractPlanNode myNode = nodesById.get(node.getPlanNodeId());
             diff = myNode.compareTo(node);
-            if (diff != 0) {
-                return diff;
-            }
+            if (diff != 0) return diff;
         }
 
         // compare inline nodes
         HashMap<Integer, Entry<PlanNodeType, AbstractPlanNode>> inlineNodesById =
-                new HashMap<Integer, Entry<PlanNodeType, AbstractPlanNode>>();
-        for (Entry<PlanNodeType, AbstractPlanNode> e : m_inlineNodes.entrySet()) {
+               new HashMap<Integer, Entry<PlanNodeType, AbstractPlanNode>>();
+        for (Entry<PlanNodeType, AbstractPlanNode> e : m_inlineNodes.entrySet())
             inlineNodesById.put(e.getValue().getPlanNodeId(), e);
-        }
         for (Entry<PlanNodeType, AbstractPlanNode> e : other.m_inlineNodes.entrySet()) {
             Entry<PlanNodeType, AbstractPlanNode> myE = inlineNodesById.get(e.getValue().getPlanNodeId());
-            if (myE.getKey() != e.getKey()) {
-                return -1;
-            }
+            if (myE.getKey() != e.getKey()) return -1;
 
             diff = myE.getValue().compareTo(e.getValue());
-            if (diff != 0) {
-                return diff;
-            }
+            if (diff != 0) return diff;
         }
 
         diff = m_id - other.m_id;
@@ -624,7 +552,7 @@
             sb.append(node.toDOTString());
         }
         for (AbstractPlanNode node : m_children) {
-            sb.append(m_id).append(" -> ").append(node.getPlanNodeId().intValue()).append(";\n");
+           sb.append(m_id).append(" -> ").append(node.getPlanNodeId().intValue()).append(";\n");
         }
 
         return sb.toString();
@@ -699,7 +627,99 @@
         stringer.endArray();
     }
 
-    //TODO outputSchema not loaded
+    public String toExplainPlanString() {
+        StringBuilder sb = new StringBuilder();
+        explainPlan_recurse(sb, "");
+        return sb.toString();
+    }
+
+    public void explainPlan_recurse(StringBuilder sb, String indent) {
+        // skip projection nodes basically (they're boring as all get out)
+        String extraIndent = " ";
+        if (getPlanNodeType() == PlanNodeType.PROJECTION) {
+            extraIndent = "";
+        }
+        else {
+            String nodePlan = explainPlanForNode(indent);
+            sb.append(indent + nodePlan + "\n");
+        }
+
+        for (AbstractPlanNode inlineNode : m_inlineNodes.values()) {
+            // don't bother with inlined projections
+            if (inlineNode.getPlanNodeType() == PlanNodeType.PROJECTION)
+                continue;
+            sb.append(indent + "inline (");
+            sb.append(inlineNode.explainPlanForNode(indent));
+            sb.append(")\n");
+        }
+
+        for (AbstractPlanNode node : m_children) {
+            // inline nodes shouldn't have children I hope
+            assert(m_isInline == false);
+            node.explainPlan_recurse(sb, indent + extraIndent);
+        }
+    }
+
+    protected abstract String explainPlanForNode(String indent);
+
+    public ArrayList<AbstractPlanNode> getScanNodeList () {
+        HashSet<AbstractPlanNode> visited = new HashSet<AbstractPlanNode>();
+        ArrayList<AbstractPlanNode> collected = new ArrayList<AbstractPlanNode>();
+        getScanNodeList_recurse( collected, visited);
+        return collected;
+    }
+
+    //postorder adding scan nodes
+    public void getScanNodeList_recurse(ArrayList<AbstractPlanNode> collected,
+            HashSet<AbstractPlanNode> visited) {
+        if (visited.contains(this)) {
+            assert(false): "do not expect loops in plangraph.";
+            return;
+        }
+        visited.add(this);
+        for (AbstractPlanNode n : m_children) {
+            n.getScanNodeList_recurse(collected, visited);
+        }
+
+        if( this.getInlinePlanNode(PlanNodeType.INDEXSCAN) != null ) {
+            collected.add(this.getInlinePlanNode(PlanNodeType.INDEXSCAN));
+        }
+        if( this.getInlinePlanNode(PlanNodeType.SEQSCAN) != null ) {
+            collected.add(this.getInlinePlanNode(PlanNodeType.SEQSCAN));
+        }
+        if ( getChildCount()==0 &&
+                ( getPlanNodeType().equals(PlanNodeType.SEQSCAN) || getPlanNodeType().equals(PlanNodeType.INDEXSCAN ) ) ) {
+            collected.add(this);
+        }
+
+        // NOTE: ignores inline nodes.
+    }
+
+    public ArrayList<AbstractPlanNode> getLists () {
+        HashSet<AbstractPlanNode> visited = new HashSet<AbstractPlanNode>();
+        ArrayList<AbstractPlanNode> collected = new ArrayList<AbstractPlanNode>();
+        getLists_recurse( collected, visited);
+        return collected;
+    }
+
+    //postorder add nodes
+    public void getLists_recurse(ArrayList<AbstractPlanNode> collected,
+            HashSet<AbstractPlanNode> visited) {
+        if (visited.contains(this)) {
+            assert(false): "do not expect loops in plangraph.";
+            return;
+        }
+        visited.add(this);
+
+        for (AbstractPlanNode n : m_children) {
+            n.getLists_recurse(collected, visited);
+        }
+        collected.add(this);
+
+        // NOTE: ignores inline nodes.
+    }
+
+  //TODO outputSchema not loaded
     public void loadFromJSONObject( JSONObject jobj, Database db ) {
         if( jobj == null ) {
             System.err.println("JSONObject is null");
@@ -709,7 +729,7 @@
             String str = jobj.getString( Members.ID.name() );
             m_id = Integer.parseInt( str );
 
-            //TODO : need to set up output_schema, inline_nodes and members in various plannodes
+            //todo : need to set up output_schema, inline_nodes and members in various plannodes
 
             m_outputSchema = new NodeSchema();
 
@@ -727,129 +747,4 @@
             e.printStackTrace();
         }
     }
-
-    public String toExplainPlanString() {
-        StringBuilder sb = new StringBuilder();
-        explainPlan_recurse(sb, "");
-        return sb.toString();
-    }
-
-    public void explainPlan_recurse(StringBuilder sb, String indent) {
-        // skip projection nodes basically (they're boring as all get out)
-        String extraIndent = " ";
-        if (getPlanNodeType() == PlanNodeType.PROJECTION) {
-            extraIndent = "";
-        }
-        else {
-            String nodePlan = explainPlanForNode(indent);
-            sb.append(indent + nodePlan + "\n");
-        }
-
-        for (AbstractPlanNode inlineNode : m_inlineNodes.values()) {
-            // don't bother with inlined projections
-            if (inlineNode.getPlanNodeType() == PlanNodeType.PROJECTION) {
-                continue;
-            }
-            sb.append(indent + "inline (");
-            sb.append(inlineNode.explainPlanForNode(indent));
-            sb.append(")\n");
-        }
-
-        for (AbstractPlanNode node : m_children) {
-            // inline nodes shouldn't have children I hope
-            assert(m_isInline == false);
-            node.explainPlan_recurse(sb, indent + extraIndent);
-        }
-    }
-
-    protected abstract String explainPlanForNode(String indent);
-
-<<<<<<< HEAD
-=======
-    public ArrayList<AbstractPlanNode> getScanNodeList () {
-        HashSet<AbstractPlanNode> visited = new HashSet<AbstractPlanNode>();
-        ArrayList<AbstractPlanNode> collected = new ArrayList<AbstractPlanNode>();
-        getScanNodeList_recurse( collected, visited);
-        return collected;
-    }
-
-    //postorder adding scan nodes
-    public void getScanNodeList_recurse(ArrayList<AbstractPlanNode> collected,
-            HashSet<AbstractPlanNode> visited) {
-        if (visited.contains(this)) {
-            assert(false): "do not expect loops in plangraph.";
-            return;
-        }
-        visited.add(this);
-        for (AbstractPlanNode n : m_children) {
-            n.getScanNodeList_recurse(collected, visited);
-        }
-
-        if( this.getInlinePlanNode(PlanNodeType.INDEXSCAN) != null ) {
-            collected.add(this.getInlinePlanNode(PlanNodeType.INDEXSCAN));
-        }
-        if( this.getInlinePlanNode(PlanNodeType.SEQSCAN) != null ) {
-            collected.add(this.getInlinePlanNode(PlanNodeType.SEQSCAN));
-        }
-        if ( getChildCount()==0 &&
-                ( getPlanNodeType().equals(PlanNodeType.SEQSCAN) || getPlanNodeType().equals(PlanNodeType.INDEXSCAN ) ) ) {
-            collected.add(this);
-        }
-
-        // NOTE: ignores inline nodes.
-    }
-
-    public ArrayList<AbstractPlanNode> getLists () {
-        HashSet<AbstractPlanNode> visited = new HashSet<AbstractPlanNode>();
-        ArrayList<AbstractPlanNode> collected = new ArrayList<AbstractPlanNode>();
-        getLists_recurse( collected, visited);
-        return collected;
-    }
-
-    //postorder add nodes
-    public void getLists_recurse(ArrayList<AbstractPlanNode> collected,
-            HashSet<AbstractPlanNode> visited) {
-        if (visited.contains(this)) {
-            assert(false): "do not expect loops in plangraph.";
-            return;
-        }
-        visited.add(this);
-
-        for (AbstractPlanNode n : m_children) {
-            n.getLists_recurse(collected, visited);
-        }
-        collected.add(this);
-
-        // NOTE: ignores inline nodes.
-    }
-
-  //TODO outputSchema not loaded
-    public void loadFromJSONObject( JSONObject jobj, Database db ) {
-        if( jobj == null ) {
-            System.err.println("JSONObject is null");
-            return;
-        }
-        try {
-            String str = jobj.getString( Members.ID.name() );
-            m_id = Integer.parseInt( str );
-
-            //todo : need to set up output_schema, inline_nodes and members in various plannodes
-
-            m_outputSchema = new NodeSchema();
-
-            //load inline nodes
-            JSONArray jarray = jobj.getJSONArray( Members.INLINE_NODES.name() );
-            if( jarray.length() != 0 ) {
-                PlanNodeTree pnt = new PlanNodeTree();
-                pnt.loadFromJSONArray(jarray, db);
-                List<AbstractPlanNode> list = pnt.getNodeList();
-                for( AbstractPlanNode pn : list ) {
-                    m_inlineNodes.put( pn.getPlanNodeType(), pn);
-                }
-            }
-        } catch (JSONException e) {
-            e.printStackTrace();
-        }
-    }
->>>>>>> d501b69d
 }