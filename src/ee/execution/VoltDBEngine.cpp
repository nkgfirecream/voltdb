/* This file is part of VoltDB.
 * Copyright (C) 2008-2015 VoltDB Inc.
 *
 * This file contains original code and/or modifications of original code.
 * Any modifications made by VoltDB Inc. are licensed under the following
 * terms and conditions:
 *
 * This program is free software: you can redistribute it and/or modify
 * it under the terms of the GNU Affero General Public License as
 * published by the Free Software Foundation, either version 3 of the
 * License, or (at your option) any later version.
 *
 * This program is distributed in the hope that it will be useful,
 * but WITHOUT ANY WARRANTY; without even the implied warranty of
 * MERCHANTABILITY or FITNESS FOR A PARTICULAR PURPOSE.  See the
 * GNU Affero General Public License for more details.
 *
 * You should have received a copy of the GNU Affero General Public License
 * along with VoltDB.  If not, see <http://www.gnu.org/licenses/>.
 */
/* Copyright (C) 2008 by H-Store Project
 * Brown University
 * Massachusetts Institute of Technology
 * Yale University
 *
 * Permission is hereby granted, free of charge, to any person obtaining
 * a copy of this software and associated documentation files (the
 * "Software"), to deal in the Software without restriction, including
 * without limitation the rights to use, copy, modify, merge, publish,
 * distribute, sublicense, and/or sell copies of the Software, and to
 * permit persons to whom the Software is furnished to do so, subject to
 * the following conditions:
 *
 * The above copyright notice and this permission notice shall be
 * included in all copies or substantial portions of the Software.
 *
 * THE SOFTWARE IS PROVIDED "AS IS", WITHOUT WARRANTY OF ANY KIND,
 * EXPRESS OR IMPLIED, INCLUDING BUT NOT LIMITED TO THE WARRANTIES OF
 * MERCHANTABILITY, FITNESS FOR A PARTICULAR PURPOSE AND NONINFRINGEMENT
 * IN NO EVENT SHALL THE AUTHORS BE LIABLE FOR ANY CLAIM, DAMAGES OR
 * OTHER LIABILITY, WHETHER IN AN ACTION OF CONTRACT, TORT OR OTHERWISE,
 * ARISING FROM, OUT OF OR IN CONNECTION WITH THE SOFTWARE OR THE USE OR
 * OTHER DEALINGS IN THE SOFTWARE.
 */

#include "VoltDBEngine.h"

#include "ExecutorVector.h"
#include "catalog/catalog.h"
#include "catalog/catalogmap.h"
#include "catalog/cluster.h"
#include "catalog/column.h"
#include "catalog/columnref.h"
#include "catalog/connector.h"
#include "catalog/database.h"
#include "catalog/index.h"
#include "catalog/materializedviewinfo.h"
#include "catalog/planfragment.h"
#include "catalog/statement.h"
#include "catalog/table.h"
#include "common/ElasticHashinator.h"
#include "common/executorcontext.hpp"
#include "common/FailureInjection.h"
#include "common/FatalException.hpp"
#include "common/LegacyHashinator.h"
#include "common/InterruptException.h"
#include "common/RecoveryProtoMessage.h"
#include "common/SerializableEEException.h"
#include "common/TupleOutputStream.h"
#include "common/TupleOutputStreamProcessor.h"
#include "executors/abstractexecutor.h"
#include "executors/executorutil.h"
#include "indexes/tableindex.h"
#include "indexes/tableindexfactory.h"
#include "plannodes/abstractplannode.h"
#include "plannodes/plannodefragment.h"
#include "storage/tablefactory.h"
#include "storage/persistenttable.h"
#include "storage/streamedtable.h"
#include "storage/MaterializedViewMetadata.h"
#include "storage/ExportMaterializedViewMetadata.h"
#include "storage/TableCatalogDelegate.hpp"
#include "org_voltdb_jni_ExecutionEngine.h" // to use static values

#include "boost/foreach.hpp"
#include "boost/scoped_ptr.hpp"
#include "boost/shared_ptr.hpp"
// The next #define limits the number of features pulled into the build
// We don't use those features.
#define BOOST_MULTI_INDEX_DISABLE_SERIALIZATION
#include <boost/multi_index_container.hpp>
#include <boost/multi_index/hashed_index.hpp>
#include <boost/multi_index/member.hpp>
#include <boost/multi_index/mem_fun.hpp>
#include <boost/multi_index/sequenced_index.hpp>

#include <sstream>
#include <locale>
#include <typeinfo>

ENABLE_BOOST_FOREACH_ON_CONST_MAP(Column);
ENABLE_BOOST_FOREACH_ON_CONST_MAP(Index);
ENABLE_BOOST_FOREACH_ON_CONST_MAP(MaterializedViewInfo);
ENABLE_BOOST_FOREACH_ON_CONST_MAP(Table);

static const size_t PLAN_CACHE_SIZE = 1000;
// how many initial tuples to scan before calling into java
const int64_t LONG_OP_THRESHOLD = 10000;
// table name prefix of DR conflict table
const std::string DR_REPLICATED_CONFLICT_TABLE_NAME = "VOLTDB_AUTOGEN_XDCR_CONFLICTS_REPLICATED";
const std::string DR_PARTITIONED_CONFLICT_TABLE_NAME = "VOLTDB_AUTOGEN_XDCR_CONFLICTS_PARTITIONED";

namespace voltdb {

// These typedefs prevent confusion in the parsing of BOOST_FOREACH.
typedef std::pair<std::string, TableCatalogDelegate*> LabeledTCD;
typedef std::pair<std::string, catalog::Column*> LabeledColumn;
typedef std::pair<std::string, catalog::Index*> LabeledIndex;
typedef std::pair<std::string, catalog::Table*> LabeledTable;
typedef std::pair<std::string, catalog::MaterializedViewInfo*> LabeledView;

/**
 * The set of plan bytes is explicitly maintained in MRU-first order,
 * while also indexed by the plans' bytes. Here lie boost-related dragons.
 */
typedef boost::multi_index::multi_index_container<
    boost::shared_ptr<ExecutorVector>,
    boost::multi_index::indexed_by<
        boost::multi_index::sequenced<>,
        boost::multi_index::hashed_unique<
            boost::multi_index::const_mem_fun<ExecutorVector,int64_t,&ExecutorVector::getFragId>
        >
    >
> PlanSet;

/// This class wrapper around a typedef allows forward declaration as in scoped_ptr<EnginePlanSet>.
class EnginePlanSet : public PlanSet { };

VoltDBEngine::VoltDBEngine(Topend *topend, LogProxy *logProxy)
    : m_currentIndexInBatch(0),
      m_allTuplesScanned(0),
      m_tuplesProcessedInBatch(0),
      m_tuplesProcessedInFragment(0),
      m_tuplesProcessedSinceReport(0),
      m_tupleReportThreshold(LONG_OP_THRESHOLD),
      m_lastAccessedPlanNodeType(PLAN_NODE_TYPE_INVALID),
      m_currentUndoQuantum(NULL),
      m_hashinator(NULL),
      m_staticParams(MAX_PARAM_COUNT),
      m_pfCount(0),
      m_currentInputDepId(-1),
      m_stringPool(16777216, 2),
      m_numResultDependencies(0),
      m_logManager(logProxy),
      m_templateSingleLongTable(NULL),
      m_topend(topend),
      m_executorContext(NULL),
      m_drPartitionedConflictExportTable(NULL),
      m_drReplicatedConflictExportTable(NULL),
      m_drStream(NULL),
      m_drReplicatedStream(NULL),
      m_tuplesModifiedStack()
{
}

bool
VoltDBEngine::initialize(int32_t clusterIndex,
                         int64_t siteId,
                         int32_t partitionId,
                         int32_t hostId,
                         std::string hostname,
                         int32_t drClusterId,
                         int64_t tempTableMemoryLimit,
                         bool createDrReplicatedStream,
                         int32_t compactionThreshold)
{
    m_clusterIndex = clusterIndex;
    m_siteId = siteId;
    m_partitionId = partitionId;
    m_tempTableMemoryLimit = tempTableMemoryLimit;
    m_compactionThreshold = compactionThreshold;

    // Instantiate our catalog - it will be populated later on by load()
    m_catalog.reset(new catalog::Catalog());

    // create the template single long (int) table
    assert (m_templateSingleLongTable == NULL);
    m_templateSingleLongTable = new char[m_templateSingleLongTableSize];
    memset(m_templateSingleLongTable, 0, m_templateSingleLongTableSize);
    m_templateSingleLongTable[7] = 43;  // size through start of data?
    m_templateSingleLongTable[11] = 23; // size of header
    m_templateSingleLongTable[13] = 0;  // status code
    m_templateSingleLongTable[14] = 1;  // number of columns
    m_templateSingleLongTable[15] = VALUE_TYPE_BIGINT; // column type
    m_templateSingleLongTable[19] = 15; // column name length:  "modified_tuples" == 15
    m_templateSingleLongTable[20] = 'm';
    m_templateSingleLongTable[21] = 'o';
    m_templateSingleLongTable[22] = 'd';
    m_templateSingleLongTable[23] = 'i';
    m_templateSingleLongTable[24] = 'f';
    m_templateSingleLongTable[25] = 'i';
    m_templateSingleLongTable[26] = 'e';
    m_templateSingleLongTable[27] = 'd';
    m_templateSingleLongTable[28] = '_';
    m_templateSingleLongTable[29] = 't';
    m_templateSingleLongTable[30] = 'u';
    m_templateSingleLongTable[31] = 'p';
    m_templateSingleLongTable[32] = 'l';
    m_templateSingleLongTable[33] = 'e';
    m_templateSingleLongTable[34] = 's';
    m_templateSingleLongTable[38] = 1; // row count
    m_templateSingleLongTable[42] = 8; // row size

    m_drStream = new DRTupleStream();
    m_drStream->configure(partitionId);
    if (createDrReplicatedStream) {
        m_drReplicatedStream = new DRTupleStream();
        m_drReplicatedStream->configure(16383);
    }

    // required for catalog loading.
    m_executorContext = new ExecutorContext(siteId,
                                            m_partitionId,
                                            m_currentUndoQuantum,
                                            getTopend(),
                                            &m_stringPool,
                                            &m_staticParams,
                                            this,
                                            hostname,
                                            hostId,
                                            m_drStream,
                                            m_drReplicatedStream,
                                            drClusterId);
    return true;
}

VoltDBEngine::~VoltDBEngine() {
    // WARNING WARNING WARNING
    // The sequence below in which objects are cleaned up/deleted is
    // fragile.  Reordering or adding additional destruction below
    // greatly increases the risk of accidentally freeing the same
    // object multiple times.  Change at your own risk.
    // --izzy 8/19/2009

    // clean up execution plans
    m_plans.reset();

    // Clear the undo log before deleting the persistent tables so
    // that the persistent table schema are still around so we can
    // actually find the memory that has been allocated to non-inlined
    // strings and deallocated it.
    m_undoLog.clear();

    // clean up memory for the template memory for the single long (int) table
    if (m_templateSingleLongTable) {
        delete[] m_templateSingleLongTable;
    }

    // Delete table delegates and release any table reference counts.
    typedef std::pair<int64_t, Table*> TID;

    BOOST_FOREACH (LabeledTCD cd, m_catalogDelegates) {
        delete cd.second;
    }

    BOOST_FOREACH (TID tid, m_snapshottingTables) {
        tid.second->decrementRefcount();
    }

    delete m_executorContext;

    delete m_drReplicatedStream;
    delete m_drStream;
}

// ------------------------------------------------------------------
// OBJECT ACCESS FUNCTIONS
// ------------------------------------------------------------------
catalog::Catalog *VoltDBEngine::getCatalog() const {
    return (m_catalog.get());
}

Table* VoltDBEngine::getTable(int32_t tableId) const
{
    // Caller responsible for checking null return value.
    return findInMapOrNull(tableId, m_tables);
}

Table* VoltDBEngine::getTable(const std::string& name) const
{
    // Caller responsible for checking null return value.
    return findInMapOrNull(name, m_tablesByName);
}

TableCatalogDelegate* VoltDBEngine::getTableDelegate(const std::string& name) const
{
    // Caller responsible for checking null return value.
    return findInMapOrNull(name, m_delegatesByName);
}

catalog::Table* VoltDBEngine::getCatalogTable(const std::string& name) const {
    // iterate over all of the tables in the new catalog
    BOOST_FOREACH (LabeledTable labeledTable, m_database->tables()) {
        catalog::Table *catalogTable = labeledTable.second;
        if (catalogTable->name() == name) {
            return catalogTable;
        }
    }
    return NULL;
}

void VoltDBEngine::serializeTable(int32_t tableId, SerializeOutput& out) const
{
    // Just look in our list of tables
    Table* table = getTable(tableId);
    if ( ! table) {
        throwFatalException("Unable to find table for TableId '%d'", (int) tableId);
    }
    table->serializeTo(out);
}

// ------------------------------------------------------------------
// EXECUTION FUNCTIONS
// ------------------------------------------------------------------

int VoltDBEngine::executePlanFragments(int32_t numFragments,
                                       int64_t planfragmentIds[],
                                       int64_t inputDependencyIds[],
                                       ReferenceSerializeInputBE &serialize_in,
                                       int64_t txnId,
                                       int64_t spHandle,
                                       int64_t lastCommittedSpHandle,
                                       int64_t uniqueId,
                                       int64_t undoToken)
{
    // count failures
    int failures = 0;

    setUndoToken(undoToken);

    // reset these at the start of each batch
    m_tuplesProcessedInBatch = 0;
    m_tuplesProcessedInFragment = 0;
    m_tuplesProcessedSinceReport = 0;

    for (m_currentIndexInBatch = 0; m_currentIndexInBatch < numFragments; ++m_currentIndexInBatch) {

        m_usedParamcnt = serialize_in.readShort();
        if (m_usedParamcnt < 0) {
            throwFatalException("parameter count is negative: %d", m_usedParamcnt);
        }
        assert (m_usedParamcnt < MAX_PARAM_COUNT);

        for (int j = 0; j < m_usedParamcnt; ++j) {
            m_staticParams[j].deserializeFromAllocateForStorage(serialize_in, &m_stringPool);
        }

        // success is 0 and error is 1.
        if (executePlanFragment(planfragmentIds[m_currentIndexInBatch],
                                inputDependencyIds ? inputDependencyIds[m_currentIndexInBatch] : -1,
                                txnId,
                                spHandle,
                                lastCommittedSpHandle,
                                uniqueId,
                                m_currentIndexInBatch == 0,
                                m_currentIndexInBatch == (numFragments - 1))) {
            ++failures;
            break;
        }

        // at the end of each frag, rollup and reset counters
        m_tuplesProcessedInBatch += m_tuplesProcessedInFragment;
        m_tuplesProcessedInFragment = 0;
        m_tuplesProcessedSinceReport = 0;

        m_stringPool.purge();
    }

    return failures;
}

int VoltDBEngine::executePlanFragment(int64_t planfragmentId,
                                      int64_t inputDependencyId,
                                      int64_t txnId,
                                      int64_t spHandle,
                                      int64_t lastCommittedSpHandle,
                                      int64_t uniqueId,
                                      bool first,
                                      bool last)
{
    assert(planfragmentId != 0);

    m_currentInputDepId = static_cast<int32_t>(inputDependencyId);

    /*
     * Reserve space in the result output buffer for the number of
     * result dependencies and for the dirty byte. Necessary for a
     * plan fragment because the number of produced depenencies may
     * not be known in advance.
     */
    if (first) {
        m_startOfResultBuffer = m_resultOutput.reserveBytes(sizeof(int32_t)
                                                            + sizeof(int8_t));
        m_dirtyFragmentBatch = false;
    }

    // In version 5.0, fragments may trigger execution of other fragments.
    // (I.e., DELETE triggered by an insert to enforce ROW LIMIT)
    // This method only executes top-level fragments.
    assert(m_tuplesModifiedStack.size() == 0);

    // set this to zero for dml operations
    m_tuplesModifiedStack.push(0);

    /*
     * Reserve space in the result output buffer for the number of
     * result dependencies generated by this particular plan fragment.
     * Necessary for a plan fragment because the
     * number of produced dependencies may not be known in advance.
     */
    m_numResultDependencies = 0;
    size_t numResultDependenciesCountOffset = m_resultOutput.reserveBytes(4);

    // configure the execution context.
    m_executorContext->setupForPlanFragments(getCurrentUndoQuantum(),
                                             txnId,
                                             spHandle,
                                             lastCommittedSpHandle,
                                             uniqueId);

    // count the number of plan fragments executed
    ++m_pfCount;

    // execution lists for planfragments are cached by planfragment id
    try {
        setExecutorVectorForFragmentId(planfragmentId);
        assert(m_currExecutorVec);
        // Launch the target plan through its top-most executor list.
        m_executorContext->executeExecutors(0);
        m_executorContext->cleanupAllExecutors();
    }
    catch (const SerializableEEException &e) {
        serializeException(e);
        resetExecutionMetadata();
        return ENGINE_ERRORCODE_ERROR;
    }

    int64_t tuplesModified = m_tuplesModifiedStack.top();
    resetExecutionMetadata();

    // assume this is sendless dml
    if (m_numResultDependencies == 0) {
        // put the number of tuples modified into our simple table
        uint64_t changedCount = htonll(tuplesModified);
        memcpy(m_templateSingleLongTable + m_templateSingleLongTableSize - 8, &changedCount, sizeof(changedCount));
        m_resultOutput.writeBytes(m_templateSingleLongTable, m_templateSingleLongTableSize);
        m_numResultDependencies++;
    }

    //Write the number of result dependencies if necessary.
    m_resultOutput.writeIntAt(numResultDependenciesCountOffset, m_numResultDependencies);

    // if a fragment modifies any tuples, the whole batch is dirty
    if (tuplesModified > 0) {
        m_dirtyFragmentBatch = true;
    }

    // write dirty-ness of the batch and number of dependencies output to the FRONT of
    // the result buffer
    if (last) {
        m_resultOutput.writeIntAt(m_startOfResultBuffer,
            static_cast<int32_t>((m_resultOutput.position() - m_startOfResultBuffer) - sizeof(int32_t)));
        m_resultOutput.writeBoolAt(m_startOfResultBuffer + sizeof(int32_t), m_dirtyFragmentBatch);
    }

    VOLT_DEBUG("Finished executing.");
    return ENGINE_ERRORCODE_SUCCESS;
}

void VoltDBEngine::resetExecutionMetadata() {

    // If we get here, we've completed execution successfully, or
    // recovered after an error.  In any case, we should be able to
    // assert that temp tables are now cleared.
    DEBUG_ASSERT_OR_THROW_OR_CRASH(m_executorContext->allOutputTempTablesAreEmpty(),
                                   "Output temp tables not cleaned up after execution");

    if (m_tuplesModifiedStack.size() != 0) {
        m_tuplesModifiedStack.pop();
    }
    assert (m_tuplesModifiedStack.size() == 0);

    // set this back to -1 for error handling
    m_currentInputDepId = -1;
    if (m_currExecutorVec == NULL) {
        // This is usually the result of some planner error producing an
        // invalid plan that can not be converted into plan nodes / executors.
        return;
    }
    m_currExecutorVec->resetLimitStats();
    m_currExecutorVec = NULL;
}

void VoltDBEngine::serializeException(const SerializableEEException& e) {
    resetReusedResultOutputBuffer();
    e.serialize(getExceptionOutputSerializer());
}

// -------------------------------------------------
// RESULT FUNCTIONS
// -------------------------------------------------
bool VoltDBEngine::send(Table* dependency) {
    VOLT_DEBUG("Sending Dependency from C++");
    m_resultOutput.writeInt(-1); // legacy placeholder for old output id
    if (!dependency->serializeTo(m_resultOutput))
        return false;
    m_numResultDependencies++;
    return true;
}

int VoltDBEngine::loadNextDependency(Table* destination) {
    return m_topend->loadNextDependency(m_currentInputDepId, &m_stringPool, destination);
}

// -------------------------------------------------
// Catalog Functions
// -------------------------------------------------
bool VoltDBEngine::updateCatalogDatabaseReference() {
    catalog::Cluster *cluster = m_catalog->clusters().get("cluster");
    if (!cluster) {
        VOLT_ERROR("Unable to find cluster catalog information");
        return false;
    }

    m_database = cluster->databases().get("database");
    if (!m_database) {
        VOLT_ERROR("Unable to find database catalog information");
        return false;
    }

    return true;
}

bool VoltDBEngine::loadCatalog(const int64_t timestamp, const std::string &catalogPayload) {
    assert(m_executorContext != NULL);
    ExecutorContext* executorContext = ExecutorContext::getExecutorContext();
    if (executorContext == NULL) {
        VOLT_DEBUG("Rebinding EC (%ld) to new thread", (long)m_executorContext);
        // It is the thread-hopping VoltDBEngine's responsibility to re-establish the EC for each new thread it runs on.
        m_executorContext->bindToThread();
    }

    assert(m_catalog != NULL);
    VOLT_DEBUG("Loading catalog...");


    m_catalog->execute(catalogPayload);


    if (updateCatalogDatabaseReference() == false) {
        return false;
    }

    // Set DR flag based on current catalog state
    catalog::Cluster* catalogCluster = m_catalog->clusters().get("cluster");
    m_drStream->m_enabled = catalogCluster->drProducerEnabled();
    m_drStream->m_flushInterval = catalogCluster->drFlushInterval();
    if (m_drReplicatedStream) {
        m_drReplicatedStream->m_enabled = m_drStream->m_enabled;
        m_drReplicatedStream->m_flushInterval = m_drStream->m_flushInterval;
    }

    // load up all the tables, adding all tables
    if (processCatalogAdditions(timestamp) == false) {
        return false;
    }

    rebuildTableCollections();

    // load up all the materialized views
    // and limit delete statements.
    //
    // This must be done after loading all the tables.
    initMaterializedViewsAndLimitDeletePlans();

    VOLT_DEBUG("Loaded catalog...");
    return true;
}

/*
 * Obtain the recent deletion list from the catalog.  For any item in
 * that list with a corresponding table delegate, process a deletion.
 *
 * TODO: This should be extended to find the parent delegate if the
 * deletion isn't a top-level object .. and delegates should have a
 * deleteChildCommand() intrface.
 *
 * Note, this only deletes tables, indexes are deleted in
 * processCatalogAdditions(..) for dumb reasons.
 */
void
VoltDBEngine::processCatalogDeletes(int64_t timestamp )
{
    std::vector<std::string> deletion_vector;
    m_catalog->getDeletedPaths(deletion_vector);
    std::set<std::string> deletions(deletion_vector.begin(), deletion_vector.end());

    // delete any empty persistent tables, forcing them to be rebuilt
    // (Unless the are actually being deleted -- then this does nothing)

    BOOST_FOREACH (LabeledTCD delegatePair, m_catalogDelegates) {
        TableCatalogDelegate *tcd = delegatePair.second;
        Table* table = tcd->getTable();

        // skip export tables for now
        StreamedTable *streamedtable = dynamic_cast<StreamedTable*>(table);
        if (streamedtable) {
            continue;
        }

        // identify empty tables and mark for deletion
        if (table->activeTupleCount() == 0) {
            deletions.insert(delegatePair.first);
        }
    }

    // delete tables in the set
    BOOST_FOREACH (std::string path, deletions) {
        VOLT_TRACE("delete path:");

        std::map<std::string, TableCatalogDelegate*>::iterator pos = m_catalogDelegates.find(path);
        if (pos == m_catalogDelegates.end()) {
           continue;
        }
        TableCatalogDelegate *tcd = pos->second;
        /*
         * Instruct the table to flush all export data
         * Then tell it about the new export generation/catalog txnid
         * which will cause it to notify the topend export data source
         * that no more data is coming for the previous generation
         */
        if (tcd) {
            Table *table = tcd->getTable();
            m_delegatesByName.erase(table->name());
            StreamedTable *streamedtable = dynamic_cast<StreamedTable*>(table);
            if (streamedtable) {
                const std::string signature = tcd->signature();
                streamedtable->setSignatureAndGeneration(signature, timestamp);
                m_exportingTables.erase(signature);
            }
            delete tcd;
        }
        m_catalogDelegates.erase(pos);
    }
}

static bool haveDifferentSchema(catalog::Table *t1, voltdb::PersistentTable *t2)
{
    // covers column count
    if (t1->columns().size() != t2->columnCount()) {
        return true;
    }

    if (t1->isDRed() != t2->isDREnabled()) {
        return true;
    }

    // make sure each column has same metadata
    std::map<std::string, catalog::Column*>::const_iterator outerIter;
    for (outerIter = t1->columns().begin();
         outerIter != t1->columns().end();
         outerIter++)
    {
        int index = outerIter->second->index();
        int size = outerIter->second->size();
        int32_t type = outerIter->second->type();
        std::string name = outerIter->second->name();
        bool nullable = outerIter->second->nullable();
        bool inBytes = outerIter->second->inbytes();

        if (t2->columnName(index).compare(name)) {
            return true;
        }

        const TupleSchema::ColumnInfo *columnInfo = t2->schema()->getColumnInfo(index);

        if (columnInfo->allowNull != nullable) {
            return true;
        }

        if (columnInfo->getVoltType() != type) {
            return true;
        }

        // check the size of types where size matters
        if ((type == VALUE_TYPE_VARCHAR) || (type == VALUE_TYPE_VARBINARY)) {
            if (columnInfo->length != size) {
                return true;
            }
            if (columnInfo->inBytes != inBytes) {
                assert(type == VALUE_TYPE_VARCHAR);
                return true;
            }
        }
    }

    return false;
}


/*
 * Create catalog delegates for new catalog tables.
 * Create the tables themselves when new tables are needed.
 * Add and remove indexes if indexes are added or removed from an
 * existing table.
 * Use the txnId of the catalog update as the generation for export
 * data.
 */
bool
VoltDBEngine::processCatalogAdditions(int64_t timestamp)
{
    // iterate over all of the tables in the new catalog
    BOOST_FOREACH (LabeledTable labeledTable, m_database->tables()) {
        // get the catalog's table object
        catalog::Table *catalogTable = labeledTable.second;

        // get the delegate for the table... add the table if it's null
        TableCatalogDelegate* tcd = findInMapOrNull(catalogTable->path(), m_catalogDelegates);
        if (!tcd) {
            VOLT_TRACE("add a completely new table or rebuild an empty table...");

            //////////////////////////////////////////
            // add a completely new table
            //////////////////////////////////////////

            tcd = new TableCatalogDelegate(catalogTable->signature(),
                                           m_compactionThreshold);

            // use the delegate to init the table and create indexes n' stuff
            if (tcd->init(*m_database, *catalogTable) != 0) {
                VOLT_ERROR("Failed to initialize table '%s' from catalog",
                           catalogTable->name().c_str());
                return false;
            }
            m_catalogDelegates[catalogTable->path()] = tcd;
            Table* table = tcd->getTable();
            m_delegatesByName[table->name()] = tcd;

            // set export info on the new table
            if (tcd->exportEnabled()) {
<<<<<<< HEAD
                tcd->getTable()->setSignatureAndGeneration(catalogTable->signature(), timestamp);
                m_exportingTables[catalogTable->signature()] = tcd->getTable();
                StreamedTable *streamedtable = dynamic_cast<StreamedTable *>(tcd->getTable());
                //Deal with views if we have
                std::vector<catalog::MaterializedViewInfo*> survivingInfos;
                std::vector<ExportMaterializedViewMetadata*> survivingViews;
                std::vector<ExportMaterializedViewMetadata*> obsoleteViews;

                const catalog::CatalogMap<catalog::MaterializedViewInfo> & views = catalogTable->views();

                streamedtable->segregateMaterializedViews(views.begin(), views.end(),
                                                            survivingInfos, survivingViews,
                                                            obsoleteViews);

                for (int ii = 0; ii < survivingInfos.size(); ++ii) {
                    catalog::MaterializedViewInfo * currInfo = survivingInfos[ii];
                    PersistentTable* oldTargetTable = survivingViews[ii]->targetTable();
                    // Use the now-current definiton of the target table, to be updated later, if needed.
                    TableCatalogDelegate* targetDelegate =
                        dynamic_cast<TableCatalogDelegate*>(findInMapOrNull(oldTargetTable->name(),
                                                                            m_delegatesByName));
                    PersistentTable* targetTable = oldTargetTable; // fallback value if not (yet) redefined.
                    if (targetDelegate) {
                        PersistentTable* newTargetTable =
                            dynamic_cast<PersistentTable*>(targetDelegate->getTable());
                        if (newTargetTable) {
                            targetTable = newTargetTable;
                        }
                    }
                    // This is not a leak -- the view metadata is self-installing into the new table.
                    // Also, it guards its targetTable from accidental deletion with a refcount bump.
                    new ExportMaterializedViewMetadata(streamedtable, targetTable, currInfo);
                    obsoleteViews.push_back(survivingViews[ii]);
                }

                BOOST_FOREACH (ExportMaterializedViewMetadata * toDrop, obsoleteViews) {
                    streamedtable->dropMaterializedView(toDrop);
                }

=======
                table->setSignatureAndGeneration(catalogTable->signature(), timestamp);
                m_exportingTables[catalogTable->signature()] = table;
>>>>>>> 31969f01
            }
        }
        else {

            //////////////////////////////////////////////
            // update the export info for existing tables
            //
            // add/modify/remove indexes that have changed
            //  in the catalog
            //////////////////////////////////////////////

            Table *table = tcd->getTable();
            PersistentTable *persistenttable = dynamic_cast<PersistentTable*>(table);
            /*
             * Instruct the table that was not added but is being retained to flush
             * Then tell it about the new export generation/catalog txnid
             * which will cause it to notify the topend export data source
             * that no more data is coming for the previous generation
             */
            if ( ! persistenttable) {
                StreamedTable *streamedtable = dynamic_cast<StreamedTable*>(table);
                assert(streamedtable);
                streamedtable->setSignatureAndGeneration(catalogTable->signature(), timestamp);
                if (!tcd->exportEnabled()) {
                    //Evaluate export enabled or not if enabled hook up streamer
                    if (tcd->evaluateExport(*m_database, *catalogTable) && streamedtable->enableStream()) {
                        //Reset generation after stream wrapper is is created.
                        streamedtable->setSignatureAndGeneration(catalogTable->signature(), timestamp);
                        m_exportingTables[catalogTable->signature()] = table;
                    }
                }
                // note, this is the end of the line for export tables for now,
                // don't allow them to change schema yet

                //Deal with views if we have
                std::vector<catalog::MaterializedViewInfo*> survivingInfos;
                std::vector<ExportMaterializedViewMetadata*> survivingViews;
                std::vector<ExportMaterializedViewMetadata*> obsoleteViews;

                const catalog::CatalogMap<catalog::MaterializedViewInfo> & views = catalogTable->views();

                streamedtable->segregateMaterializedViews(views.begin(), views.end(),
                                                            survivingInfos, survivingViews,
                                                            obsoleteViews);

                for (int ii = 0; ii < survivingInfos.size(); ++ii) {
                    catalog::MaterializedViewInfo * currInfo = survivingInfos[ii];
                    PersistentTable* oldTargetTable = survivingViews[ii]->targetTable();
                    // Use the now-current definiton of the target table, to be updated later, if needed.
                    TableCatalogDelegate* targetDelegate =
                        dynamic_cast<TableCatalogDelegate*>(findInMapOrNull(oldTargetTable->name(),
                                                                            m_delegatesByName));
                    PersistentTable* targetTable = oldTargetTable; // fallback value if not (yet) redefined.
                    if (targetDelegate) {
                        PersistentTable* newTargetTable =
                            dynamic_cast<PersistentTable*>(targetDelegate->getTable());
                        if (newTargetTable) {
                            targetTable = newTargetTable;
                        }
                    }
                    // This is not a leak -- the view metadata is self-installing into the new table.
                    // Also, it guards its targetTable from accidental deletion with a refcount bump.
                    new ExportMaterializedViewMetadata(streamedtable, targetTable, currInfo);
                    obsoleteViews.push_back(survivingViews[ii]);
                }

                BOOST_FOREACH (ExportMaterializedViewMetadata * toDrop, obsoleteViews) {
                    streamedtable->dropMaterializedView(toDrop);
                }
                continue;
            }

            //////////////////////////////////////////
            // if the table schema has changed, build a new
            // table and migrate tuples over to it, repopulating
            // indexes as we go
            //////////////////////////////////////////

            if (haveDifferentSchema(catalogTable, persistenttable)) {
                char msg[512];
                snprintf(msg, sizeof(msg), "Table %s has changed schema and will be rebuilt.",
                         catalogTable->name().c_str());
                LogManager::getThreadLogger(LOGGERID_HOST)->log(LOGLEVEL_DEBUG, msg);

                tcd->processSchemaChanges(*m_database, *catalogTable, m_delegatesByName);

                snprintf(msg, sizeof(msg), "Table %s was successfully rebuilt with new schema.",
                         catalogTable->name().c_str());
                LogManager::getThreadLogger(LOGGERID_HOST)->log(LOGLEVEL_DEBUG, msg);

                // don't continue on to modify/add/remove indexes, because the
                // call above should rebuild them all anyway
                continue;
            }

            //
            // Same schema, but TUPLE_LIMIT may change.
            // Because there is no table rebuilt work next, no special need to take care of
            // the new tuple limit.
            //
            persistenttable->setTupleLimit(catalogTable->tuplelimit());

            //////////////////////////////////////////
            // find all of the indexes to add
            //////////////////////////////////////////

            const std::vector<TableIndex*> currentIndexes = persistenttable->allIndexes();

            // iterate over indexes for this table in the catalog
            BOOST_FOREACH (LabeledIndex labeledIndex, catalogTable->indexes()) {
                catalog::Index* foundIndex = labeledIndex.second;
                std::string indexName = foundIndex->name();
                std::string catalogIndexId = TableCatalogDelegate::getIndexIdString(*foundIndex);

                // Look for an index on the table to match the catalog index
                bool found = false;
                BOOST_FOREACH (TableIndex* currIndex, currentIndexes) {
                    std::string currentIndexId = currIndex->getId();
                    if (catalogIndexId == currentIndexId) {
                        // rename the index if needed (or even if not)
                        currIndex->rename(indexName);
                        found = true;
                        break;
                    }
                }

                if (!found) {
                    VOLT_TRACE("create and add the index...");
                    // create and add the index
                    TableIndexScheme scheme;
                    bool success = TableCatalogDelegate::getIndexScheme(*catalogTable,
                                                                        *foundIndex,
                                                                        persistenttable->schema(),
                                                                        &scheme);
                    if (!success) {
                        VOLT_ERROR("Failed to initialize index '%s' from catalog",
                                   foundIndex->name().c_str());
                        return false;
                    }

                    TableIndex *index = TableIndexFactory::getInstance(scheme);
                    assert(index);

                    // all of the data should be added here
                    persistenttable->addIndex(index);

                    // add the index to the stats source
                    index->getIndexStats()->configure(index->getName() + " stats",
                                                      persistenttable->name(),
                                                      foundIndex->relativeIndex());
                }
            }

            //////////////////////////////////////////
            // now find all of the indexes to remove
            //////////////////////////////////////////

            // iterate through all of the existing indexes
            BOOST_FOREACH (TableIndex* currIndex, currentIndexes) {
                std::string currentIndexId = currIndex->getId();

                bool found = false;
                // iterate through all of the catalog indexes,
                //  looking for a match.
                BOOST_FOREACH (LabeledIndex labeledIndex, catalogTable->indexes()) {
                    std::string catalogIndexId =
                        TableCatalogDelegate::getIndexIdString(*(labeledIndex.second));
                    if (catalogIndexId == currentIndexId) {
                        found = true;
                        break;
                    }
                }

                // if the table has an index that the catalog doesn't,
                // then remove the index
                if (!found) {
                    persistenttable->removeIndex(currIndex);
                }
            }

            ///////////////////////////////////////////////////
            // now find all of the materialized views to remove
            ///////////////////////////////////////////////////

            std::vector<catalog::MaterializedViewInfo*> survivingInfos;
            std::vector<MaterializedViewMetadata*> survivingViews;
            std::vector<MaterializedViewMetadata*> obsoleteViews;

            const catalog::CatalogMap<catalog::MaterializedViewInfo> & views = catalogTable->views();
            persistenttable->segregateMaterializedViews(views.begin(), views.end(),
                                                        survivingInfos, survivingViews,
                                                        obsoleteViews);

            // This process temporarily duplicates the materialized view definitions and their
            // target table reference counts for all the right materialized view tables,
            // leaving the others to go away with the existingTable.
            // Since this is happening "mid-stream" in the redefinition of all of the source and target tables,
            // there needs to be a way to handle cases where the target table HAS been redefined already and
            // cases where it HAS NOT YET been redefined (and cases where it just survives intact).
            // At this point, the materialized view makes a best effort to use the
            // current/latest version of the table -- particularly, because it will have made off with the
            // "old" version's primary key index, which is used in the MaterializedViewMetadata constructor.
            // Once ALL tables have been added/(re)defined, any materialized view definitions that still use
            // an obsolete target table needs to be brought forward to reference the replacement table.
            // See initMaterializedViewsAndLimitDeletePlans

            for (int ii = 0; ii < survivingInfos.size(); ++ii) {
                catalog::MaterializedViewInfo * currInfo = survivingInfos[ii];
                PersistentTable* oldTargetTable = survivingViews[ii]->targetTable();
                // Use the now-current definiton of the target table, to be updated later, if needed.
                TableCatalogDelegate* targetDelegate = getTableDelegate(oldTargetTable->name());
                PersistentTable* targetTable = oldTargetTable; // fallback value if not (yet) redefined.
                if (targetDelegate) {
                    PersistentTable* newTargetTable =
                        dynamic_cast<PersistentTable*>(targetDelegate->getTable());
                    if (newTargetTable) {
                        targetTable = newTargetTable;
                    }
                }
                // This is not a leak -- the view metadata is self-installing into the new table.
                // Also, it guards its targetTable from accidental deletion with a refcount bump.
                new MaterializedViewMetadata(persistenttable, targetTable, currInfo);
                obsoleteViews.push_back(survivingViews[ii]);
            }

            BOOST_FOREACH (MaterializedViewMetadata * toDrop, obsoleteViews) {
                persistenttable->dropMaterializedView(toDrop);
            }
        }
    }

    // new plan fragments are handled differently.
    return true;
}


/*
 * Accept a list of catalog commands expressing a diff between the
 * current and the desired catalog. Execute those commands and create,
 * delete or modify the corresponding exectution engine objects.
 */
bool
VoltDBEngine::updateCatalog(const int64_t timestamp, const std::string &catalogPayload)
{
    // clean up execution plans when the tables underneath might change
    if (m_plans) {
        m_plans->clear();
    }

    assert(m_catalog != NULL); // the engine must be initialized

    VOLT_DEBUG("Updating catalog...");

    // apply the diff commands to the existing catalog
    // throws SerializeEEExceptions on error.
    m_catalog->execute(catalogPayload);

    // Set DR flag based on current catalog state
    catalog::Cluster* catalogCluster = m_catalog->clusters().get("cluster");
    m_drStream->m_enabled = catalogCluster->drProducerEnabled();
    m_drStream->m_flushInterval = catalogCluster->drFlushInterval();
    if (m_drReplicatedStream) {
        m_drReplicatedStream->m_enabled = m_drStream->m_enabled;
        m_drReplicatedStream->m_flushInterval = m_drStream->m_flushInterval;
    }

    if (updateCatalogDatabaseReference() == false) {
        VOLT_ERROR("Error re-caching catalog references.");
        return false;
    }

    processCatalogDeletes(timestamp);

    if (processCatalogAdditions(timestamp) == false) {
        VOLT_ERROR("Error processing catalog additions.");
        return false;
    }

    rebuildTableCollections();

    initMaterializedViewsAndLimitDeletePlans();

    m_catalog->purgeDeletions();
    VOLT_DEBUG("Updated catalog...");
    return true;
}

bool
VoltDBEngine::loadTable(int32_t tableId,
                        ReferenceSerializeInputBE &serializeIn,
                        int64_t txnId, int64_t spHandle, int64_t lastCommittedSpHandle,
                        int64_t uniqueId,
                        bool returnUniqueViolations,
                        bool shouldDRStream)
{
    //Not going to thread the unique id through.
    //The spHandle and lastCommittedSpHandle aren't really used in load table
    //since their only purpose as of writing this (1/2013) they are only used
    //for export data and we don't technically support loading into an export table
    m_executorContext->setupForPlanFragments(getCurrentUndoQuantum(),
                                             txnId,
                                             spHandle,
                                             lastCommittedSpHandle,
                                             uniqueId);

    Table* ret = getTable(tableId);
    if (ret == NULL) {
        VOLT_ERROR("Table ID %d doesn't exist. Could not load data",
                   (int) tableId);
        return false;
    }

    PersistentTable* table = dynamic_cast<PersistentTable*>(ret);
    if (table == NULL) {
        VOLT_ERROR("Table ID %d(name '%s') is not a persistent table."
                   " Could not load data",
                   (int) tableId, ret->name().c_str());
        return false;
    }

    try {
        table->loadTuplesFrom(serializeIn, NULL, returnUniqueViolations ? &m_resultOutput : NULL, shouldDRStream);
    } catch (const SerializableEEException &e) {
        throwFatalException("%s", e.message().c_str());
    }
    return true;
}

/*
 * Delete and rebuild id based table collections. Does not affect
 * any currently stored tuples.
 */
void VoltDBEngine::rebuildTableCollections()
{
    // 1. See header comments explaining m_snapshottingTables.
    // 2. Don't clear m_exportTables. They are still exporting, even if deleted.
    // 3. Clear everything else.
    m_tables.clear();
    m_tablesByName.clear();
    m_tablesBySignatureHash.clear();

    // need to re-map all the table ids / indexes
    getStatsManager().unregisterStatsSource(STATISTICS_SELECTOR_TYPE_TABLE);
    getStatsManager().unregisterStatsSource(STATISTICS_SELECTOR_TYPE_INDEX);

    // walk the table delegates and update local table collections
    BOOST_FOREACH (LabeledTCD cd, m_catalogDelegates) {
        TableCatalogDelegate *tcd = cd.second;
        if (tcd) {
            Table* localTable = tcd->getTable();
            catalog::Table *catTable = m_database->tables().get(localTable->name());
            m_tables[catTable->relativeIndex()] = localTable;
            m_tablesByName[tcd->getTable()->name()] = localTable;
            if (!tcd->exportEnabled() && !tcd->materialized()) {
                m_tablesBySignatureHash[*reinterpret_cast<const int64_t*>(tcd->signatureHash())] = tcd->getPersistentTable();
            }

            getStatsManager().registerStatsSource(STATISTICS_SELECTOR_TYPE_TABLE,
                                                  catTable->relativeIndex(),
                                                  localTable->getTableStats());

            // add all of the indexes to the stats source
            const std::vector<TableIndex*>& tindexes = localTable->allIndexes();
            BOOST_FOREACH (TableIndex *index, tindexes) {
                getStatsManager().registerStatsSource(STATISTICS_SELECTOR_TYPE_INDEX,
                                                      catTable->relativeIndex(),
                                                      index->getIndexStats());
            }
        }
    }

    if (getIsActiveActiveDREnabled()) {
        m_drPartitionedConflictExportTable = getTable(DR_PARTITIONED_CONFLICT_TABLE_NAME);
        m_drReplicatedConflictExportTable = getTable(DR_REPLICATED_CONFLICT_TABLE_NAME);
    }
    else {
        m_drPartitionedConflictExportTable = NULL;
        m_drReplicatedConflictExportTable = NULL;
    }
}

void VoltDBEngine::setExecutorVectorForFragmentId(int64_t fragId)
{
    if (m_plans) {
        PlanSet& existing_plans = *m_plans;
        PlanSet::nth_index<1>::type::iterator iter = existing_plans.get<1>().find(fragId);

        // found it, move it to the front
        if (iter != existing_plans.get<1>().end()) {
            // move it to the front of the list
            PlanSet::iterator iter2 = existing_plans.project<0>(iter);
            existing_plans.get<0>().relocate(existing_plans.begin(), iter2);
            m_currExecutorVec = (*iter).get();
            // update the context
            m_currExecutorVec->setupContext(m_executorContext);
            return;
        }
    } else {
        m_plans.reset(new EnginePlanSet());
    }

    PlanSet& plans = *m_plans;
    std::string plan = m_topend->planForFragmentId(fragId);
    if (plan.length() == 0) {
        char msg[1024];
        snprintf(msg, 1024, "Fetched empty plan from frontend for PlanFragment '%jd'",
                 (intmax_t)fragId);
        VOLT_ERROR("%s", msg);
        throw SerializableEEException(VOLT_EE_EXCEPTION_TYPE_EEEXCEPTION, msg);
    }

    boost::shared_ptr<ExecutorVector> ev_guard = ExecutorVector::fromJsonPlan(this, plan, fragId);

    // add the plan to the back
    //
    // (Why to the back?  Shouldn't it be at the front with the
    // most recently used items?  See ENG-7244)
    plans.get<0>().push_back(ev_guard);

    // remove a plan from the front if the cache is full
    if (plans.size() > PLAN_CACHE_SIZE) {
        PlanSet::iterator iter = plans.get<0>().begin();
        plans.erase(iter);
    }

    m_currExecutorVec = ev_guard.get();
    assert(m_currExecutorVec);
    // update the context
    m_currExecutorVec->setupContext(m_executorContext);
}

// -------------------------------------------------
// Initialization Functions
// -------------------------------------------------

typedef std::pair<std::string, Table*> TablePair;

/*
 * Iterate catalog tables looking for tables that are materialized
 * view sources.  When found, construct a materialized view metadata
 * object that connects the source and destination tables, and assign
 * that object to the source table.
 *
 * Assumes all tables (sources and destinations) have been constructed.
 */
void VoltDBEngine::initMaterializedViewsAndLimitDeletePlans() {
    // walk tables
    BOOST_FOREACH (LabeledTable labeledTable, m_database->tables()) {
        catalog::Table *srcCatalogTable = labeledTable.second;
        Table *srcTable = m_tables[srcCatalogTable->relativeIndex()];

        // Only persistent tables can have views.
        PersistentTable *srcPTable = dynamic_cast<PersistentTable*>(srcTable);
        if (srcPTable != NULL) {
            // walk views
            BOOST_FOREACH (LabeledView labeledView, srcCatalogTable->views()) {
                catalog::MaterializedViewInfo *catalogView = labeledView.second;
                const catalog::Table *destCatalogTable = catalogView->dest();
                PersistentTable *destTable = dynamic_cast<PersistentTable*>(m_tables[destCatalogTable->relativeIndex()]);
                assert(destTable);
                // Either connect source and destination tables with a new link...
                // Or Ensure that the materialized view is using the latest version of the target table.
                srcPTable->updateMaterializedViewTargetTable(destTable, catalogView);
            }

            if (srcCatalogTable->tuplelimitDeleteStmt().size() > 0) {
                catalog::Statement* stmt = srcCatalogTable->tuplelimitDeleteStmt().begin()->second;
                const std::string b64String = stmt->fragments().begin()->second->plannodetree();
                std::string jsonPlan = getTopend()->decodeBase64AndDecompress(b64String);
                srcPTable->swapPurgeExecutorVector(ExecutorVector::fromJsonPlan(this,
                                                                                jsonPlan,
                                                                                -1));
            } else {
                // get rid of the purge fragment from the persistent
                // table if it has been removed from the catalog
                boost::shared_ptr<ExecutorVector> nullPtr;
                srcPTable->swapPurgeExecutorVector(nullPtr);
            }
        }
    }

    //for streamed tables;
    BOOST_FOREACH (LabeledTable labeledTable, m_database->tables()) {
        catalog::Table *srcCatalogTable = labeledTable.second;
        Table *srcTable = m_tables[srcCatalogTable->relativeIndex()];

        //Do streamed table
        StreamedTable *srcSTable = dynamic_cast<StreamedTable*>(srcTable);

        if (srcSTable != NULL) {
            // walk views
            BOOST_FOREACH (LabeledView labeledView, srcCatalogTable->views()) {
                catalog::MaterializedViewInfo *catalogView = labeledView.second;
                const catalog::Table *destCatalogTable = catalogView->dest();
                PersistentTable *destTable = dynamic_cast<PersistentTable*>(m_tables[destCatalogTable->relativeIndex()]);
                //assert(destTable);
                // Either connect source and destination tables with a new link...
                // Or Ensure that the materialized view is using the latest version of the target table.
                srcSTable->updateMaterializedViewTargetTable(destTable, catalogView);
            }
        }
    }
}

int VoltDBEngine::getResultsSize() const {
    return static_cast<int>(m_resultOutput.size());
}

void VoltDBEngine::setBuffers(char *parameterBuffer, int parameterBuffercapacity,
        char *resultBuffer, int resultBufferCapacity,
        char *exceptionBuffer, int exceptionBufferCapacity) {
    m_parameterBuffer = parameterBuffer;
    m_parameterBufferCapacity = parameterBuffercapacity;

    m_reusedResultBuffer = resultBuffer;
    m_reusedResultCapacity = resultBufferCapacity;

    m_exceptionBuffer = exceptionBuffer;
    m_exceptionBufferCapacity = exceptionBufferCapacity;
}

// -------------------------------------------------
// MISC FUNCTIONS
// -------------------------------------------------

bool VoltDBEngine::isLocalSite(const NValue& value)
{
    int index = m_hashinator->hashinate(value);
    return index == m_partitionId;
}

/** Perform once per second, non-transactional work. */
void VoltDBEngine::tick(int64_t timeInMillis, int64_t lastCommittedSpHandle) {
    m_executorContext->setupForTick(lastCommittedSpHandle);
    BOOST_FOREACH (TablePair table, m_exportingTables) {
        table.second->flushOldTuples(timeInMillis);
    }
    m_drStream->periodicFlush(timeInMillis, lastCommittedSpHandle);
    if (m_drReplicatedStream) {
        m_drReplicatedStream->periodicFlush(timeInMillis, lastCommittedSpHandle);
    }
}

/** For now, bring the Export system to a steady state with no buffers with content */
void VoltDBEngine::quiesce(int64_t lastCommittedSpHandle) {
    m_executorContext->setupForQuiesce(lastCommittedSpHandle);
    BOOST_FOREACH (TablePair table, m_exportingTables) {
        table.second->flushOldTuples(-1L);
    }
    m_drStream->periodicFlush(-1L, lastCommittedSpHandle);
    if (m_drReplicatedStream) {
        m_drReplicatedStream->periodicFlush(-1L, lastCommittedSpHandle);
    }
}

std::string VoltDBEngine::debug(void) const
{
    if ( ! m_plans) {
        return "";
    }
    PlanSet& plans = *m_plans;
    std::ostringstream output;

    BOOST_FOREACH (boost::shared_ptr<ExecutorVector> ev_guard, plans) {
        ev_guard->debug();
    }

    return output.str();
}

/**
 * Retrieve a set of statistics and place them into the result buffer as a set
 * of VoltTables.
 *
 * @param selector StatisticsSelectorType indicating what set of statistics
 *                 should be retrieved
 * @param locators Integer identifiers specifying what subset of possible
 *                 statistical sources should be polled. Probably a CatalogId
 *                 Can be NULL in which case all possible sources for the
 *                 selector should be included.
 * @param numLocators Size of locators array.
 * @param interval Whether to return counters since the beginning or since the
 *                 last time this was called
 * @param Timestamp to embed in each row
 * @return Number of result tables, 0 on no results, -1 on failure.
 */
int VoltDBEngine::getStats(int selector, int locators[], int numLocators,
                           bool interval, int64_t now)
{
    Table *resultTable = NULL;
    std::vector<CatalogId> locatorIds;

    for (int ii = 0; ii < numLocators; ii++) {
        CatalogId locator = static_cast<CatalogId>(locators[ii]);
        locatorIds.push_back(locator);
    }
    size_t lengthPosition = m_resultOutput.reserveBytes(sizeof(int32_t));

    try {
        switch (selector) {
        case STATISTICS_SELECTOR_TYPE_TABLE:
            for (int ii = 0; ii < numLocators; ii++) {
                CatalogId locator = static_cast<CatalogId>(locators[ii]);
                if ( ! getTable(locator)) {
                    char message[256];
                    snprintf(message, 256,  "getStats() called with selector %d, and"
                            " an invalid locator %d that does not correspond to"
                            " a table", selector, locator);
                    throw SerializableEEException(VOLT_EE_EXCEPTION_TYPE_EEEXCEPTION,
                                                  message);
                }
            }

            resultTable = m_statsManager.getStats(
                (StatisticsSelectorType) selector,
                locatorIds, interval, now);
            break;
        case STATISTICS_SELECTOR_TYPE_INDEX:
            for (int ii = 0; ii < numLocators; ii++) {
                CatalogId locator = static_cast<CatalogId>(locators[ii]);
                if ( ! getTable(locator)) {
                    char message[256];
                    snprintf(message, 256,  "getStats() called with selector %d, and"
                            " an invalid locator %d that does not correspond to"
                            " a table", selector, locator);
                    throw SerializableEEException(VOLT_EE_EXCEPTION_TYPE_EEEXCEPTION,
                                                  message);
                }
            }

            resultTable = m_statsManager.getStats(
                (StatisticsSelectorType) selector,
                locatorIds, interval, now);
            break;
        default:
            char message[256];
            snprintf(message, 256, "getStats() called with an unrecognized selector"
                    " %d", selector);
            throw SerializableEEException(VOLT_EE_EXCEPTION_TYPE_EEEXCEPTION,
                                          message);
        }
    } catch (const SerializableEEException &e) {
        serializeException(e);
        return -1;
    }

    if (resultTable != NULL) {
        resultTable->serializeTo(m_resultOutput);
        m_resultOutput.writeIntAt(lengthPosition,
                                  static_cast<int32_t>(m_resultOutput.size()
                                                       - sizeof(int32_t)));
        return 1;
    } else {
        return 0;
    }
}


void VoltDBEngine::setCurrentUndoQuantum(voltdb::UndoQuantum* undoQuantum)
{
    m_currentUndoQuantum = undoQuantum;
    m_executorContext->setupForPlanFragments(m_currentUndoQuantum);
}


/*
 * Exists to transition pre-existing unit test cases.
 */
void VoltDBEngine::updateExecutorContextUndoQuantumForTest()
{
    m_executorContext->setupForPlanFragments(m_currentUndoQuantum);
}

/**
 * Activate a table stream for the specified table
 * Serialized data:
 *  int: predicate count
 *  string: predicate #1
 *  string: predicate #2
 *  ...
 */
bool VoltDBEngine::activateTableStream(
        const CatalogId tableId,
        TableStreamType streamType,
        int64_t undoToken,
        ReferenceSerializeInputBE &serializeIn) {
    Table* found = getTable(tableId);
    if (! found) {
        return false;
    }

    PersistentTable *table = dynamic_cast<PersistentTable*>(found);
    if (table == NULL) {
        assert(table != NULL);
        return false;
    }
    setUndoToken(undoToken);

    // Crank up the necessary persistent table streaming mechanism(s).
    if (!table->activateStream(m_tupleSerializer, streamType, m_partitionId, tableId, serializeIn)) {
        return false;
    }

    // keep track of snapshotting tables. a table already in cow mode
    // can not be re-activated for cow mode.
    if (tableStreamTypeIsSnapshot(streamType)) {
        if (m_snapshottingTables.find(tableId) != m_snapshottingTables.end()) {
            assert(false);
            return false;
        }

        table->incrementRefcount();
        m_snapshottingTables[tableId] = table;
    }

    return true;
}

/**
 * Serialize tuples to output streams from a table in COW mode.
 * Overload that serializes a stream position array.
 * Return remaining tuple count, 0 if done, or TABLE_STREAM_SERIALIZATION_ERROR on error.
 */
int64_t VoltDBEngine::tableStreamSerializeMore(const CatalogId tableId,
                                               const TableStreamType streamType,
                                               ReferenceSerializeInputBE &serialize_in)
{
    int64_t remaining = TABLE_STREAM_SERIALIZATION_ERROR;
    try {
        std::vector<int> positions;
        remaining = tableStreamSerializeMore(tableId, streamType, serialize_in, positions);
        if (remaining >= 0) {
            char *resultBuffer = getReusedResultBuffer();
            assert(resultBuffer != NULL);
            int resultBufferCapacity = getReusedResultBufferCapacity();
            if (resultBufferCapacity < sizeof(jint) * positions.size()) {
                throwFatalException("tableStreamSerializeMore: result buffer not large enough");
            }
            ReferenceSerializeOutput results(resultBuffer, resultBufferCapacity);
            // Write the array size as a regular integer.
            assert(positions.size() <= std::numeric_limits<int32_t>::max());
            results.writeInt((int32_t)positions.size());
            // Copy the position vector's contiguous storage to the returned results buffer.
            BOOST_FOREACH (int ipos, positions) {
                results.writeInt(ipos);
            }
        }
        VOLT_DEBUG("tableStreamSerializeMore: deserialized %d buffers, %ld remaining",
                   (int)positions.size(), (long)remaining);
    }
    catch (SerializableEEException &e) {
        serializeException(e);
        remaining = TABLE_STREAM_SERIALIZATION_ERROR;
    }

    return remaining;
}

/**
 * Serialize tuples to output streams from a table in COW mode.
 * Overload that populates a position vector provided by the caller.
 * Return remaining tuple count, 0 if done, or TABLE_STREAM_SERIALIZATION_ERROR on error.
 */
int64_t VoltDBEngine::tableStreamSerializeMore(
        const CatalogId tableId,
        const TableStreamType streamType,
        ReferenceSerializeInputBE &serializeIn,
        std::vector<int> &retPositions)
{
    // Deserialize the output buffer ptr/offset/length values into a COWStreamProcessor.
    int nBuffers = serializeIn.readInt();
    if (nBuffers <= 0) {
        throwFatalException(
                "Expected at least one output stream in tableStreamSerializeMore(), received %d",
                nBuffers);
    }

    if (!tableStreamTypeIsValid(streamType)) {
        // Failure
        return TABLE_STREAM_SERIALIZATION_ERROR;
    }

    TupleOutputStreamProcessor outputStreams(nBuffers);
    for (int iBuffer = 0; iBuffer < nBuffers; iBuffer++) {
        char *ptr = reinterpret_cast<char*>(serializeIn.readLong());
        int offset = serializeIn.readInt();
        int length = serializeIn.readInt();
        outputStreams.add(ptr + offset, length);
    }
    retPositions.reserve(nBuffers);

    // Find the table based on what kind of stream we have.
    // If a completed table is polled, return remaining==-1. The
    // Java engine will always poll a fully serialized table one more
    // time (it doesn't see the hasMore return code).
    int64_t remaining = TABLE_STREAM_SERIALIZATION_ERROR;
    PersistentTable *table = NULL;

    if (tableStreamTypeIsSnapshot(streamType)) {
        // If a completed table is polled, return 0 bytes serialized. The
        // Java engine will always poll a fully serialized table one more
        // time (it doesn't see the hasMore return code).  Note that the
        // dynamic cast was already verified in activateCopyOnWrite.
        table = findInMapOrNull(tableId, m_snapshottingTables);
        if (table == NULL) {
            return TABLE_STREAM_SERIALIZATION_ERROR;
        }

        remaining = table->streamMore(outputStreams, streamType, retPositions);
        if (remaining <= 0) {
            m_snapshottingTables.erase(tableId);
            table->decrementRefcount();
        }
    }
    else if (tableStreamTypeAppliesToPreTruncateTable(streamType)) {
        Table* found = getTable(tableId);
        if (found == NULL) {
            return TABLE_STREAM_SERIALIZATION_ERROR;
        }

        PersistentTable * currentTable = dynamic_cast<PersistentTable*>(found);
        assert(currentTable != NULL);
        // The ongoing TABLE STREAM needs the original table from the first table truncate.
        PersistentTable * originalTable = currentTable->currentPreTruncateTable();

        VOLT_DEBUG("tableStreamSerializeMore: type %s, rewinds to the table before the first truncate",
                tableStreamTypeToString(streamType).c_str());

        remaining = originalTable->streamMore(outputStreams, streamType, retPositions);
        if (remaining <= 0) {
            // The on going TABLE STREAM of the original table before the first table truncate has finished.
            // Reset all the previous table pointers to be NULL.
            currentTable->unsetPreTruncateTable();
            VOLT_DEBUG("tableStreamSerializeMore: type %s, null the previous truncate table pointer",
                    tableStreamTypeToString(streamType).c_str());
        }
    }
    else {
        Table* found = getTable(tableId);
        if (found == NULL) {
            return TABLE_STREAM_SERIALIZATION_ERROR;
        }

        table = dynamic_cast<PersistentTable*>(found);
        remaining = table->streamMore(outputStreams, streamType, retPositions);
    }

    return remaining;
}

/*
 * Apply the updates in a recovery message.
 */
void VoltDBEngine::processRecoveryMessage(RecoveryProtoMsg *message) {
    CatalogId tableId = message->tableId();
    Table* found = getTable(tableId);
    if (! found) {
        throwFatalException(
                "Attempted to process recovery message for tableId %d but the table could not be found", tableId);
    }
    PersistentTable *table = dynamic_cast<PersistentTable*>(found);
    assert(table);
    table->processRecoveryMessage(message, NULL);
}

int64_t
VoltDBEngine::exportAction(bool syncAction, int64_t ackOffset, int64_t seqNo, std::string tableSignature)
{
    std::map<std::string, Table*>::iterator pos = m_exportingTables.find(tableSignature);

    // return no data and polled offset for unavailable tables.
    if (pos == m_exportingTables.end()) {
        // ignore trying to sync a non-exported table
        if (syncAction) {
            return 0;
        }

        m_resultOutput.writeInt(0);
        if (ackOffset < 0) {
            return 0;
        }
        else {
            return ackOffset;
        }
    }

    Table *table_for_el = pos->second;
    if (syncAction) {
        table_for_el->setExportStreamPositions(seqNo, (size_t) ackOffset);
    }
    return 0;
}

void VoltDBEngine::getUSOForExportTable(size_t &ackOffset, int64_t &seqNo, std::string tableSignature) {

    // defaults mean failure
    ackOffset = 0;
    seqNo = -1;

    std::map<std::string, Table*>::iterator pos = m_exportingTables.find(tableSignature);

    // return no data and polled offset for unavailable tables.
    if (pos == m_exportingTables.end()) {
        return;
    }

    Table *table_for_el = pos->second;
    table_for_el->getExportStreamPositions(seqNo, ackOffset);
    return;
}

size_t VoltDBEngine::tableHashCode(int32_t tableId) {
    Table* found = getTable(tableId);
    if (! found) {
        throwFatalException("Tried to calculate a hash code for a table that doesn't exist with id %d\n", tableId);
    }

    PersistentTable *table = dynamic_cast<PersistentTable*>(found);
    if (table == NULL) {
        throwFatalException(
                "Tried to calculate a hash code for a table that is not a persistent table id %d\n",
                tableId);
    }
    return table->hashCode();
}

void VoltDBEngine::updateHashinator(HashinatorType type, const char *config, int32_t *configPtr, uint32_t numTokens) {
    switch (type) {
    case HASHINATOR_LEGACY:
        m_hashinator.reset(LegacyHashinator::newInstance(config));
        break;
    case HASHINATOR_ELASTIC:
        m_hashinator.reset(ElasticHashinator::newInstance(config, configPtr, numTokens));
        break;
    default:
        throwFatalException("Unknown hashinator type %d", type);
        break;
    }
}

void VoltDBEngine::dispatchValidatePartitioningTask(const char *taskParams) {
    ReferenceSerializeInputBE taskInfo(taskParams, std::numeric_limits<std::size_t>::max());
    std::vector<CatalogId> tableIds;
    const int32_t numTables = taskInfo.readInt();
    for (int ii = 0; ii < numTables; ii++) {
        tableIds.push_back(static_cast<int32_t>(taskInfo.readLong()));
    }

    HashinatorType type = static_cast<HashinatorType>(taskInfo.readInt());
    const char *config = taskParams + (sizeof(int32_t) * 2) +  (sizeof(int64_t) * tableIds.size());
    TheHashinator* hashinator;
    switch(type) {
        case HASHINATOR_LEGACY:
            hashinator = LegacyHashinator::newInstance(config);
            break;
        case HASHINATOR_ELASTIC:
            hashinator = ElasticHashinator::newInstance(config, NULL, 0);
            break;
        default:
            throwFatalException("Unknown hashinator type %d", type);
            break;
    }
    // Delete at earliest convenience
    boost::scoped_ptr<TheHashinator> hashinator_guard(hashinator);

    std::vector<int64_t> mispartitionedRowCounts;

    BOOST_FOREACH (CatalogId tableId, tableIds) {
        std::map<CatalogId, Table*>::iterator table = m_tables.find(tableId);
        if (table == m_tables.end()) {
            throwFatalException("Unknown table id %d", tableId);
        }
        Table* found = table->second;
        mispartitionedRowCounts.push_back(found->validatePartitioning(hashinator, m_partitionId));
    }

    m_resultOutput.writeInt(static_cast<int32_t>(sizeof(int64_t) * numTables));

    BOOST_FOREACH (int64_t mispartitionedRowCount, mispartitionedRowCounts) {
        m_resultOutput.writeLong(mispartitionedRowCount);
    }
}

void VoltDBEngine::collectDRTupleStreamStateInfo() {
    std::size_t size = 3 * sizeof(int64_t) + 1;
    if (m_drReplicatedStream) {
        size += 3 * sizeof(int64_t);
    }
    m_resultOutput.writeInt(static_cast<int32_t>(size));
    DRCommittedInfo drInfo = m_drStream->getLastCommittedSequenceNumberAndUniqueIds();
    m_resultOutput.writeLong(drInfo.seqNum);
    m_resultOutput.writeLong(drInfo.spUniqueId);
    m_resultOutput.writeLong(drInfo.mpUniqueId);
    if (m_drReplicatedStream) {
        m_resultOutput.writeByte(static_cast<int8_t>(1));
        drInfo = m_drReplicatedStream->getLastCommittedSequenceNumberAndUniqueIds();
        m_resultOutput.writeLong(drInfo.seqNum);
        m_resultOutput.writeLong(drInfo.spUniqueId);
        m_resultOutput.writeLong(drInfo.mpUniqueId);
    } else {
        m_resultOutput.writeByte(static_cast<int8_t>(0));
    }
}

int64_t VoltDBEngine::applyBinaryLog(int64_t txnId,
                                  int64_t spHandle,
                                  int64_t lastCommittedSpHandle,
                                  int64_t uniqueId,
                                  int32_t remoteClusterId,
                                  int64_t undoToken,
                                  const char *log) {
    DRTupleStreamDisableGuard guard(m_drStream, m_drReplicatedStream, !m_database->isActiveActiveDRed());
    setUndoToken(undoToken);
    m_executorContext->setupForPlanFragments(getCurrentUndoQuantum(),
                                             txnId,
                                             spHandle,
                                             lastCommittedSpHandle,
                                             uniqueId);

    return m_binaryLogSink.apply(log, m_tablesBySignatureHash, &m_stringPool, this, remoteClusterId);
}

void VoltDBEngine::executeTask(TaskType taskType, const char* taskParams) {
    switch (taskType) {
    case TASK_TYPE_VALIDATE_PARTITIONING:
        dispatchValidatePartitioningTask(taskParams);
        break;
    case TASK_TYPE_GET_DR_TUPLESTREAM_STATE:
        collectDRTupleStreamStateInfo();
        break;
    case TASK_TYPE_SET_DR_SEQUENCE_NUMBERS: {
        ReferenceSerializeInputBE taskInfo(taskParams, std::numeric_limits<std::size_t>::max());
        int64_t partitionSequenceNumber = taskInfo.readLong();
        int64_t mpSequenceNumber = taskInfo.readLong();
        if (partitionSequenceNumber >= 0) {
            m_drStream->setLastCommittedSequenceNumber(partitionSequenceNumber);
        }
        if (m_drReplicatedStream && mpSequenceNumber >= 0) {
            m_drReplicatedStream->setLastCommittedSequenceNumber(mpSequenceNumber);
        }
        break;
    }
    default:
        throwFatalException("Unknown task type %d", taskType);
    }
}

void VoltDBEngine::executePurgeFragment(PersistentTable* table) {
    boost::shared_ptr<ExecutorVector> pev = table->getPurgeExecutorVector();

    // Push a new frame onto the stack for this executor vector
    // to report its tuples modified.  We don't want to actually
    // send this count back to the client---too confusing.  Just
    // throw it away.
    m_tuplesModifiedStack.push(0);
    pev->setupContext(m_executorContext);

    try {
        m_executorContext->executeExecutors(0);
    } catch (const SerializableEEException &e) {
        // restore original DML statement state.
        m_currExecutorVec->setupContext(m_executorContext);
        m_tuplesModifiedStack.pop();
        throw;
    }
    m_executorContext->cleanupAllExecutors();
    // restore original DML statement state.
    m_currExecutorVec->setupContext(m_executorContext);
    m_tuplesModifiedStack.pop();
}

static std::string dummy_last_accessed_plan_node_name("no plan node in progress");

void VoltDBEngine::reportProgressToTopend() {
    assert(m_currExecutorVec);

    //Update stats in java and let java determine if we should cancel this query.
    m_tuplesProcessedInFragment += m_tuplesProcessedSinceReport;
    int64_t tupleReportThreshold = m_topend->fragmentProgressUpdate(m_currentIndexInBatch,
                                        m_lastAccessedPlanNodeType,
                                        m_tuplesProcessedInBatch + m_tuplesProcessedInFragment,
                                        m_currExecutorVec->limits().getAllocated(),
                                        m_currExecutorVec->limits().getPeakMemoryInBytes());
    m_tuplesProcessedSinceReport = 0;

    if (tupleReportThreshold < 0) {
        VOLT_DEBUG("Interrupt query.");
        char buff[100];
        snprintf(buff, 100,
                "A SQL query was terminated after %.03f seconds because it exceeded the query timeout period.",
                static_cast<double>(tupleReportThreshold) / -1000.0);

        throw InterruptException(std::string(buff));
    }
    m_tupleReportThreshold = tupleReportThreshold;
}

void VoltDBEngine::addToTuplesModified(int64_t amount) {
    assert(m_tuplesModifiedStack.size() > 0);
    m_tuplesModifiedStack.top() += amount;
}

bool VoltDBEngine::getIsActiveActiveDREnabled() const {
    return getDatabase()->isActiveActiveDRed();
}

} // namespace voltdb<|MERGE_RESOLUTION|>--- conflicted
+++ resolved
@@ -748,7 +748,6 @@
 
             // set export info on the new table
             if (tcd->exportEnabled()) {
-<<<<<<< HEAD
                 tcd->getTable()->setSignatureAndGeneration(catalogTable->signature(), timestamp);
                 m_exportingTables[catalogTable->signature()] = tcd->getTable();
                 StreamedTable *streamedtable = dynamic_cast<StreamedTable *>(tcd->getTable());
@@ -788,10 +787,6 @@
                     streamedtable->dropMaterializedView(toDrop);
                 }
 
-=======
-                table->setSignatureAndGeneration(catalogTable->signature(), timestamp);
-                m_exportingTables[catalogTable->signature()] = table;
->>>>>>> 31969f01
             }
         }
         else {
