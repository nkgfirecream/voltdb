/* This file is part of VoltDB.
 * Copyright (C) 2008-2016 VoltDB Inc.
 *
 * This program is free software: you can redistribute it and/or modify
 * it under the terms of the GNU Affero General Public License as
 * published by the Free Software Foundation, either version 3 of the
 * License, or (at your option) any later version.
 *
 * This program is distributed in the hope that it will be useful,
 * but WITHOUT ANY WARRANTY; without even the implied warranty of
 * MERCHANTABILITY or FITNESS FOR A PARTICULAR PURPOSE.  See the
 * GNU Affero General Public License for more details.
 *
 * You should have received a copy of the GNU Affero General Public License
 * along with VoltDB.  If not, see <http://www.gnu.org/licenses/>.
 */

package org.voltdb.iv2;

import java.util.ArrayDeque;
import java.util.ArrayList;
import java.util.Collections;
import java.util.HashMap;
import java.util.HashSet;
import java.util.LinkedList;
import java.util.List;
import java.util.Map;
import java.util.Map.Entry;
import java.util.Queue;
import java.util.TreeMap;
import java.util.concurrent.CountDownLatch;
import java.util.concurrent.ExecutionException;

import org.voltcore.logging.VoltLogger;
import org.voltcore.messaging.HostMessenger;
import org.voltcore.messaging.TransactionInfoBaseMessage;
import org.voltcore.messaging.VoltMessage;
import org.voltcore.utils.CoreUtils;
import org.voltdb.ClientResponseImpl;
import org.voltdb.CommandLog;
import org.voltdb.CommandLog.DurabilityListener;
import org.voltdb.Consistency;
import org.voltdb.Consistency.ReadLevel;
import org.voltdb.PartitionDRGateway;
import org.voltdb.SnapshotCompletionInterest;
import org.voltdb.SnapshotCompletionMonitor;
import org.voltdb.SystemProcedureCatalog;
import org.voltdb.VoltDB;
import org.voltdb.VoltTable;
import org.voltdb.client.ClientResponse;
import org.voltdb.dtxn.TransactionState;
import org.voltdb.iv2.SiteTasker.SiteTaskerRunnable;
import org.voltdb.messaging.BorrowTaskMessage;
import org.voltdb.messaging.CompleteTransactionMessage;
import org.voltdb.messaging.DumpMessage;
import org.voltdb.messaging.FragmentResponseMessage;
import org.voltdb.messaging.FragmentTaskMessage;
import org.voltdb.messaging.InitiateResponseMessage;
import org.voltdb.messaging.Iv2InitiateTaskMessage;
import org.voltdb.messaging.Iv2LogFaultMessage;
import org.voltdb.messaging.MultiPartitionParticipantMessage;
import org.voltdb.messaging.RepairLogTruncationMessage;

import com.google_voltpatches.common.primitives.Ints;
import com.google_voltpatches.common.primitives.Longs;
import com.google_voltpatches.common.util.concurrent.ListenableFuture;
import com.google_voltpatches.common.util.concurrent.SettableFuture;

public class SpScheduler extends Scheduler implements SnapshotCompletionInterest
{
    static final VoltLogger tmLog = new VoltLogger("TM");

    static class DuplicateCounterKey implements Comparable<DuplicateCounterKey> {
        private final long m_txnId;
        private final long m_spHandle;

        DuplicateCounterKey(long txnId, long spHandle) {
            m_txnId = txnId;
            m_spHandle = spHandle;
        }

        @Override
        public boolean equals(Object o) {
            try {
                DuplicateCounterKey other = (DuplicateCounterKey) o;
                return (m_txnId == other.m_txnId && m_spHandle == other.m_spHandle);
            }
            catch (Exception e) {
                return false;
            }
        }

        // Only care about comparing TXN ID part for sorting in updateReplicas
        @Override
        public int compareTo(DuplicateCounterKey o) {
            if (m_txnId < o.m_txnId) {
                return -1;
            } else if (m_txnId > o.m_txnId) {
                return 1;
            } else {
                if (m_spHandle < o.m_spHandle) {
                    return -1;
                }
                else if (m_spHandle > o.m_spHandle) {
                    return 1;
                }
                else {
                    return 0;
                }
            }
        }

        @Override
        public int hashCode() {
            assert(false) : "Hashing this is unsafe as it can't promise no collisions.";
            throw new UnsupportedOperationException(
                    "Hashing this is unsafe as it can't promise no collisions.");
        }

        @Override
        public String toString() {
            return "<" + m_txnId + ", " + m_spHandle + ">";
        }
    };

    public interface DurableUniqueIdListener {
        /**
         * Notify listener of last durable Single-Part and Multi-Part uniqueIds
         */
        public void lastUniqueIdsMadeDurable(long spUniqueId, long mpUniqueId);
    }

    List<Long> m_replicaHSIds = new ArrayList<Long>();
    long m_sendToHSIds[] = new long[0];

    private final TransactionTaskQueue m_pendingTasks;
    private final Map<Long, TransactionState> m_outstandingTxns =
        new HashMap<Long, TransactionState>();
    private final Map<DuplicateCounterKey, DuplicateCounter> m_duplicateCounters =
        new TreeMap<DuplicateCounterKey, DuplicateCounter>();
    // MP fragment tasks or completion tasks pending durability
    private final Map<Long, Queue<TransactionTask>> m_mpsPendingDurability =
        new HashMap<Long, Queue<TransactionTask>>();
    private CommandLog m_cl;
    private PartitionDRGateway m_drGateway = new PartitionDRGateway();
    private final SnapshotCompletionMonitor m_snapMonitor;
    // used to decide if we should shortcut reads
    private Consistency.ReadLevel m_defaultConsistencyReadLevel;
    private BufferedReadLog m_bufferedReadLog = null;

    // Need to track when command log replay is complete (even if not performed) so that
    // we know when we can start writing viable replay sets to the fault log.
    boolean m_replayComplete = false;
    // The DurabilityListener is not thread-safe. Access it only on the Site thread.
    private final DurabilityListener m_durabilityListener;
    // Generator of pre-IV2ish timestamp based unique IDs
    private final UniqueIdGenerator m_uniqueIdGenerator;

<<<<<<< HEAD
=======
    // the current not-needed-any-more point of the repair log.
    long m_repairLogTruncationHandle = Long.MIN_VALUE;
    // the truncation handle last sent to the replicas
    long m_lastSentTruncationHandle = Long.MIN_VALUE;

>>>>>>> a3d839c8
    SpScheduler(int partitionId, SiteTaskerQueue taskQueue, SnapshotCompletionMonitor snapMonitor)
    {
        super(partitionId, taskQueue);
        m_pendingTasks = new TransactionTaskQueue(m_tasks,getCurrentTxnId());
        m_snapMonitor = snapMonitor;
        m_durabilityListener = new SpDurabilityListener(this, m_pendingTasks);
        m_uniqueIdGenerator = new UniqueIdGenerator(partitionId, 0);

        // try to get the global default setting for read consistency, but fall back to SAFE
        m_defaultConsistencyReadLevel = VoltDB.Configuration.getDefaultReadConsistencyLevel();
        if (m_defaultConsistencyReadLevel == ReadLevel.SAFE) {
            m_bufferedReadLog = new BufferedReadLog();
        }
    }

    @Override
    public void setLeaderState(boolean isLeader)
    {
        super.setLeaderState(isLeader);
        m_snapMonitor.addInterest(this);
    }

    @Override
    public void setMaxSeenTxnId(long maxSeenTxnId)
    {
        super.setMaxSeenTxnId(maxSeenTxnId);
        writeIv2ViableReplayEntry();
    }

    @Override
    public void setDurableUniqueIdListener(final DurableUniqueIdListener listener) {
        m_tasks.offer(new SiteTaskerRunnable() {
            @Override
            void run()
            {
                m_durabilityListener.setUniqueIdListener(listener);
            }
        });
    }

    public void setDRGateway(PartitionDRGateway gateway)
    {
        m_drGateway = gateway;
        setDurableUniqueIdListener(gateway);
    }

    @Override
    public void shutdown()
    {
        m_tasks.offer(m_nullTask);
    }

    // This is going to run in the BabySitter's thread.  This and deliver are synchronized by
    // virtue of both being called on InitiatorMailbox and not directly called.
    // (That is, InitiatorMailbox's API, used by BabySitter, is synchronized on the same
    // lock deliver() is synchronized on.)
    @Override
    public void updateReplicas(List<Long> replicas, Map<Integer, Long> partitionMasters)
    {
        // First - correct the official replica set.
        m_replicaHSIds = replicas;
        // Update the list of remote replicas that we'll need to send to
        List<Long> sendToHSIds = new ArrayList<Long>(m_replicaHSIds);
        sendToHSIds.remove(m_mailbox.getHSId());
        m_sendToHSIds = Longs.toArray(sendToHSIds);

        // Cleanup duplicate counters and collect DONE counters
        // in this list for further processing.
        List<DuplicateCounterKey> doneCounters = new LinkedList<DuplicateCounterKey>();
        for (Entry<DuplicateCounterKey, DuplicateCounter> entry : m_duplicateCounters.entrySet()) {
            DuplicateCounter counter = entry.getValue();
            int result = counter.updateReplicas(m_replicaHSIds);
            if (result == DuplicateCounter.DONE) {
                doneCounters.add(entry.getKey());
            }
        }

        // Maintain the CI invariant that responses arrive in txnid order.
        Collections.sort(doneCounters);
        for (DuplicateCounterKey key : doneCounters) {
            DuplicateCounter counter = m_duplicateCounters.remove(key);
            VoltMessage resp = counter.getLastResponse();
            if (resp != null) {
                // MPI is tracking deps per partition HSID.  We need to make
                // sure we write ours into the message getting sent to the MPI
                if (resp instanceof FragmentResponseMessage) {
                    FragmentResponseMessage fresp = (FragmentResponseMessage)resp;
                    fresp.setExecutorSiteId(m_mailbox.getHSId());
                }
                m_mailbox.send(counter.m_destinationId, resp);
            }
            else {
                hostLog.warn("TXN " + counter.getTxnId() + " lost all replicas and " +
                        "had no responses.  This should be impossible?");
            }
        }
        SettableFuture<Boolean> written = writeIv2ViableReplayEntry();

        // Get the fault log status here to ensure the leader has written it to disk
        // before initiating transactions again.
        blockFaultLogWriteStatus(written);
    }

    /**
     * Poll the replay sequencer and process the messages until it returns null
     */
    private void deliverReadyTxns() {
        // First, pull all the sequenced messages, if any.
        VoltMessage m = m_replaySequencer.poll();
        while(m != null) {
            deliver(m);
            m = m_replaySequencer.poll();
        }
        // Then, try to pull all the drainable messages, if any.
        m = m_replaySequencer.drain();
        while (m != null) {
            if (m instanceof Iv2InitiateTaskMessage) {
                // Send IGNORED response for all SPs
                Iv2InitiateTaskMessage task = (Iv2InitiateTaskMessage) m;
                final InitiateResponseMessage response = new InitiateResponseMessage(task);
                response.setResults(new ClientResponseImpl(ClientResponse.UNEXPECTED_FAILURE,
                            new VoltTable[0],
                            ClientResponseImpl.IGNORED_TRANSACTION));
                m_mailbox.send(response.getInitiatorHSId(), response);
            }
            m = m_replaySequencer.drain();
        }
    }

    /**
     * Sequence the message for replay if it's for CL or DR.
     *
     * @param message
     * @return true if the message can be delivered directly to the scheduler,
     * false if the message is queued
     */
    @Override
    public boolean sequenceForReplay(VoltMessage message)
    {
        boolean canDeliver = false;
        long sequenceWithUniqueId = Long.MIN_VALUE;

        boolean commandLog = (message instanceof TransactionInfoBaseMessage &&
                (((TransactionInfoBaseMessage)message).isForReplay()));

        boolean dr = ((message instanceof TransactionInfoBaseMessage &&
                ((TransactionInfoBaseMessage)message).isForDRv1()));

        boolean sentinel = message instanceof MultiPartitionParticipantMessage;

        boolean replay = commandLog || sentinel || dr;
        boolean sequenceForReplay = m_isLeader && replay;

        assert(!(commandLog && dr));

        if (commandLog || sentinel) {
            sequenceWithUniqueId = ((TransactionInfoBaseMessage)message).getUniqueId();
        }
        //--------------------------------------------
        // DRv1 path, mark for future removal
        else if (dr) {
            VoltDB.crashLocalVoltDB("DRv1 path should never be called", true, null);
            sequenceWithUniqueId = ((TransactionInfoBaseMessage)message).getOriginalTxnId();
        }
        //--------------------------------------------

        if (sequenceForReplay) {
            InitiateResponseMessage dupe = m_replaySequencer.dedupe(sequenceWithUniqueId,
                    (TransactionInfoBaseMessage) message);
            if (dupe != null) {
                // Duplicate initiate task message, send response
                m_mailbox.send(dupe.getInitiatorHSId(), dupe);
            }
            else if (!m_replaySequencer.offer(sequenceWithUniqueId, (TransactionInfoBaseMessage) message)) {
                canDeliver = true;
            }
            else {
                deliverReadyTxns();
            }

            // If it's a DR sentinel, send an acknowledgement
            if (sentinel && !commandLog) {
                MultiPartitionParticipantMessage mppm = (MultiPartitionParticipantMessage) message;
                final InitiateResponseMessage response = new InitiateResponseMessage(mppm);
                ClientResponseImpl clientResponse =
                        new ClientResponseImpl(ClientResponseImpl.UNEXPECTED_FAILURE,
                                new VoltTable[0], ClientResponseImpl.IGNORED_TRANSACTION);
                response.setResults(clientResponse);
                m_mailbox.send(response.getInitiatorHSId(), response);
            }
        }
        else {
            if (replay) {
                // Update last seen and last polled uniqueId for replicas
                m_replaySequencer.updateLastSeenUniqueId(sequenceWithUniqueId,
                        (TransactionInfoBaseMessage) message);
                m_replaySequencer.updateLastPolledUniqueId(sequenceWithUniqueId,
                        (TransactionInfoBaseMessage) message);
            }

            canDeliver = true;
        }

        return canDeliver;
    }

    // SpInitiators will see every message type.  The Responses currently come
    // from local work, but will come from replicas when replication is
    // implemented
    @Override
    public void deliver(VoltMessage message)
    {
        if (message instanceof Iv2InitiateTaskMessage) {
            handleIv2InitiateTaskMessage((Iv2InitiateTaskMessage)message);
        }
        else if (message instanceof InitiateResponseMessage) {
            handleInitiateResponseMessage((InitiateResponseMessage)message);
        }
        else if (message instanceof FragmentTaskMessage) {
            handleFragmentTaskMessage((FragmentTaskMessage)message);
        }
        else if (message instanceof FragmentResponseMessage) {
            handleFragmentResponseMessage((FragmentResponseMessage)message);
        }
        else if (message instanceof CompleteTransactionMessage) {
            handleCompleteTransactionMessage((CompleteTransactionMessage)message);
        }
        else if (message instanceof BorrowTaskMessage) {
            handleBorrowTaskMessage((BorrowTaskMessage)message);
        }
        else if (message instanceof Iv2LogFaultMessage) {
            handleIv2LogFaultMessage((Iv2LogFaultMessage)message);
        }
        else if (message instanceof DumpMessage) {
            handleDumpMessage();
        }
        else {
            throw new RuntimeException("UNKNOWN MESSAGE TYPE, BOOM!");
        }
    }

    private long getMaxTaskedSpHandle() {
        return m_pendingTasks.getMaxTaskedSpHandle();
    }

    // SpScheduler expects to see InitiateTaskMessages corresponding to single-partition
    // procedures only.
    public void handleIv2InitiateTaskMessage(Iv2InitiateTaskMessage message)
    {
        if (!message.isSinglePartition()) {
            throw new RuntimeException("SpScheduler.handleIv2InitiateTaskMessage " +
                    "should never receive multi-partition initiations.");
        }

        final String procedureName = message.getStoredProcedureName();
        long newSpHandle;
        long uniqueId = Long.MIN_VALUE;
        Iv2InitiateTaskMessage msg = message;
        if (m_isLeader || message.isReadOnly()) {
            /*
             * A short circuit read is a read where the client interface is local to
             * this node. The CI will let a replica perform a read in this case and
             * it does looser tracking of client handles since it can't be
             * partitioned from the local replica.
             */
            if (!m_isLeader &&
                    CoreUtils.getHostIdFromHSId(msg.getInitiatorHSId()) !=
                    CoreUtils.getHostIdFromHSId(m_mailbox.getHSId())) {
                VoltDB.crashLocalVoltDB("Only allowed to do short circuit reads locally", true, null);
            }

            /*
             * If this is for CL replay or DR, update the unique ID generator
             */
            if (message.isForReplay()) {
                uniqueId = message.getUniqueId();
                try {
                    m_uniqueIdGenerator.updateMostRecentlyGeneratedUniqueId(uniqueId);
                }
                catch (Exception e) {
                    hostLog.fatal(e.getMessage());
                    hostLog.fatal("Invocation: " + message);
                    VoltDB.crashLocalVoltDB(e.getMessage(), true, e);
                }
            } else if (message.isForDRv1()) {
                assert false : "DRv1 is not supported";
                uniqueId = message.getStoredProcedureInvocation().getOriginalUniqueId();
                // @LoadSinglepartitionTable does not have a valid uid
                if (UniqueIdGenerator.getPartitionIdFromUniqueId(uniqueId) == m_partitionId) {
                    m_uniqueIdGenerator.updateMostRecentlyGeneratedUniqueId(uniqueId);
                }
            }

            /*
             * If this is CL replay use the txnid from the CL and also
             * update the txnid to match the one from the CL
             */
            if (message.isForReplay()) {
                TxnEgo ego = advanceTxnEgo();
                newSpHandle = ego.getTxnId();
            } else if (m_isLeader && !message.isReadOnly()) {
                TxnEgo ego = advanceTxnEgo();
                newSpHandle = ego.getTxnId();
                uniqueId = m_uniqueIdGenerator.getNextUniqueId();
            } else {
                /*
                 * The SPI read or the short circuit read case. Since we are read only,
                 * do not create new transaction IDs but reuse the last seen
                 * txnid. For a timestamp, might as well give a reasonable one
                 * for a read heavy workload so time isn't bursty.
                 */
                uniqueId = UniqueIdGenerator.makeIdFromComponents(
                        Math.max(System.currentTimeMillis(), m_uniqueIdGenerator.lastUsedTime),
                        0,
                        m_uniqueIdGenerator.partitionId);
                //Don't think it wise to make a new one for a short circuit read
                newSpHandle = getMaxTaskedSpHandle();
            }

            // Need to set the SP handle on the received message
            // Need to copy this or the other local sites handling
            // the same initiate task message will overwrite each
            // other's memory -- the message isn't copied on delivery
            // to other local mailboxes.
            msg = new Iv2InitiateTaskMessage(
                    message.getInitiatorHSId(),
                    message.getCoordinatorHSId(),
                    getRepairLogTruncationHandleForReplicas(),
                    message.getTxnId(),
                    message.getUniqueId(),
                    message.isReadOnly(),
                    message.isSinglePartition(),
                    message.getStoredProcedureInvocation(),
                    message.getClientInterfaceHandle(),
                    message.getConnectionId(),
                    message.isForReplay());

            msg.setSpHandle(newSpHandle);

            // Also, if this is a vanilla single-part procedure, make the TXNID
            // be the SpHandle (for now)
            // Only system procedures are every-site, so we'll check through the SystemProcedureCatalog
            if (SystemProcedureCatalog.listing.get(procedureName) == null ||
                    !SystemProcedureCatalog.listing.get(procedureName).getEverysite())
            {
                msg.setTxnId(newSpHandle);
                msg.setUniqueId(uniqueId);
            }

            // The leader will be responsible to replicate messages to replicas.
            // Don't replicate reads, not matter FAST or SAFE.
            if (m_isLeader && (!msg.isReadOnly()) && (m_sendToHSIds.length > 0)) {
                Iv2InitiateTaskMessage replmsg =
                    new Iv2InitiateTaskMessage(m_mailbox.getHSId(),
                            m_mailbox.getHSId(),
                            getRepairLogTruncationHandleForReplicas(),
                            msg.getTxnId(),
                            msg.getUniqueId(),
                            msg.isReadOnly(),
                            msg.isSinglePartition(),
                            msg.getStoredProcedureInvocation(),
                            msg.getClientInterfaceHandle(),
                            msg.getConnectionId(),
                            msg.isForReplay());
                // Update the handle in the copy since the constructor doesn't set it
                replmsg.setSpHandle(newSpHandle);
                m_mailbox.send(m_sendToHSIds, replmsg);

                DuplicateCounter counter = new DuplicateCounter(
                        msg.getInitiatorHSId(),
                        msg.getTxnId(),
                        m_replicaHSIds,
                        msg);

                safeAddToDuplicateCounterMap(new DuplicateCounterKey(msg.getTxnId(), newSpHandle), counter);
            }
        }
        else {
            setMaxSeenTxnId(msg.getSpHandle());
            newSpHandle = msg.getSpHandle();

            // Don't update the uniqueID if this is a run-everywhere txn, because it has an MPI unique ID.
            if (UniqueIdGenerator.getPartitionIdFromUniqueId(msg.getUniqueId()) == m_partitionId) {
                m_uniqueIdGenerator.updateMostRecentlyGeneratedUniqueId(msg.getUniqueId());
            }
        }
        Iv2Trace.logIv2InitiateTaskMessage(message, m_mailbox.getHSId(), msg.getTxnId(), newSpHandle);
        doLocalInitiateOffer(msg);
        return;
    }

    /**
     * Do the work necessary to turn the Iv2InitiateTaskMessage into a
     * TransactionTask which can be queued to the TransactionTaskQueue.
     * This is reused by both the normal message handling path and the repair
     * path, and assumes that the caller has dealt with or ensured that the
     * necessary ID, SpHandles, and replication issues are resolved.
     */
    private void doLocalInitiateOffer(Iv2InitiateTaskMessage msg)
    {
        /**
         * A shortcut read is a read operation sent to any replica and completed with no
         * confirmation or communication with other replicas. In a partition scenario, it's
         * possible to read an unconfirmed transaction's writes that will be lost.
         */
        final boolean shortcutRead = msg.isReadOnly() && (m_defaultConsistencyReadLevel == ReadLevel.FAST);
        final String procedureName = msg.getStoredProcedureName();
        final SpProcedureTask task =
            new SpProcedureTask(m_mailbox, procedureName, m_pendingTasks, msg, m_drGateway);
        if (!shortcutRead) {
            ListenableFuture<Object> durabilityBackpressureFuture =
                    m_cl.log(msg, msg.getSpHandle(), null, m_durabilityListener, task);
            //Durability future is always null for sync command logging
            //the transaction will be delivered again by the CL for execution once durable
            //Async command logging has to offer the task immediately with a Future for backpressure
            if (m_cl.canOfferTask()) {
                assert durabilityBackpressureFuture != null;
                m_pendingTasks.offer(task.setDurabilityBackpressureFuture(durabilityBackpressureFuture));
            }
        } else {
            m_pendingTasks.offer(task);
        }
    }

    @Override
    public void handleMessageRepair(List<Long> needsRepair, VoltMessage message)
    {
        if (message instanceof Iv2InitiateTaskMessage) {
            handleIv2InitiateTaskMessageRepair(needsRepair, (Iv2InitiateTaskMessage)message);
        }
        else if (message instanceof FragmentTaskMessage) {
            handleFragmentTaskMessageRepair(needsRepair, (FragmentTaskMessage)message);
        }
        else if (message instanceof CompleteTransactionMessage) {
            // It should be safe to just send CompleteTransactionMessages to everyone.
            handleCompleteTransactionMessage((CompleteTransactionMessage)message);
        }
        else {
            throw new RuntimeException("SpScheduler.handleMessageRepair received unexpected message type: " +
                    message);
        }
    }

    private void handleIv2InitiateTaskMessageRepair(List<Long> needsRepair, Iv2InitiateTaskMessage message)
    {
        if (!message.isSinglePartition()) {
            throw new RuntimeException("SpScheduler.handleIv2InitiateTaskMessageRepair " +
                    "should never receive multi-partition initiations.");
        }

        // set up duplicate counter. expect exactly the responses corresponding
        // to needsRepair. These may, or may not, include the local site.

        // We currently send the final response into the ether, since we don't
        // have the original ClientInterface HSID stored.  It would be more
        // useful to have the original ClienInterface HSId somewhere handy.

        List<Long> expectedHSIds = new ArrayList<Long>(needsRepair);
        DuplicateCounter counter = new DuplicateCounter(
                HostMessenger.VALHALLA,
                message.getTxnId(),
                expectedHSIds,
                message);
        safeAddToDuplicateCounterMap(new DuplicateCounterKey(message.getTxnId(), message.getSpHandle()), counter);

        m_uniqueIdGenerator.updateMostRecentlyGeneratedUniqueId(message.getUniqueId());
        // is local repair necessary?
        if (needsRepair.contains(m_mailbox.getHSId())) {
            needsRepair.remove(m_mailbox.getHSId());
            // make a copy because handleIv2 non-repair case does?
            Iv2InitiateTaskMessage localWork =
                new Iv2InitiateTaskMessage(message.getInitiatorHSId(),
                    message.getCoordinatorHSId(), message);
            doLocalInitiateOffer(localWork);
        }

        // is remote repair necessary?
        if (!needsRepair.isEmpty()) {
            Iv2InitiateTaskMessage replmsg =
                new Iv2InitiateTaskMessage(m_mailbox.getHSId(), m_mailbox.getHSId(), message);
            m_mailbox.send(com.google_voltpatches.common.primitives.Longs.toArray(needsRepair), replmsg);
        }
    }

    private void handleFragmentTaskMessageRepair(List<Long> needsRepair, FragmentTaskMessage message)
    {
        // set up duplicate counter. expect exactly the responses corresponding
        // to needsRepair. These may, or may not, include the local site.

        List<Long> expectedHSIds = new ArrayList<Long>(needsRepair);
        DuplicateCounter counter = new DuplicateCounter(
                message.getCoordinatorHSId(), // Assume that the MPI's HSID hasn't changed
                message.getTxnId(),
                expectedHSIds,
                message);
        safeAddToDuplicateCounterMap(new DuplicateCounterKey(message.getTxnId(), message.getSpHandle()), counter);

        // is local repair necessary?
        if (needsRepair.contains(m_mailbox.getHSId())) {
            // Sanity check that we really need repair.
            if (m_outstandingTxns.get(message.getTxnId()) != null) {
                hostLog.warn("SPI repair attempted to repair a fragment which it has already seen. " +
                        "This shouldn't be possible.");
                // Not sure what to do in this event.  Crash for now
                throw new RuntimeException("Attempted to repair with a fragment we've already seen.");
            }
            needsRepair.remove(m_mailbox.getHSId());
            // make a copy because handleIv2 non-repair case does?
            FragmentTaskMessage localWork =
                new FragmentTaskMessage(message.getInitiatorHSId(),
                    message.getCoordinatorHSId(), message);
            doLocalFragmentOffer(localWork);
        }

        // is remote repair necessary?
        if (!needsRepair.isEmpty()) {
            FragmentTaskMessage replmsg =
                new FragmentTaskMessage(m_mailbox.getHSId(), m_mailbox.getHSId(), message);
            m_mailbox.send(com.google_voltpatches.common.primitives.Longs.toArray(needsRepair), replmsg);
        }
    }

    // Pass a response through the duplicate counters.
    public void handleInitiateResponseMessage(InitiateResponseMessage message)
    {
        /**
         * A shortcut read is a read operation sent to any replica and completed with no
         * confirmation or communication with other replicas. In a partition scenario, it's
         * possible to read an unconfirmed transaction's writes that will be lost.
         */
        // All reads will have no duplicate counter.
        // Avoid all the lookup below.
        // Also, don't update the truncation handle, since it won't have meaning for anyone.
        if (message.isReadOnly()) {
            if (m_defaultConsistencyReadLevel == ReadLevel.FAST) {
                // the initiatorHSId is the ClientInterface mailbox.
                m_mailbox.send(message.getInitiatorHSId(), message);
                return;
            }

            if (m_defaultConsistencyReadLevel == ReadLevel.SAFE) {
                // InvocationDispatcher routes SAFE reads to SPI only
                assert(m_isLeader);
                assert(m_bufferedReadLog != null);
                m_bufferedReadLog.offer(m_mailbox, message, m_repairLogTruncationHandle);
                return;
            }
        }

        final long spHandle = message.getSpHandle();
        final DuplicateCounterKey dcKey = new DuplicateCounterKey(message.getTxnId(), spHandle);
        DuplicateCounter counter = m_duplicateCounters.get(dcKey);
        if (counter != null) {
            int result = counter.offer(message);
            if (result == DuplicateCounter.DONE) {
                m_duplicateCounters.remove(dcKey);
                setRepairLogTruncationHandle(spHandle);
                m_mailbox.send(counter.m_destinationId, counter.getLastResponse());

                if (m_defaultConsistencyReadLevel == ReadLevel.SAFE) {
                    // writes have been acked from its replicas, now it's safe to release reads.
                    assert(! message.isReadOnly());
                    assert(m_bufferedReadLog != null);
                    m_bufferedReadLog.releaseBufferedReads(m_mailbox, m_repairLogTruncationHandle);
                }
            }
            else if (result == DuplicateCounter.MISMATCH) {
                VoltDB.crashGlobalVoltDB("HASH MISMATCH: replicas produced different results.", true, null);
            }
        }
        else {
<<<<<<< HEAD
            // the initiatorHSId is the ClientInterface mailbox.
            // this will be on SPI without k-safety or replica only with k-safety
            m_repairLogTruncationHandle = spHandle;
=======
            // the initiatorHSId is the ClientInterface mailbox. Yeah. I know.
            setRepairLogTruncationHandle(spHandle);
>>>>>>> a3d839c8
            m_mailbox.send(message.getInitiatorHSId(), message);
        }
    }

    // BorrowTaskMessages encapsulate a FragmentTaskMessage along with
    // input dependency tables. The MPI issues borrows to a local site
    // to perform replicated reads or aggregation fragment work.
    private void handleBorrowTaskMessage(BorrowTaskMessage message) {
        // borrows do not advance the sp handle. The handle would
        // move backwards anyway once the next message is received
        // from the SP leader.
        long newSpHandle = getMaxTaskedSpHandle();
        Iv2Trace.logFragmentTaskMessage(message.getFragmentTaskMessage(),
                m_mailbox.getHSId(), newSpHandle, true);
        TransactionState txn = m_outstandingTxns.get(message.getTxnId());

        if (txn == null) {
            // If the borrow is the first fragment for a transaction, run it as
            // a single partition fragment; Must not  engage/pause this
            // site on a MP transaction before the SP instructs to do so.
            // Do not track the borrow task as outstanding - it completes
            // immediately and is not a valid transaction state for
            // full MP participation (it claims everything can run as SP).
            txn = new BorrowTransactionState(newSpHandle, message);
        }


        if (message.getFragmentTaskMessage().isSysProcTask()) {
            final SysprocFragmentTask task =
                new SysprocFragmentTask(m_mailbox, (ParticipantTransactionState)txn,
                                        m_pendingTasks, message.getFragmentTaskMessage(),
                                        message.getInputDepMap());
            m_pendingTasks.offer(task);
        }
        else {
            final FragmentTask task =
                new FragmentTask(m_mailbox, (ParticipantTransactionState)txn,
                        m_pendingTasks, message.getFragmentTaskMessage(),
                        message.getInputDepMap());
            m_pendingTasks.offer(task);
        }
    }

    // SpSchedulers will see FragmentTaskMessage for:
    // - The scatter fragment(s) of a multi-part transaction (normal or sysproc)
    // - Borrow tasks to do the local fragment work if this partition is the
    //   buddy of the MPI.  Borrow tasks may include input dependency tables for
    //   aggregation fragments, or not, if it's a replicated table read.
    // For multi-batch MP transactions, we'll need to look up the transaction state
    // that gets created when the first batch arrives.
    // During command log replay a new SP handle is going to be generated, but it really
    // doesn't matter, it isn't going to be used for anything.
    void handleFragmentTaskMessage(FragmentTaskMessage message)
    {
        FragmentTaskMessage msg = message;
        long newSpHandle;
        if (m_isLeader) {
            // Quick hack to make progress...we need to copy the FragmentTaskMessage
            // before we start mucking with its state (SPHANDLE).  We need to revisit
            // all the messaging mess at some point.
            msg = new FragmentTaskMessage(message.getInitiatorHSId(),
                    message.getCoordinatorHSId(), message);
            //Not going to use the timestamp from the new Ego because the multi-part timestamp is what should be used

            if (!message.isReadOnly()) {
                TxnEgo ego = advanceTxnEgo();
                newSpHandle = ego.getTxnId();
            } else {
                newSpHandle = getMaxTaskedSpHandle();
            }

            msg.setSpHandle(newSpHandle);
            if (msg.getInitiateTask() != null) {
                msg.getInitiateTask().setSpHandle(newSpHandle);//set the handle
                //Trigger reserialization so the new handle is used
                msg.setStateForDurability(msg.getInitiateTask(), msg.getInvolvedPartitions());
            }

            /*
             * If there a replicas to send it to, forward it!
             * Unless... it's read only AND not a sysproc. Read only sysprocs may expect to be sent
             * everywhere.
             * In that case don't propagate it to avoid a determinism check and extra messaging overhead
             */
            if (m_sendToHSIds.length > 0 && (!message.isReadOnly() || msg.isSysProcTask())) {
                FragmentTaskMessage replmsg =
                    new FragmentTaskMessage(m_mailbox.getHSId(),
                            m_mailbox.getHSId(), msg);
                m_mailbox.send(m_sendToHSIds,
                        replmsg);
                DuplicateCounter counter;
                /*
                 * Non-determinism should be impossible to happen with MP fragments.
                 * if you see "MP_DETERMINISM_ERROR" as procedure name in the crash logs
                 * something has horribly gone wrong.
                 */
                if (message.getFragmentTaskType() != FragmentTaskMessage.SYS_PROC_PER_SITE) {
                    counter = new DuplicateCounter(
                            msg.getCoordinatorHSId(),
                            msg.getTxnId(),
                            m_replicaHSIds,
                            message);
                }
                else {
                    counter = new SysProcDuplicateCounter(
                            msg.getCoordinatorHSId(),
                            msg.getTxnId(),
                            m_replicaHSIds,
                            message);
                }
                safeAddToDuplicateCounterMap(new DuplicateCounterKey(message.getTxnId(), newSpHandle), counter);
            }
        }
        else {
            newSpHandle = msg.getSpHandle();
            setMaxSeenTxnId(newSpHandle);
        }
        Iv2Trace.logFragmentTaskMessage(message, m_mailbox.getHSId(), newSpHandle, false);
        doLocalFragmentOffer(msg);
    }

    /**
     * Do the work necessary to turn the FragmentTaskMessage into a
     * TransactionTask which can be queued to the TransactionTaskQueue.
     * This is reused by both the normal message handling path and the repair
     * path, and assumes that the caller has dealt with or ensured that the
     * necessary ID, SpHandles, and replication issues are resolved.
     */
    private void doLocalFragmentOffer(FragmentTaskMessage msg)
    {
        TransactionState txn = m_outstandingTxns.get(msg.getTxnId());
        boolean logThis = false;
        // bit of a hack...we will probably not want to create and
        // offer FragmentTasks for txn ids that don't match if we have
        // something in progress already
        if (txn == null) {
            txn = new ParticipantTransactionState(msg.getSpHandle(), msg);
            m_outstandingTxns.put(msg.getTxnId(), txn);
            // Only want to send things to the command log if it satisfies this predicate
            // AND we've never seen anything for this transaction before.  We can't
            // actually log until we create a TransactionTask, though, so just keep track
            // of whether it needs to be done.
            if (msg.getInitiateTask() != null) {
                logThis = !msg.getInitiateTask().isReadOnly();
            }
        }

        // Check to see if this is the final task for this txn, and if so, if we can close it out early
        // Right now, this just means read-only.
        // NOTE: this overlaps slightly with CompleteTransactionMessage handling completion.  It's so tiny
        // that for now, meh, but if this scope grows then it should get refactored out
        if (msg.isFinalTask() && txn.isReadOnly()) {
            m_outstandingTxns.remove(msg.getTxnId());
        }

        TransactionTask task;
        if (msg.isSysProcTask()) {
            task =
                new SysprocFragmentTask(m_mailbox, (ParticipantTransactionState)txn,
                                        m_pendingTasks, msg, null);
        }
        else {
            task =
                new FragmentTask(m_mailbox, (ParticipantTransactionState)txn,
                                 m_pendingTasks, msg, null);
        }
        if (logThis) {
            ListenableFuture<Object> durabilityBackpressureFuture =
                    m_cl.log(msg.getInitiateTask(), msg.getSpHandle(), Ints.toArray(msg.getInvolvedPartitions()),
                             m_durabilityListener, task);
            //Durability future is always null for sync command logging
            //the transaction will be delivered again by the CL for execution once durable
            //Async command logging has to offer the task immediately with a Future for backpressure
            if (m_cl.canOfferTask()) {
                assert durabilityBackpressureFuture != null;
                m_pendingTasks.offer(task.setDurabilityBackpressureFuture(durabilityBackpressureFuture));
            } else {
                /* Getting here means that the task is the first fragment of an MP txn and
                 * synchronous command logging is on, so create a backlog for future tasks of
                 * this MP arrived before it's marked durable.
                 *
                 * This is important for synchronous command logging and MP txn restart. Without
                 * this, a restarted MP txn may not be gated by logging of the first fragment.
                 */
                assert !m_mpsPendingDurability.containsKey(task.getTxnId());
                m_mpsPendingDurability.put(task.getTxnId(), new ArrayDeque<TransactionTask>());
            }
        } else {
            queueOrOfferMPTask(task);
        }
    }

    /**
     * Offer all fragment tasks and complete transaction tasks queued for durability for the given
     * MP transaction, and remove the entry from the pending map so that future ones won't be
     * queued.
     *
     * @param txnId    The MP transaction ID.
     */
    public void offerPendingMPTasks(long txnId)
    {
        Queue<TransactionTask> pendingTasks = m_mpsPendingDurability.get(txnId);
        if (pendingTasks != null) {
            for (TransactionTask task : pendingTasks) {
                m_pendingTasks.offer(task);
            }
            m_mpsPendingDurability.remove(txnId);
        }
    }

    /**
     * Check if the MP task has to be queued because the first fragment is still being logged
     * synchronously to the command log. If not, offer it to the transaction task queue.
     *
     * @param task    A fragment task or a complete transaction task
     */
    private void queueOrOfferMPTask(TransactionTask task)
    {
        // The pending map will only have an entry for the transaction if the first fragment is
        // still pending durability.
        Queue<TransactionTask> pendingTasks = m_mpsPendingDurability.get(task.getTxnId());
        if (pendingTasks != null) {
            pendingTasks.offer(task);
        } else {
            m_pendingTasks.offer(task);
        }
    }

    // Eventually, the master for a partition set will need to be able to dedupe
    // FragmentResponses from its replicas.
    public void handleFragmentResponseMessage(FragmentResponseMessage message)
    {
        // Send the message to the duplicate counter, if any
        DuplicateCounter counter =
            m_duplicateCounters.get(new DuplicateCounterKey(message.getTxnId(), message.getSpHandle()));
        if (counter != null) {
            int result = counter.offer(message);
            if (result == DuplicateCounter.DONE) {
                final TransactionState txn = m_outstandingTxns.get(message.getTxnId());
                if (txn != null && txn.isDone()) {
                    setRepairLogTruncationHandle(message.getSpHandle());
                }

                m_duplicateCounters.remove(new DuplicateCounterKey(message.getTxnId(), message.getSpHandle()));
                FragmentResponseMessage resp = (FragmentResponseMessage)counter.getLastResponse();
                // MPI is tracking deps per partition HSID.  We need to make
                // sure we write ours into the message getting sent to the MPI
                resp.setExecutorSiteId(m_mailbox.getHSId());
                m_mailbox.send(counter.m_destinationId, resp);

                if (m_defaultConsistencyReadLevel == ReadLevel.SAFE) {
                    // writes have been acked from its replicas, now it's safe to release reads.
                    assert(m_bufferedReadLog != null);
                    m_bufferedReadLog.releaseBufferedReads(m_mailbox, m_repairLogTruncationHandle);
                }
            }
            else if (result == DuplicateCounter.MISMATCH) {
                VoltDB.crashGlobalVoltDB("HASH MISMATCH running multi-part procedure.", true, null);
            }
            // doing duplicate suppresion: all done.
            return;
        }

        TransactionState txn = m_outstandingTxns.get(message.getTxnId());
        if (txn != null) {
            if (txn.isReadOnly()) {
                // FragmentResponse on SPI if without k-safety, or on replica with k-safety
                assert(m_isLeader);
                assert(m_bufferedReadLog != null);
                if (m_defaultConsistencyReadLevel == ReadLevel.SAFE) {
                    m_bufferedReadLog.offer(m_mailbox, message, m_repairLogTruncationHandle);
                    return;
                }
            } else {
                // writes may update the truncation handle
                if (m_isLeader && message.getSpHandle() > m_repairLogTruncationHandle) {
                    m_repairLogTruncationHandle = message.getSpHandle();
                }
            }
        }

        m_mailbox.send(message.getDestinationSiteId(), message);
    }

    public void handleCompleteTransactionMessage(CompleteTransactionMessage message)
    {
        CompleteTransactionMessage msg = message;
        if (m_isLeader) {
            msg = new CompleteTransactionMessage(message);
            // Set the spHandle so that on repair the new master will set the max seen spHandle
            // correctly
            if (!msg.isForReplay()) {
                advanceTxnEgo();
            }
            msg.setSpHandle(getCurrentTxnId());
            if (m_sendToHSIds.length > 0 && !msg.isReadOnly()) {
                m_mailbox.send(m_sendToHSIds, msg);
            }
        } else {
            setMaxSeenTxnId(msg.getSpHandle());
        }
        TransactionState txn = m_outstandingTxns.get(msg.getTxnId());
        // We can currently receive CompleteTransactionMessages for multipart procedures
        // which only use the buddy site (replicated table read).  Ignore them for
        // now, fix that later.
        if (txn != null)
        {
            Iv2Trace.logCompleteTransactionMessage(msg, m_mailbox.getHSId());
            final CompleteTransactionTask task =
                new CompleteTransactionTask(txn, m_pendingTasks, msg, m_drGateway);
            queueOrOfferMPTask(task);
            // If this is a restart, then we need to leave the transaction state around
            if (!msg.isRestart()) {
                m_outstandingTxns.remove(msg.getTxnId());
                // Set the truncation handle here instead of when processing
                // FragmentResponseMessage to avoid letting replicas think a
                // fragment is done before the MP txn is fully committed.
                //
                // We have to use the spHandle from the fragment, not from the
                // current CompleteTransactionMessage because it hasn't been
                // executed yet. If we use the spHandle from the current
                // completion message, it may be advancing the truncation handle
                // before previous SPs are finished. This could happen when the
                // MP we are completing is either a one-shot read MP or it
                // didn't send any fragment to this partition.
                //
                // It is also possible to receive a CompleteTransactionMessage
                // before the fragment runs, e.g. an early abort could happen if
                // another partition failed its fragment before this partition
                // even starts running the fragment. In this case, we don't want
                // to update the truncation handle until after we run the
                // fragment. Checking the doneness of the transaction state
                // achieves this.
                if (m_isLeader && txn.isDone()) {
                    setRepairLogTruncationHandle(txn.m_spHandle);
                }
            }
        }
    }

    /**
     * Should only receive these messages at replicas, when told by the leader
     */
    public void handleIv2LogFaultMessage(Iv2LogFaultMessage message)
    {
        //call the internal log write with the provided SP handle and wait for the fault log IO to complete
        SettableFuture<Boolean> written = writeIv2ViableReplayEntryInternal(message.getSpHandle());

        // Get the Fault Log Status here to ensure the replica completes the log fault task is finished before
        // it starts processing transactions again
        blockFaultLogWriteStatus(written);

        setMaxSeenTxnId(message.getSpHandle());

        // Also initialize the unique ID generator and the last durable unique ID using
        // the value sent by the master
        m_uniqueIdGenerator.updateMostRecentlyGeneratedUniqueId(message.getSpUniqueId());
        m_cl.initializeLastDurableUniqueId(m_durabilityListener, m_uniqueIdGenerator.getLastUniqueId());
    }

    /**
     * Wait to get the status of a fault log write
     */
    private void blockFaultLogWriteStatus(SettableFuture<Boolean> written) {
        boolean logWritten = false;

        if (written != null) {
            try {
                logWritten = written.get();
            } catch (InterruptedException e) {
            } catch (ExecutionException e) {
                if (tmLog.isDebugEnabled()) {
                    tmLog.debug("Could not determine fault log state for partition: " + m_partitionId, e);
                }
            }
            if (!logWritten) {
                tmLog.warn("Attempted fault log not written for partition: " + m_partitionId);
            }
        }
    }

    public void handleDumpMessage()
    {
        String who = CoreUtils.hsIdToString(m_mailbox.getHSId());
        hostLog.warn("State dump for site: " + who);
        hostLog.warn("" + who + ": partition: " + m_partitionId + ", isLeader: " + m_isLeader);
        if (m_isLeader) {
            hostLog.warn("" + who + ": replicas: " + CoreUtils.hsIdCollectionToString(m_replicaHSIds));
            if (m_sendToHSIds.length > 0) {
                m_mailbox.send(m_sendToHSIds, new DumpMessage());
            }
        }
        hostLog.warn("" + who + ": most recent SP handle: " + getCurrentTxnId() + " " +
                TxnEgo.txnIdToString(getCurrentTxnId()));
        hostLog.warn("" + who + ": outstanding txns: " + m_outstandingTxns.keySet() + " " +
                TxnEgo.txnIdCollectionToString(m_outstandingTxns.keySet()));
        hostLog.warn("" + who + ": TransactionTaskQueue: " + m_pendingTasks.toString());
        if (m_duplicateCounters.size() > 0) {
            hostLog.warn("" + who + ": duplicate counters: ");
            for (Entry<DuplicateCounterKey, DuplicateCounter> e : m_duplicateCounters.entrySet()) {
                hostLog.warn("\t" + who + ": " + e.getKey().toString() + ": " + e.getValue().toString());
            }
        }
    }

    @Override
    public void setCommandLog(CommandLog cl) {
        m_cl = cl;
        m_durabilityListener.createFirstCompletionCheck(cl.isSynchronous(), cl.isEnabled());
        m_cl.registerDurabilityListener(m_durabilityListener);
    }

    @Override
    public void enableWritingIv2FaultLog()
    {
        m_replayComplete = true;
        writeIv2ViableReplayEntry();
    }

    /**
     * If appropriate, cause the initiator to write the viable replay set to the command log
     * Use when it's unclear whether the caller is the leader or a replica; the right thing will happen.
     *
     * This will return a future to block on for the write on the fault log. If the attempt to write
     * the replay entry was never followed through due to conditions, it will be null. If the attempt
     * to write the replay entry went through but could not be done internally, the future will be false.
     */
    SettableFuture<Boolean> writeIv2ViableReplayEntry()
    {
        SettableFuture<Boolean> written = null;
        if (m_replayComplete) {
            if (m_isLeader) {
                // write the viable set locally
                long faultSpHandle = advanceTxnEgo().getTxnId();
                written = writeIv2ViableReplayEntryInternal(faultSpHandle);
                // Generate Iv2LogFault message and send it to replicas
                Iv2LogFaultMessage faultMsg = new Iv2LogFaultMessage(faultSpHandle, m_uniqueIdGenerator.getLastUniqueId());
                m_mailbox.send(m_sendToHSIds,
                        faultMsg);
            }
        }
        return written;
    }

    /**
     * Write the viable replay set to the command log with the provided SP Handle.
     * Pass back the future that is set after the fault log is written to disk.
     */
    SettableFuture<Boolean> writeIv2ViableReplayEntryInternal(long spHandle)
    {
        SettableFuture<Boolean> written = null;
        if (m_replayComplete) {
            written = m_cl.logIv2Fault(m_mailbox.getHSId(),
                new HashSet<Long>(m_replicaHSIds), m_partitionId, spHandle);
        }
        return written;
    }

    @Override
    public CountDownLatch snapshotCompleted(SnapshotCompletionEvent event)
    {
        if (event.truncationSnapshot && event.didSucceed) {
            synchronized(m_lock) {
                writeIv2ViableReplayEntry();
            }
        }
        return new CountDownLatch(0);
    }

    public void processDurabilityChecks(final CommandLog.CompletionChecks currentChecks) {
        final SiteTaskerRunnable r = new SiteTasker.SiteTaskerRunnable() {
            @Override
            void run() {
                assert(currentChecks != null);
                synchronized (m_lock) {
                    currentChecks.processChecks();
                }
            }
        };
        if (InitiatorMailbox.SCHEDULE_IN_SITE_THREAD) {
            m_tasks.offer(r);
        } else {
            r.run();
        }
    }

    /**
     * Just using "put" on the dup counter map is unsafe.
     * It won't detect the case where keys collide from two different transactions.
     */
    void safeAddToDuplicateCounterMap(DuplicateCounterKey dpKey, DuplicateCounter counter) {
        DuplicateCounter existingDC = m_duplicateCounters.get(dpKey);
        if (existingDC != null) {
            // this is a collision and is bad
            existingDC.logWithCollidingDuplicateCounters(counter);
            VoltDB.crashGlobalVoltDB("DUPLICATE COUNTER MISMATCH: two duplicate counter keys collided.", true, null);
        }
        else {
            m_duplicateCounters.put(dpKey, counter);
        }
    }

    @Override
    public void dump()
    {
        m_replaySequencer.dump(m_mailbox.getHSId());
        tmLog.info(String.format("%s: %s", CoreUtils.hsIdToString(m_mailbox.getHSId()), m_pendingTasks));
    }

<<<<<<< HEAD
    public void setConsistentReadLevelForTestOnly(ReadLevel readLevel) {
        m_defaultConsistencyReadLevel = readLevel;
        if (m_defaultConsistencyReadLevel == ReadLevel.SAFE) {
            m_bufferedReadLog = new BufferedReadLog();
        }
    }

=======
    private long getRepairLogTruncationHandleForReplicas()
    {
        m_lastSentTruncationHandle = m_repairLogTruncationHandle;
        return m_repairLogTruncationHandle;
    }

    private void setRepairLogTruncationHandle(long newHandle)
    {
        assert newHandle >= m_repairLogTruncationHandle;
        m_repairLogTruncationHandle = newHandle;
        scheduleRepairLogTruncateMsg();
    }

    /**
     * Schedules a task to be run on the site to send the latest truncation
     * handle to the replicas. This should be called whenever the local
     * truncation handle advances on the leader to guarantee that the replicas
     * will hear about the new handle in case there is no more transactions to
     * carry the information over.
     *
     * The truncation handle is not sent immediately when this method is called
     * to avoid sending a message for every committed transaction. In most cases
     * when there is sufficient load on the system, there will always be a new
     * transaction that this information can piggy-back on. In that case, by the
     * time this task runs on the site, the last sent truncation handle has
     * already advanced, so there is no need to send the message. This has the
     * benefit of sending more truncation messages when the throughput is low,
     * which makes the replicas see committed transactions faster.
     */
    private void scheduleRepairLogTruncateMsg()
    {
        if (m_sendToHSIds.length == 0) {
            return;
        }

        m_tasks.offer(new SiteTaskerRunnable() {
            @Override
            void run()
            {
                synchronized (m_lock) {
                    if (m_lastSentTruncationHandle < m_repairLogTruncationHandle) {
                        m_lastSentTruncationHandle = m_repairLogTruncationHandle;
                        m_mailbox.send(m_sendToHSIds, new RepairLogTruncationMessage(m_repairLogTruncationHandle));
                    }
                }
            }
        });
    }
>>>>>>> a3d839c8
}<|MERGE_RESOLUTION|>--- conflicted
+++ resolved
@@ -156,14 +156,9 @@
     // Generator of pre-IV2ish timestamp based unique IDs
     private final UniqueIdGenerator m_uniqueIdGenerator;
 
-<<<<<<< HEAD
-=======
-    // the current not-needed-any-more point of the repair log.
-    long m_repairLogTruncationHandle = Long.MIN_VALUE;
     // the truncation handle last sent to the replicas
     long m_lastSentTruncationHandle = Long.MIN_VALUE;
 
->>>>>>> a3d839c8
     SpScheduler(int partitionId, SiteTaskerQueue taskQueue, SnapshotCompletionMonitor snapMonitor)
     {
         super(partitionId, taskQueue);
@@ -735,14 +730,9 @@
             }
         }
         else {
-<<<<<<< HEAD
             // the initiatorHSId is the ClientInterface mailbox.
             // this will be on SPI without k-safety or replica only with k-safety
-            m_repairLogTruncationHandle = spHandle;
-=======
-            // the initiatorHSId is the ClientInterface mailbox. Yeah. I know.
             setRepairLogTruncationHandle(spHandle);
->>>>>>> a3d839c8
             m_mailbox.send(message.getInitiatorHSId(), message);
         }
     }
@@ -1252,7 +1242,6 @@
         tmLog.info(String.format("%s: %s", CoreUtils.hsIdToString(m_mailbox.getHSId()), m_pendingTasks));
     }
 
-<<<<<<< HEAD
     public void setConsistentReadLevelForTestOnly(ReadLevel readLevel) {
         m_defaultConsistencyReadLevel = readLevel;
         if (m_defaultConsistencyReadLevel == ReadLevel.SAFE) {
@@ -1260,7 +1249,6 @@
         }
     }
 
-=======
     private long getRepairLogTruncationHandleForReplicas()
     {
         m_lastSentTruncationHandle = m_repairLogTruncationHandle;
@@ -1309,5 +1297,4 @@
             }
         });
     }
->>>>>>> a3d839c8
 }