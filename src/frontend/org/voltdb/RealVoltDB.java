/* This file is part of VoltDB.
 * Copyright (C) 2008-2012 VoltDB Inc.
 *
 * VoltDB is free software: you can redistribute it and/or modify
 * it under the terms of the GNU General Public License as published by
 * the Free Software Foundation, either version 3 of the License, or
 * (at your option) any later version.
 *
 * VoltDB is distributed in the hope that it will be useful,
 * but WITHOUT ANY WARRANTY; without even the implied warranty of
 * MERCHANTABILITY or FITNESS FOR A PARTICULAR PURPOSE.  See the
 * GNU General Public License for more details.
 *
 * You should have received a copy of the GNU General Public License
 * along with VoltDB.  If not, see <http://www.gnu.org/licenses/>.
 */

package org.voltdb;

import java.io.BufferedWriter;
import java.io.ByteArrayInputStream;
import java.io.File;
import java.io.FileInputStream;
import java.io.FileWriter;
import java.io.IOException;
import java.io.InputStream;
import java.io.PrintStream;
import java.io.UnsupportedEncodingException;
import java.lang.management.ManagementFactory;
import java.net.Inet4Address;
import java.net.Inet6Address;
import java.net.InetAddress;
import java.net.NetworkInterface;
import java.net.SocketException;
import java.util.ArrayDeque;
import java.util.ArrayList;
import java.util.Enumeration;
import java.util.HashMap;
import java.util.HashSet;
import java.util.LinkedList;
import java.util.List;
import java.util.Map;
import java.util.Random;
import java.util.Set;
import java.util.TreeSet;
import java.util.concurrent.CountDownLatch;
import java.util.concurrent.ExecutorService;
import java.util.concurrent.Executors;
import java.util.concurrent.ScheduledFuture;
import java.util.concurrent.ScheduledThreadPoolExecutor;
import java.util.concurrent.Semaphore;
import java.util.concurrent.ThreadFactory;
import java.util.concurrent.TimeUnit;
import java.util.concurrent.atomic.AtomicBoolean;
import java.util.zip.CRC32;

import org.apache.zookeeper_voltpatches.CreateMode;
import org.apache.zookeeper_voltpatches.KeeperException;
import org.apache.zookeeper_voltpatches.ZooDefs.Ids;
import org.apache.zookeeper_voltpatches.ZooKeeper;
import org.apache.zookeeper_voltpatches.data.Stat;
import org.json_voltpatches.JSONArray;
import org.json_voltpatches.JSONObject;
import org.json_voltpatches.JSONStringer;
import org.voltcore.agreement.ZKUtil;
import org.voltcore.logging.Level;
import org.voltcore.logging.VoltLogger;
import org.voltcore.messaging.HostMessenger;
import org.voltcore.messaging.Mailbox;
import org.voltcore.utils.CoreUtils;
import org.voltcore.utils.Pair;
import org.voltdb.VoltDB.START_ACTION;
import org.voltdb.VoltZK.MailboxType;
import org.voltdb.catalog.Catalog;
import org.voltdb.catalog.Cluster;
import org.voltdb.catalog.Database;
import org.voltdb.compiler.AsyncCompilerAgent;
import org.voltdb.compiler.ClusterConfig;
import org.voltdb.compiler.deploymentfile.DeploymentType;
import org.voltdb.compiler.deploymentfile.HeartbeatType;
import org.voltdb.compiler.deploymentfile.UsersType;
import org.voltdb.dtxn.DtxnInitiatorMailbox;
import org.voltdb.dtxn.ExecutorTxnIdSafetyState;
import org.voltdb.dtxn.MailboxPublisher;
import org.voltdb.dtxn.MailboxTracker;
import org.voltdb.dtxn.MailboxUpdateHandler;
import org.voltdb.dtxn.SimpleDtxnInitiator;
import org.voltdb.dtxn.SiteTracker;
import org.voltdb.dtxn.TransactionInitiator;
import org.voltdb.export.ExportManager;
import org.voltdb.fault.FaultDistributor;
import org.voltdb.fault.FaultDistributorInterface;
import org.voltdb.fault.SiteFailureFault;
import org.voltdb.fault.VoltFault.FaultType;
import org.voltdb.licensetool.LicenseApi;
import org.voltdb.messaging.VoltDbMessageFactory;
import org.voltdb.utils.CatalogUtil;
import org.voltdb.utils.HTTPAdminListener;
import org.voltdb.utils.LogKeys;
import org.voltdb.utils.MiscUtils;
import org.voltdb.utils.PlatformProperties;
import org.voltdb.utils.ResponseSampler;
import org.voltdb.utils.SystemStatsCollector;
import org.voltdb.utils.VoltSampler;

/**
 * RealVoltDB initializes global server components, like the messaging
 * layer, ExecutionSite(s), and ClientInterface. It provides accessors
 * or references to those global objects. It is basically the global
 * namespace. A lot of the global namespace is described by VoltDBInterface
 * to allow test mocking.
 */
public class RealVoltDB implements VoltDBInterface, RestoreAgent.Callback, MailboxUpdateHandler
{
    private static final VoltLogger log = new VoltLogger(VoltDB.class.getName());
    private static final VoltLogger hostLog = new VoltLogger("HOST");
    private static final VoltLogger consoleLog = new VoltLogger("CONSOLE");

    /** Default deployment file contents if path to deployment is null */
    private static final String[] defaultDeploymentXML = {
        "<?xml version=\"1.0\"?>",
        "<!-- IMPORTANT: This file is an auto-generated default deployment configuration.",
        "                Changes to this file will be overwritten. Copy it elsewhere if you",
        "                want to use it as a starting point for a custom configuration. -->",
        "<deployment>",
        "   <cluster hostcount=\"1\" sitesperhost=\"2\" />",
        "   <httpd enabled=\"true\">",
        "      <jsonapi enabled=\"true\" />",
        "   </httpd>",
        "</deployment>"
    };

    public VoltDB.Configuration m_config = new VoltDB.Configuration();
    private volatile boolean m_validateConfiguredNumberOfPartitionsOnMailboxUpdate;
    private int m_configuredNumberOfPartitions;
    CatalogContext m_catalogContext;
    volatile SiteTracker m_siteTracker;
    MailboxPublisher m_mailboxPublisher;
    MailboxTracker m_mailboxTracker;
    private String m_buildString;
    private static final String m_defaultVersionString = "2.5";
    private String m_versionString = m_defaultVersionString;
    HostMessenger m_messenger = null;
    final ArrayList<ClientInterface> m_clientInterfaces = new ArrayList<ClientInterface>();
    final ArrayList<SimpleDtxnInitiator> m_dtxns = new ArrayList<SimpleDtxnInitiator>();
    private Map<Long, ExecutionSite> m_localSites;
    HTTPAdminListener m_adminListener;
    private Map<Long, Thread> m_siteThreads;
    private ArrayList<ExecutionSiteRunner> m_runners;
    private ExecutionSite m_currentThreadSite;
    private StatsAgent m_statsAgent = new StatsAgent();
    private AsyncCompilerAgent m_asyncCompilerAgent = new AsyncCompilerAgent();
    public AsyncCompilerAgent getAsyncCompilerAgent() { return m_asyncCompilerAgent; }
    FaultDistributor m_faultManager;
    private PartitionCountStats m_partitionCountStats = null;
    private IOStats m_ioStats = null;
    private MemoryStats m_memoryStats = null;
    private StatsManager m_statsManager = null;
    private SnapshotCompletionMonitor m_snapshotCompletionMonitor;
    int m_myHostId;
    long m_depCRC = -1;
    String m_serializedCatalog;
    String m_httpPortExtraLogMessage = null;
    boolean m_jsonEnabled;
    DeploymentType m_deployment;

    // Should the execution sites be started in recovery mode
    // (used for joining a node to an existing cluster)
    // If CL is enabled this will be set to true
    // by the CL when the truncation snapshot completes
    // and this node is viable for replay
    volatile boolean m_recovering = false;
    boolean m_replicationActive = false;

    //Only restrict recovery completion during test
    static Semaphore m_testBlockRecoveryCompletion = new Semaphore(Integer.MAX_VALUE);
    private long m_executionSiteRecoveryFinish;
    private long m_executionSiteRecoveryTransferred;

    // id of the leader, or the host restore planner says has the catalog
    int m_hostIdWithStartupCatalog;
    String m_pathToStartupCatalog;

    // Synchronize initialize and shutdown.
    private final Object m_startAndStopLock = new Object();

    // Synchronize updates of catalog contexts with context accessors.
    private final Object m_catalogUpdateLock = new Object();

    // add a random number to the sampler output to make it likely to be unique for this process.
    private final VoltSampler m_sampler = new VoltSampler(10, "sample" + String.valueOf(new Random().nextInt() % 10000) + ".txt");
    private final AtomicBoolean m_hasStartedSampler = new AtomicBoolean(false);

    final VoltDBSiteFailureFaultHandler m_faultHandler = new VoltDBSiteFailureFaultHandler(this);

    RestoreAgent m_restoreAgent = null;

    private volatile boolean m_isRunning = false;

    @Override
    public boolean recovering() { return m_recovering; }

    private long m_recoveryStartTime;

    CommandLog m_commandLog;

    private volatile OperationMode m_mode = OperationMode.INITIALIZING;
    private OperationMode m_startMode = null;

    volatile String m_localMetadata = "";

    private ExecutorService m_computationService;

    // methods accessed via the singleton
    @Override
    public void startSampler() {
        if (m_hasStartedSampler.compareAndSet(false, true)) {
            m_sampler.start();
        }
    }

    HeartbeatThread heartbeatThread;
    private ScheduledThreadPoolExecutor m_periodicWorkThread;

    // The configured license api: use to decide enterprise/cvommunity edition feature enablement
    LicenseApi m_licenseApi;

    @Override
    public LicenseApi getLicenseApi() {
        return m_licenseApi;
    }


    /**
     * Initialize all the global components, then initialize all the m_sites.
     */
    @Override
    public void initialize(VoltDB.Configuration config) {
        synchronized(m_startAndStopLock) {
            consoleLog.l7dlog( Level.INFO, LogKeys.host_VoltDB_StartupString.name(), null);

            // If there's no deployment provide a default and put it under voltdbroot.
            if (config.m_pathToDeployment == null) {
                try {
                    config.m_pathToDeployment = setupDefaultDeployment();
                } catch (IOException e) {
                    VoltDB.crashLocalVoltDB("Failed to write default deployment.", false, null);
                }
            }

            // set the mode first thing
            m_mode = OperationMode.INITIALIZING;
            m_config = config;
            m_startMode = null;

            // set a bunch of things to null/empty/new for tests
            // which reusue the process
            m_clientInterfaces.clear();
            m_dtxns.clear();
            m_adminListener = null;
            m_commandLog = new DummyCommandLog();
            m_deployment = null;
            m_messenger = null;
            m_startMode = null;
            m_statsAgent = new StatsAgent();
            m_asyncCompilerAgent = new AsyncCompilerAgent();
            m_faultManager = null;
            m_validateConfiguredNumberOfPartitionsOnMailboxUpdate = false;
            m_snapshotCompletionMonitor = null;
            m_catalogContext = null;
            m_partitionCountStats = null;
            m_ioStats = null;
            m_memoryStats = null;
            m_statsManager = null;
            m_restoreAgent = null;
            m_siteTracker = null;
            m_mailboxTracker = null;
            m_recoveryStartTime = System.currentTimeMillis();
            m_hostIdWithStartupCatalog = 0;
            m_pathToStartupCatalog = m_config.m_pathToCatalog;
            m_replicationActive = false;

            // set up site structure
            m_localSites = new HashMap<Long, ExecutionSite>();
            m_siteThreads = new HashMap<Long, Thread>();
            m_runners = new ArrayList<ExecutionSiteRunner>();

            m_computationService = Executors.newFixedThreadPool(
                    Runtime.getRuntime().availableProcessors(),
                    new ThreadFactory() {
                        private int threadIndex = 0;
                        @Override
                        public synchronized Thread  newThread(Runnable r) {
                            Thread t = new Thread(null, r, "Computation service thread - " + threadIndex++, 131072);
                            t.setDaemon(true);
                            return t;
                        }

                    });

            // determine if this is a rejoining node
            // (used for license check and later the actual rejoin)
            boolean isRejoin = config.m_rejoinToHostAndPort != null;
            m_recovering = isRejoin;

            // Set std-out/err to use the UTF-8 encoding and fail if UTF-8 isn't supported
            try {
                System.setOut(new PrintStream(System.out, true, "UTF-8"));
                System.setErr(new PrintStream(System.err, true, "UTF-8"));
            } catch (UnsupportedEncodingException e) {
                hostLog.fatal("Support for the UTF-8 encoding is required for VoltDB. This means you are likely running an unsupported JVM. Exiting.");
                System.exit(-1);
            }

            // check that this is a 64 bit VM
            if (System.getProperty("java.vm.name").contains("64") == false) {
                hostLog.fatal("You are running on an unsupported (probably 32 bit) JVM. Exiting.");
                System.exit(-1);
            }

            m_snapshotCompletionMonitor = new SnapshotCompletionMonitor();

            readBuildInfo(config.m_isEnterprise ? "Enterprise Edition" : "Community Edition");

            // start up the response sampler if asked to by setting the env var
            // VOLTDB_RESPONSE_SAMPLE_PATH to a valid path
            ResponseSampler.initializeIfEnabled();

            buildClusterMesh(isRejoin);
            m_mailboxPublisher = new MailboxPublisher(VoltZK.mailboxes + "/" + m_messenger.getHostId());
            final int numberOfNodes = readDeploymentAndCreateStarterCatalogContext();
            if (!isRejoin) {
                m_messenger.waitForGroupJoin(numberOfNodes);
            }

            m_faultManager = new FaultDistributor(this);
            m_faultManager.registerFaultHandler(SiteFailureFault.SITE_FAILURE_CATALOG,
                    m_faultHandler,
                    FaultType.SITE_FAILURE);
            if (!m_faultManager.testPartitionDetectionDirectory(
                    m_catalogContext.cluster.getFaultsnapshots().get("CLUSTER_PARTITION"))) {
                VoltDB.crashLocalVoltDB("Unalbe to create partition detection snapshot directory at" +
                        m_catalogContext.cluster.getFaultsnapshots().get("CLUSTER_PARTITION"), false, null);
            }


            // Create the thread pool here. It's needed by buildClusterMesh()
            final int availableProcessors = Runtime.getRuntime().availableProcessors();
            int poolSize = 1;
            if (availableProcessors > 4) {
                poolSize = 2;
            }
            m_periodicWorkThread = CoreUtils.getScheduledThreadPoolExecutor("Periodic Work", poolSize, 1024 * 128);

            m_licenseApi = MiscUtils.licenseApiFactory(m_config.m_pathToLicense);
            if (m_licenseApi == null) {
                VoltDB.crashLocalVoltDB("Failed to initialize license verifier. " +
                        "See previous log message for details.", false, null);
            }

            /*
             * Construct all the mailboxes for things that need to be globally addressable so they can be published
             * in one atomic shot.
             *
             * The starting state for partition assignments are statically derived from the host id generated
             * by host messenger and the k-factor/host count/sites per host. This starting state
             * is published to ZK as the toplogy metadata node.
             *
             * On rejoin the rejoining node has to inspect the topology meta node to find out what is missing
             * and then update the topology listing itself as a replacement for one of the missing host ids.
             * Then it does a compare and set of the topology.
             */
            ArrayDeque<Mailbox> siteMailboxes = null;
            ClusterConfig clusterConfig = null;
            DtxnInitiatorMailbox initiatorMailbox = null;
            long initiatorHSId = 0;
            try {
                /*
                 * Start mailbox tracker early here because it is required
                 * on rejoin to find the hosts that are missing from the cluster
                 */
                m_mailboxTracker = new MailboxTracker(m_messenger.getZK(), this);
                m_mailboxTracker.start();

                /*
                 * Will count this down at the right point on regular startup as well as rejoin
                 */
                CountDownLatch rejoinCompleteLatch = new CountDownLatch(1);
                Pair<ArrayDeque<Mailbox>, ClusterConfig> p;
                if (isRejoin) {
                    /*
                     * Need to lock the topology metadata
                     * so that it can be changed atomically with publishing the mailbox node
                     * for this process on a rejoin.
                     */
                    createRejoinBarrierAndWatchdog(rejoinCompleteLatch);

                    p = createMailboxesForSitesRejoin();
                    ExecutionSite.recoveringSiteCount.set(p.getFirst().size());
                    System.out.println("Set recovering site count to " + p.getFirst().size());
                } else {
                    p = createMailboxesForSitesStartup();
                }

                siteMailboxes = p.getFirst();
                clusterConfig = p.getSecond();
                // This will set up site tracker
                initiatorHSId = registerInitiatorMailbox();
                final long statsHSId = m_messenger.getHSIdForLocalSite(HostMessenger.STATS_SITE_ID);
                m_messenger.generateMailboxId(statsHSId);
                System.out.println("Registering stats mailbox id " + CoreUtils.hsIdToString(statsHSId));
                m_mailboxPublisher.registerMailbox(MailboxType.StatsAgent, new MailboxNodeContent(statsHSId, null));

                m_mailboxPublisher.publish(m_messenger.getZK());

                /*
                 * Now that we have published our changes to the toplogy it is safe for
                 * another node to come in and manipulate the toplogy metadata
                 */
                rejoinCompleteLatch.countDown();
                if (isRejoin) {
                    m_messenger.getZK().delete(VoltZK.rejoinLock, -1, new ZKUtil.VoidCallback(), null);
                }
            } catch (Exception e) {
                VoltDB.crashLocalVoltDB(e.getMessage(), true, e);
            }

            /*
             * Before this barrier pretty much every remotely visible mailbox id has to have been
             * registered with host messenger and published with mailbox publisher
             */
            boolean siteTrackerInit = false;
            for (int ii = 0; ii < 4000; ii++) {
                boolean predicate = true;
                if (isRejoin) {
                    predicate = !m_siteTracker.getAllHosts().contains(m_messenger.getHostId());
                } else {
                    predicate = m_siteTracker.getAllHosts().size() < m_deployment.getCluster().getHostcount();
                }
                if (predicate) {
                    try {
                        Thread.sleep(5);
                    } catch (InterruptedException e) {
                        e.printStackTrace();
                    }
                } else {
                    siteTrackerInit = true;
                    break;
                }
            }
            if (!siteTrackerInit) {
                VoltDB.crashLocalVoltDB(
                        "Failed to initialize site tracker with all hosts before timeout", true, null);
            }

            initiatorMailbox = createInitiatorMailbox(initiatorHSId);


            // do the many init tasks in the Inits class
            Inits inits = new Inits(this, 1);
            inits.doInitializationWork();

            if (config.m_backend.isIPC) {
                int eeCount = m_siteTracker.getLocalSites().length;
                if (config.m_ipcPorts.size() != eeCount) {
                    hostLog.fatal("Specified an IPC backend but only supplied " + config.m_ipcPorts.size() +
                            " backend ports when " + eeCount + " are required");
                    System.exit(-1);
                }
            }

            collectLocalNetworkMetadata();

            /*
             * Create execution sites runners (and threads) for all exec sites except the first one.
             * This allows the sites to be set up in the thread that will end up running them.
             * Cache the first Site from the catalog and only do the setup once the other threads have been started.
             */
            Mailbox localThreadMailbox = siteMailboxes.poll();
            ((org.voltcore.messaging.SiteMailbox)localThreadMailbox).setCommandLog(m_commandLog);
            m_currentThreadSite = null;
            for (Mailbox mailbox : siteMailboxes) {
                long site = mailbox.getHSId();
                int sitesHostId = SiteTracker.getHostForSite(site);

                // start a local site
                if (sitesHostId == m_myHostId) {
                    ((org.voltcore.messaging.SiteMailbox)mailbox).setCommandLog(m_commandLog);
                    ExecutionSiteRunner runner =
                        new ExecutionSiteRunner(mailbox,
                                m_catalogContext,
                                m_serializedCatalog,
                                m_recovering,
                                m_replicationActive,
                                hostLog,
                                m_configuredNumberOfPartitions);
                    m_runners.add(runner);
                    Thread runnerThread = new Thread(runner, "Site " +
                            org.voltcore.utils.CoreUtils.hsIdToString(site));
                    runnerThread.start();
                    log.l7dlog(Level.TRACE, LogKeys.org_voltdb_VoltDB_CreatingThreadForSite.name(), new Object[] { site }, null);
                    m_siteThreads.put(site, runnerThread);
                }
            }

            /*
             * Now that the runners have been started and are doing setup of the other sites in parallel
             * this thread can set up its own execution site.
             */
            try {
                ExecutionSite siteObj =
                    new ExecutionSite(VoltDB.instance(),
                            localThreadMailbox,
                            m_serializedCatalog,
                            null,
                            m_recovering,
                            m_replicationActive,
                            m_catalogContext.m_transactionId,
                            m_configuredNumberOfPartitions);
                m_localSites.put(localThreadMailbox.getHSId(), siteObj);
                m_currentThreadSite = siteObj;
            } catch (Exception e) {
                VoltDB.crashLocalVoltDB(e.getMessage(), true, e);
            }

            /*
             * Stop and wait for the runners to finish setting up and then put
             * the constructed ExecutionSites in the local site map.
             */
            for (ExecutionSiteRunner runner : m_runners) {
                synchronized (runner) {
                    if (!runner.m_isSiteCreated) {
                        try {
                            runner.wait();
                        } catch (InterruptedException e) {
                            throw new RuntimeException(e);
                        }
                    }
                    m_localSites.put(runner.m_siteId, runner.m_siteObj);
                }
            }

            // Create the client interface
            int portOffset = 0;
            // TODO: fix
            //for (long site : m_siteTracker.getMailboxTracker().getAllInitiators()) {
            for (int i = 0; i < 1; i++) {
                // create DTXN and CI for each local non-EE site
                SimpleDtxnInitiator initiator =
                    new SimpleDtxnInitiator(initiatorMailbox,
                            m_catalogContext,
                            m_messenger,
                            m_myHostId,
                            m_myHostId, // fake initiator ID
                            m_config.m_timestampTestingSalt);

                try {
                    ClientInterface ci =
                        ClientInterface.create(m_messenger,
                                m_catalogContext,
                                m_config.m_replicationRole,
                                initiator,
                                clusterConfig.getPartitionCount(),
                                config.m_port + portOffset,
                                config.m_adminPort + portOffset,
                                m_config.m_timestampTestingSalt);
                    portOffset += 2;
                    m_clientInterfaces.add(ci);
                } catch (Exception e) {
                    VoltDB.crashLocalVoltDB(e.getMessage(), true, e);
                }
                portOffset += 2;
                m_dtxns.add(initiator);
            }

            m_partitionCountStats = new PartitionCountStats( clusterConfig.getPartitionCount());
            m_statsAgent.registerStatsSource(SysProcSelector.PARTITIONCOUNT,
                    0, m_partitionCountStats);
            m_ioStats = new IOStats();
            m_statsAgent.registerStatsSource(SysProcSelector.IOSTATS,
                    0, m_ioStats);
            m_memoryStats = new MemoryStats();
            m_statsAgent.registerStatsSource(SysProcSelector.MEMORY,
                    0, m_memoryStats);
            // Create the statistics manager and register it to JMX registry
            m_statsManager = null;
            try {
                final Class<?> statsManagerClass =
                    Class.forName("org.voltdb.management.JMXStatsManager");
                m_statsManager = (StatsManager)statsManagerClass.newInstance();
                m_statsManager.initialize(new ArrayList<Long>(m_localSites.keySet()));
            } catch (Exception e) {}

            try {
                m_snapshotCompletionMonitor.init(m_messenger.getZK());
            } catch (Exception e) {
                hostLog.fatal("Error initializing snapshot completion monitor", e);
                VoltDB.crashLocalVoltDB("Error initializing snapshot completion monitor", true, e);
            }

            if (m_commandLog != null && isRejoin) {
                m_commandLog.initForRejoin(
                        m_catalogContext, Long.MIN_VALUE, true);
            }

            if (!isRejoin) {
                try {
                    m_messenger.waitForAllHostsToBeReady(m_deployment.getCluster().getHostcount());
                } catch (Exception e) {
                    hostLog.fatal("Failed to announce ready state.");
                    VoltDB.crashLocalVoltDB("Failed to announce ready state.", false, null);
                }
            }
            m_validateConfiguredNumberOfPartitionsOnMailboxUpdate = true;
            if (m_siteTracker.m_numberOfPartitions != m_configuredNumberOfPartitions) {
                for (Map.Entry<Integer, List<Long>> entry : m_siteTracker.m_partitionsToSitesImmutable.entrySet()) {
                    System.out.println(entry.getKey() + " -- "
                            + org.voltcore.utils.CoreUtils.hsIdCollectionToString(entry.getValue()));
                }
                VoltDB.crashGlobalVoltDB("Mismatch between configured number of partitions (" +
                        m_configuredNumberOfPartitions + ") and actual (" +
                        m_siteTracker.m_numberOfPartitions + ")",
                        true, null);
            }

            heartbeatThread = new HeartbeatThread(m_clientInterfaces);
            heartbeatThread.start();
            schedulePeriodicWorks();

            // print out a bunch of useful system info
            logDebuggingInfo(m_config.m_adminPort, m_config.m_httpPort, m_httpPortExtraLogMessage, m_jsonEnabled);

            if (clusterConfig.getReplicationFactor() == 1) {
                hostLog.warn("Running without redundancy (k=0) is not recommended for production use.");
            }

            assert(m_clientInterfaces.size() > 0);
            ClientInterface ci = m_clientInterfaces.get(0);
            ci.initializeSnapshotDaemon(m_messenger.getZK());

            // set additional restore agent stuff
            TransactionInitiator initiator = m_dtxns.get(0);
            if (m_restoreAgent != null) {
                m_restoreAgent.setCatalogContext(m_catalogContext);
                m_restoreAgent.setSiteTracker(m_siteTracker);
                m_restoreAgent.setInitiator(initiator);
            }
        }
    }

    private void createRejoinBarrierAndWatchdog(final CountDownLatch cdl) {
        ZooKeeper zk = m_messenger.getZK();
        String lockPath = null;
        for (int ii = 0; ii < 120; ii++) {
            try {
                lockPath = zk.create(VoltZK.rejoinLock, null, Ids.OPEN_ACL_UNSAFE, CreateMode.EPHEMERAL);
                break;
            } catch (KeeperException.NodeExistsException e) {
                try {
                    Thread.sleep(500);
                } catch (InterruptedException e1) {
                    throw new RuntimeException(e1);
                }
            } catch (Exception e) {
                throw new RuntimeException(e);
            }
        }

        if (lockPath == null) {
            VoltDB.crashLocalVoltDB("Unable to acquire rejoin lock in ZK, " +
                    "it may be necessary to delete the lock from the ZK CLI if " +
                    "you are sure no other rejoin is in progress", false, null);
        }

        new Thread() {
            @Override
            public void run() {
                try {
                    if (!cdl.await(1, TimeUnit.MINUTES)) {
                        VoltDB.crashLocalVoltDB("Rejoin watchdog timed out after 60 seconds, rejoin hung", false, null);
                    }
                } catch (InterruptedException e) {
                    e.printStackTrace();
                }
            }
        }.start();
    }

    private Pair<ArrayDeque<Mailbox>, ClusterConfig> createMailboxesForSitesRejoin() throws Exception {
        ZooKeeper zk = m_messenger.getZK();
        ArrayDeque<Mailbox> mailboxes = new ArrayDeque<Mailbox>();

        Stat stat = new Stat();
        System.out.println(zk.getChildren("/db", false));
        JSONObject topology = new JSONObject(new String(zk.getData(VoltZK.topology, false, stat), "UTF-8"));

        // We're waiting for m_mailboxTracker to start(), which will
        // cause it to do an initial read of the mailboxes from ZK and
        // then create a new and up-to-date m_siteTracker when handleMailboxUpdate()
        // gets called
        while (m_siteTracker == null) {
            Thread.sleep(1);
        }

        Set<Integer> hostIdsInTopology = new HashSet<Integer>();
        JSONArray partitions = topology.getJSONArray("partitions");
        for (int ii = 0; ii < partitions.length(); ii++) {
            JSONObject partition = partitions.getJSONObject(ii);
            JSONArray replicas = partition.getJSONArray("replicas");
            for (int zz = 0; zz < replicas.length(); zz++) {
                hostIdsInTopology.add(replicas.getInt(zz));
            }
        }

        /*
         * Remove all the hosts that are still live
         */
        hostIdsInTopology.removeAll(m_siteTracker.m_allHostsImmutable);

        /*
         * Nothing to replace!
         */
        if (hostIdsInTopology.isEmpty()) {
            VoltDB.crashLocalVoltDB("Rejoin failed because there is no failed node to replace", false, null);
        }

        Integer hostToReplace = hostIdsInTopology.iterator().next();

        /*
         * Log all the partitions to replicate and replace the failed host with self
         */
        Set<Integer> partitionsToReplicate = new TreeSet<Integer>();
        for (int ii = 0; ii < partitions.length(); ii++) {
            JSONObject partition = partitions.getJSONObject(ii);
            JSONArray replicas = partition.getJSONArray("replicas");
            for (int zz = 0; zz < replicas.length(); zz++) {
                if (replicas.getInt(zz) == hostToReplace.intValue()) {
                    partitionsToReplicate.add(partition.getInt("partition_id"));
                    replicas.put(zz, m_messenger.getHostId());
                }
            }
        }

        zk.setData(VoltZK.topology, topology.toString(4).getBytes("UTF-8"), -1, new ZKUtil.StatCallback(), null);
        final int hostcount = topology.getInt("hostcount");
        final int sites_per_host = topology.getInt("sites_per_host");
        final int kfactor = topology.getInt("kfactor");
        ClusterConfig clusterConfig =
            new ClusterConfig(
                    hostcount,
                    sites_per_host,
                    kfactor);
        m_configuredNumberOfPartitions = clusterConfig.getPartitionCount();
        assert(partitionsToReplicate.size() == sites_per_host);
        for (Integer partition : partitionsToReplicate)
        {
            Mailbox mailbox = m_messenger.createMailbox();
            mailboxes.add(mailbox);
            MailboxNodeContent mnc = new MailboxNodeContent(mailbox.getHSId(), partition);
            m_mailboxPublisher.registerMailbox(MailboxType.ExecutionSite, mnc);
        }
        return Pair.of( mailboxes, clusterConfig);
    }

    private Pair<ArrayDeque<Mailbox>, ClusterConfig> createMailboxesForSitesStartup() throws Exception {
        ArrayDeque<Mailbox> mailboxes = new ArrayDeque<Mailbox>();
        int sitesperhost = m_deployment.getCluster().getSitesperhost();
        int hostcount = m_deployment.getCluster().getHostcount();
        int kfactor = m_deployment.getCluster().getKfactor();
        ClusterConfig clusterConfig = new ClusterConfig(hostcount, sitesperhost, kfactor);
        if (!clusterConfig.validate()) {
            VoltDB.crashLocalVoltDB(clusterConfig.getErrorMsg(), false, null);
        }
        JSONObject topo = registerClusterConfig(clusterConfig);
        List<Integer> partitions =
            ClusterConfig.partitionsForHost(topo, m_messenger.getHostId());

        m_configuredNumberOfPartitions = clusterConfig.getPartitionCount();
        assert(partitions.size() == sitesperhost);
        for (Integer partition : partitions)
        {
            Mailbox mailbox = m_messenger.createMailbox();
            mailboxes.add(mailbox);
            MailboxNodeContent mnc = new MailboxNodeContent(mailbox.getHSId(), partition);
            m_mailboxPublisher.registerMailbox(MailboxType.ExecutionSite, mnc);
        }
        return Pair.of( mailboxes, clusterConfig);
    }

    private JSONObject registerClusterConfig(ClusterConfig config)
    {
        // First, race to write the topology to ZK using Highlander rules
        // (In the end, there can be only one)
        JSONObject topo = null;
        try
        {
            topo = config.getTopology(m_messenger.getLiveHostIds());
            byte[] payload = topo.toString(4).getBytes("UTF-8");
            m_messenger.getZK().create(VoltZK.topology, payload,
                    Ids.OPEN_ACL_UNSAFE,
                    CreateMode.PERSISTENT);
        }
        catch (KeeperException.NodeExistsException nee)
        {
            // It's fine if we didn't win, we'll pick up the topology below
        }
        catch (Exception e)
        {
            VoltDB.crashLocalVoltDB("Unable to write topology to ZK, dying",
                    true, e);
        }

        // Then, have everyone read the topology data back from ZK
        try
        {
            byte[] data = m_messenger.getZK().getData(VoltZK.topology, false, null);
            topo = new JSONObject(new String(data, "UTF-8"));
        }
        catch (Exception e)
        {
            VoltDB.crashLocalVoltDB("Unable to read topology from ZK, dying",
                    true, e);
        }
        return topo;
    }

    /*
     * First register, then create.
     */
    private long registerInitiatorMailbox() throws Exception {
        long hsid = m_messenger.generateMailboxId(null);
        MailboxNodeContent mnc = new MailboxNodeContent(hsid, null);
        m_mailboxPublisher.registerMailbox(MailboxType.Initiator, mnc);
        return hsid;
    }

    private DtxnInitiatorMailbox createInitiatorMailbox(long hsid) {
        Map<Long, Integer> siteMap = m_siteTracker.getSitesToPartitions();
        ExecutorTxnIdSafetyState safetyState = new ExecutorTxnIdSafetyState(siteMap);
        DtxnInitiatorMailbox mailbox = new DtxnInitiatorMailbox(safetyState, m_messenger);
        mailbox.setHSId(hsid);
        m_messenger.registerMailbox(mailbox);
        return mailbox;
    }

    /**
     * Schedule all the periodic works
     */
    private void schedulePeriodicWorks() {
        // JMX stats broadcast
        scheduleWork(new Runnable() {
            @Override
            public void run() {
                m_statsManager.sendNotification();
            }
        }, 0, StatsManager.POLL_INTERVAL, TimeUnit.MILLISECONDS);

        // small stats samples
        scheduleWork(new Runnable() {
            @Override
            public void run() {
                SystemStatsCollector.asyncSampleSystemNow(false, false);
            }
        }, 0, 5, TimeUnit.SECONDS);

        // medium stats samples
        scheduleWork(new Runnable() {
            @Override
            public void run() {
                SystemStatsCollector.asyncSampleSystemNow(true, false);
            }
        }, 0, 1, TimeUnit.MINUTES);

        // large stats samples
        scheduleWork(new Runnable() {
            @Override
            public void run() {
                SystemStatsCollector.asyncSampleSystemNow(true, true);
            }
        }, 0, 6, TimeUnit.MINUTES);
    }

    int readDeploymentAndCreateStarterCatalogContext() {
        /*
         * Debate with the cluster what the deployment file should be
         */
        try {
            ZooKeeper zk = m_messenger.getZK();
            byte deploymentBytes[] = org.voltcore.utils.CoreUtils.urlToBytes(m_config.m_pathToDeployment);

            try {
                if (deploymentBytes != null) {
                    zk.create(VoltZK.deploymentBytes, deploymentBytes, Ids.OPEN_ACL_UNSAFE, CreateMode.PERSISTENT);
                    hostLog.info("URL of deployment info: " + m_config.m_pathToDeployment);
                } else {
                    throw new KeeperException.NodeExistsException();
                }
            } catch (KeeperException.NodeExistsException e) {
                byte deploymentBytesTemp[] = zk.getData(VoltZK.deploymentBytes, false, null);
                if (deploymentBytesTemp == null) {
                    throw new RuntimeException(
                            "Deployment file could not be found locally or remotely at "
                            + m_config.m_pathToDeployment);
                }
                CRC32 crc = new CRC32();
                crc.update(deploymentBytes);
                final long checksumHere = crc.getValue();
                crc.reset();
                crc.update(deploymentBytesTemp);
                if (checksumHere != crc.getValue()) {
                    hostLog.info("Deployment configuration was pulled from ZK, and the checksum did not match " +
                    "the locally supplied file");
                } else {
                    hostLog.info("Deployment configuration pulled from ZK");
                }
                deploymentBytes = deploymentBytesTemp;
            }

            m_deployment = CatalogUtil.getDeployment(new ByteArrayInputStream(deploymentBytes));
            // wasn't a valid xml deployment file
            if (m_deployment == null) {
                hostLog.error("Not a valid XML deployment file at URL: " + m_config.m_pathToDeployment);
                VoltDB.crashLocalVoltDB("Not a valid XML deployment file at URL: "
                        + m_config.m_pathToDeployment, false, null);
            }

            // note the heatbeats are specified in seconds in xml, but ms internally
            HeartbeatType hbt = m_deployment.getHeartbeat();
            if (hbt != null)
                m_config.m_deadHostTimeoutMS = hbt.getTimeout() * 1000;

            // create a dummy catalog to load deployment info into
            Catalog catalog = new Catalog();
            Cluster cluster = catalog.getClusters().add("cluster");
            Database db = cluster.getDatabases().add("database");

            // create groups as needed for users
            if (m_deployment.getUsers() != null) {
                for (UsersType.User user : m_deployment.getUsers().getUser()) {
                    String groupsCSV = user.getGroups();
                    String[] groups = groupsCSV.split(",");
                    for (String group : groups) {
                        if (db.getGroups().get(group) == null) {
                            db.getGroups().add(group);
                        }
                    }
                }
            }

            long depCRC = CatalogUtil.compileDeploymentAndGetCRC(catalog, m_deployment,
                    true, true);
            assert(depCRC != -1);
            m_catalogContext = new CatalogContext(0, catalog, null, depCRC, 0, -1);

            int numberOfNodes = m_deployment.getCluster().getHostcount();
            if (numberOfNodes <= 0) {
                hostLog.l7dlog( Level.FATAL, LogKeys.host_VoltDB_InvalidHostCount.name(),
                        new Object[] { numberOfNodes }, null);
                VoltDB.crashLocalVoltDB("Invalid cluster size: " + numberOfNodes, false, null);
            }

            return numberOfNodes;
        } catch (Exception e) {
            throw new RuntimeException(e);
        }
    }

    void collectLocalNetworkMetadata() {
        boolean threw = false;
        JSONStringer stringer = new JSONStringer();
        try {
            stringer.object();
            stringer.key("interfaces").array();

            /*
             * If no interface was specified, do a ton of work
             * to identify all ipv4 or ipv6 interfaces and
             * marshal them into JSON. Always put the ipv4 address first
             * so that the export client will use it
             */
            if (m_config.m_externalInterface.equals("")) {
                LinkedList<NetworkInterface> interfaces = new LinkedList<NetworkInterface>();
                try {
                    Enumeration<NetworkInterface> intfEnum = NetworkInterface.getNetworkInterfaces();
                    while (intfEnum.hasMoreElements()) {
                        NetworkInterface intf = intfEnum.nextElement();
                        if (intf.isLoopback() || !intf.isUp()) {
                            continue;
                        }
                        interfaces.offer(intf);
                    }
                } catch (SocketException e) {
                    throw new RuntimeException(e);
                }

                if (interfaces.isEmpty()) {
                    stringer.value("localhost");
                } else {

                    boolean addedIp = false;
                    while (!interfaces.isEmpty()) {
                        NetworkInterface intf = interfaces.poll();
                        Enumeration<InetAddress> inetAddrs = intf.getInetAddresses();
                        Inet6Address inet6addr = null;
                        Inet4Address inet4addr = null;
                        while (inetAddrs.hasMoreElements()) {
                            InetAddress addr = inetAddrs.nextElement();
                            if (addr instanceof Inet6Address) {
                                inet6addr = (Inet6Address)addr;
                                if (inet6addr.isLinkLocalAddress()) {
                                    inet6addr = null;
                                }
                            } else if (addr instanceof Inet4Address) {
                                inet4addr = (Inet4Address)addr;
                            }
                        }
                        if (inet4addr != null) {
                            stringer.value(inet4addr.getHostAddress());
                            addedIp = true;
                        }
                        if (inet6addr != null) {
                            stringer.value(inet6addr.getHostAddress());
                            addedIp = true;
                        }
                    }
                    if (!addedIp) {
                        stringer.value("localhost");
                    }
                }
            } else {
                stringer.value(m_config.m_externalInterface);
            }
        } catch (Exception e) {
            threw = true;
            hostLog.warn("Error while collecting data about local network interfaces", e);
        }
        try {
            if (threw) {
                stringer = new JSONStringer();
                stringer.object();
                stringer.key("interfaces").array();
                stringer.value("localhost");
                stringer.endArray();
            } else {
                stringer.endArray();
            }
            stringer.key("clientPort").value(m_config.m_port);
            stringer.key("adminPort").value(m_config.m_adminPort);
            stringer.key("httpPort").value(m_config.m_httpPort);
            stringer.key("drPort").value(m_config.m_drAgentPortStart);
            stringer.endObject();
            JSONObject obj = new JSONObject(stringer.toString());
            // possibly atomic swap from null to realz
            m_localMetadata = obj.toString(4);
        } catch (Exception e) {
            hostLog.warn("Failed to collect data about lcoal network interfaces", e);
        }
    }

    /**
     * Start the voltcore HostMessenger. This joins the node
     * to the existing cluster. In the non rejoin case, this
     * function will return when the mesh is complete. If
     * rejoining, it will return when the node and agreement
     * site are synched to the existing cluster.
     */
    void buildClusterMesh(boolean isRejoin) {
        final String leaderAddress = m_config.m_leader;

        org.voltcore.messaging.HostMessenger.Config hmconfig;

        if (m_config.m_rejoinToHostAndPort != null) {
            hmconfig = new org.voltcore.messaging.HostMessenger.Config(
                    MiscUtils.getHostnameFromHostnameColonPort(m_config.m_rejoinToHostAndPort),
                    MiscUtils.getPortFromHostnameColonPort(
                            m_config.m_rejoinToHostAndPort, m_config.m_internalPort));
        } else {
            hmconfig = new org.voltcore.messaging.HostMessenger.Config(
                    leaderAddress,
                    m_config.m_leaderPort != null ? m_config.m_leaderPort : m_config.m_internalPort);
        }
        hmconfig.internalPort = m_config.m_internalPort;
        hmconfig.internalInterface = m_config.m_internalInterface;
        hmconfig.zkInterface = m_config.m_zkInterface;
        hmconfig.deadHostTimeout = m_config.m_deadHostTimeoutMS;
        hmconfig.factory = new VoltDbMessageFactory();

        m_messenger =
            new org.voltcore.messaging.HostMessenger(hmconfig);

        hostLog.info(String.format("Beginning inter-node communication on port %d.", m_config.m_internalPort));

        try {
            m_messenger.start();
        } catch (Exception e) {
            VoltDB.crashLocalVoltDB(e.getMessage(), true, e);
        }

        VoltZK.createPersistentZKNodes(m_messenger.getZK());

        // Use the host messenger's hostId.
        m_myHostId = m_messenger.getHostId();
    }

    void logDebuggingInfo(int adminPort, int httpPort, String httpPortExtraLogMessage, boolean jsonEnabled) {
        String startAction = m_config.m_startAction.toString();
        String startActionLog = "Database start action is " + (startAction.substring(0, 1).toUpperCase() +
                startAction.substring(1).toLowerCase()) + ".";
        if (m_config.m_startAction == START_ACTION.START) {
            startActionLog += " Will create a new database if there is nothing to recover from.";
        }
        hostLog.info(startActionLog);

        // print out awesome network stuff
        hostLog.info(String.format("Listening for native wire protocol clients on port %d.", m_config.m_port));
        hostLog.info(String.format("Listening for admin wire protocol clients on port %d.", adminPort));

        if (m_startMode == OperationMode.PAUSED) {
            hostLog.info(String.format("Started in admin mode. Clients on port %d will be rejected in admin mode.", m_config.m_port));
        }

        if (m_config.m_replicationRole == ReplicationRole.REPLICA) {
            hostLog.info("Started as " + m_config.m_replicationRole.toString().toLowerCase() + " cluster. " +
                             "Clients can only call read-only procedures.");
        }
        if (httpPortExtraLogMessage != null) {
            hostLog.info(httpPortExtraLogMessage);
        }
        if (httpPort != -1) {
            hostLog.info(String.format("Local machine HTTP monitoring is listening on port %d.", httpPort));
        }
        else {
            hostLog.info(String.format("Local machine HTTP monitoring is disabled."));
        }
        if (jsonEnabled) {
            hostLog.info(String.format("Json API over HTTP enabled at path /api/1.0/, listening on port %d.", httpPort));
        }
        else {
            hostLog.info("Json API disabled.");
        }

        // replay command line args that we can see
        List<String> iargs = ManagementFactory.getRuntimeMXBean().getInputArguments();
        StringBuilder sb = new StringBuilder("Available JVM arguments:");
        for (String iarg : iargs)
            sb.append(" ").append(iarg);
        if (iargs.size() > 0) hostLog.info(sb.toString());
        else hostLog.info("No JVM command line args known.");

        // java heap size
        long javamaxheapmem = ManagementFactory.getMemoryMXBean().getHeapMemoryUsage().getMax();
        javamaxheapmem /= (1024 * 1024);
        hostLog.info(String.format("Maximum usable Java heap set to %d mb.", javamaxheapmem));

        m_catalogContext.logDebuggingInfoFromCatalog();

        // print out a bunch of useful system info
        PlatformProperties pp = PlatformProperties.getPlatformProperties();
        String[] lines = pp.toLogLines().split("\n");
        for (String line : lines) {
            hostLog.info(line.trim());
        }

        final ZooKeeper zk = m_messenger.getZK();
        ZKUtil.ByteArrayCallback operationModeFuture = new ZKUtil.ByteArrayCallback();
        /*
         * Publish our cluster metadata, and then retrieve the metadata
         * for the rest of the cluster
         */
        try {
            zk.create(
                    VoltZK.cluster_metadata + "/" + m_messenger.getHostId(),
                    getLocalMetadata().getBytes("UTF-8"),
                    Ids.OPEN_ACL_UNSAFE,
                    CreateMode.EPHEMERAL,
                    new ZKUtil.StringCallback(),
                    null);
            zk.getData(VoltZK.operationMode, false, operationModeFuture, null);
        } catch (Exception e) {
            VoltDB.crashLocalVoltDB("Error creating \"/cluster_metadata\" node in ZK", true, e);
        }

        Map<Integer, String> clusterMetadata = new HashMap<Integer, String>(0);
        /*
         * Spin and attempt to retrieve cluster metadata for all nodes in the cluster.
         */
        HashSet<Integer> metadataToRetrieve = new HashSet<Integer>(m_siteTracker.getAllHosts());
        metadataToRetrieve.remove(m_messenger.getHostId());
        while (!metadataToRetrieve.isEmpty()) {
            Map<Integer, ZKUtil.ByteArrayCallback> callbacks = new HashMap<Integer, ZKUtil.ByteArrayCallback>();
            for (Integer hostId : metadataToRetrieve) {
                ZKUtil.ByteArrayCallback cb = new ZKUtil.ByteArrayCallback();
                zk.getData(VoltZK.cluster_metadata + "/" + hostId, false, cb, null);
                callbacks.put(hostId, cb);
            }

            for (Map.Entry<Integer, ZKUtil.ByteArrayCallback> entry : callbacks.entrySet()) {
                try {
                    ZKUtil.ByteArrayCallback cb = entry.getValue();
                    Integer hostId = entry.getKey();
                    clusterMetadata.put(hostId, new String(cb.getData(), "UTF-8"));
                    metadataToRetrieve.remove(hostId);
                } catch (KeeperException.NoNodeException e) {}
                catch (Exception e) {
                    VoltDB.crashLocalVoltDB("Error retrieving cluster metadata", true, e);
                }
            }

        }

        // print out cluster membership
        hostLog.info("About to list cluster interfaces for all nodes with format [ip1 ip2 ... ipN] client-port:admin-port:http-port");
        for (int hostId : m_siteTracker.getAllHosts()) {
            if (hostId == m_messenger.getHostId()) {
                hostLog.info(
                        String.format(
                                "  Host id: %d with interfaces: %s [SELF]",
                                hostId,
                                MiscUtils.formatHostMetadataFromJSON(getLocalMetadata())));
            }
            else {
                String hostMeta = clusterMetadata.get(hostId);
                hostLog.info(
                        String.format(
                                "  Host id: %d with interfaces: %s [PEER]",
                                hostId,
                                MiscUtils.formatHostMetadataFromJSON(hostMeta)));
            }
        }

        try {
            if (operationModeFuture.getData() != null) {
                String operationModeStr = new String(operationModeFuture.getData(), "UTF-8");
                m_startMode = OperationMode.valueOf(operationModeStr);
            }
        } catch (KeeperException.NoNodeException e) {}
        catch (Exception e) {
            throw new RuntimeException(e);
        }
    }


    public static String[] extractBuildInfo() {
        StringBuilder sb = new StringBuilder(64);
        String buildString = "VoltDB";
        String versionString = m_defaultVersionString;
        byte b = -1;
        try {
            InputStream buildstringStream =
                ClassLoader.getSystemResourceAsStream("buildstring.txt");
            if (buildstringStream == null) {
                throw new RuntimeException("Unreadable or missing buildstring.txt file.");
            }
            while ((b = (byte) buildstringStream.read()) != -1) {
                sb.append((char)b);
            }
            sb.append("\n");
            String parts[] = sb.toString().split(" ", 2);
            if (parts.length != 2) {
                throw new RuntimeException("Invalid buildstring.txt file.");
            }
            versionString = parts[0].trim();
            buildString = parts[1].trim();
        } catch (Exception ignored) {
            try {
                InputStream buildstringStream = new FileInputStream("version.txt");
                while ((b = (byte) buildstringStream.read()) != -1) {
                    sb.append((char)b);
                }
                versionString = sb.toString().trim();
            }
            catch (Exception ignored2) {
                log.l7dlog( Level.ERROR, LogKeys.org_voltdb_VoltDB_FailedToRetrieveBuildString.name(), null);
            }
        }
        return new String[] { versionString, buildString };
    }

    @Override
    public void readBuildInfo(String editionTag) {
        String buildInfo[] = extractBuildInfo();
        m_versionString = buildInfo[0];
        m_buildString = buildInfo[1];
        consoleLog.info(String.format("Build: %s %s %s", m_versionString, m_buildString, editionTag));
    }

    /**
     * Start all the site's event loops. That's it.
     */
    @Override
    public void run() {
        // start the separate EE threads
        for (ExecutionSiteRunner r : m_runners) {
            synchronized (r) {
                assert(r.m_isSiteCreated) : "Site should already have been created by ExecutionSiteRunner";
                r.notifyAll();
            }
        }

        if (m_restoreAgent != null) {
            // start restore process
            m_restoreAgent.restore();
        }
        else {
            onRestoreCompletion(Long.MIN_VALUE);
        }

        // start one site in the current thread
        Thread.currentThread().setName("ExecutionSiteAndVoltDB");
        m_isRunning = true;
        try
        {
            m_currentThreadSite.run();
        }
        catch (Throwable t)
        {
            String errmsg = "ExecutionSite: " + org.voltcore.utils.CoreUtils.hsIdToString(m_currentThreadSite.m_siteId) +
            " encountered an " +
            "unexpected error and will die, taking this VoltDB node down.";
            System.err.println(errmsg);
            t.printStackTrace();
            VoltDB.crashLocalVoltDB(errmsg, true, t);
        }
    }

    /**
     * Try to shut everything down so they system is ready to call
     * initialize again.
     * @param mainSiteThread The thread that m_inititalized the VoltDB or
     * null if called from that thread.
     */
    @Override
    public void shutdown(Thread mainSiteThread) throws InterruptedException {
        synchronized(m_startAndStopLock) {
            m_mode = OperationMode.SHUTTINGDOWN;
            m_mailboxTracker.shutdown();
            // Things are going pear-shaped, tell the fault distributor to
            // shut its fat mouth
            m_faultManager.shutDown();
            m_snapshotCompletionMonitor.shutdown();
            m_periodicWorkThread.shutdown();
            heartbeatThread.interrupt();
            heartbeatThread.join();

            if (m_hasStartedSampler.get()) {
                m_sampler.setShouldStop();
                m_sampler.join();
            }

            // shutdown the web monitoring / json
            if (m_adminListener != null)
                m_adminListener.stop();

            // shut down the client interface
            for (ClientInterface ci : m_clientInterfaces) {
                ci.shutdown();
            }

            // shut down Export and its connectors.
            ExportManager.instance().shutdown();

            // tell all m_sites to stop their runloops
            if (m_localSites != null) {
                for (ExecutionSite site : m_localSites.values())
                    site.startShutdown();
            }

            // try to join all threads but the main one
            // probably want to check if one of these is the current thread
            if (m_siteThreads != null) {
                for (Thread siteThread : m_siteThreads.values()) {
                    if (Thread.currentThread().equals(siteThread) == false) {
                        // don't interrupt here. the site will start shutdown when
                        // it sees the shutdown flag set.
                        siteThread.join();
                    }
                }
            }

            // try to join the main thread (possibly this one)
            if (mainSiteThread != null) {
                if (Thread.currentThread().equals(mainSiteThread) == false) {
                    // don't interrupt here. the site will start shutdown when
                    // it sees the shutdown flag set.
                    mainSiteThread.join();
                }
            }

            // After sites are terminated, shutdown the InvocationBufferServer.
            // The IBS is shared by all sites; don't kill it while any site is active.
            PartitionDRGateway.shutdown();

            // help the gc along
            m_localSites = null;
            m_currentThreadSite = null;
            m_siteThreads = null;
            m_runners = null;

            // shut down the network/messaging stuff
            // Close the host messenger first, which should close down all of
            // the ForeignHost sockets cleanly
            if (m_messenger != null)
            {
                m_messenger.shutdown();
            }
            m_messenger = null;

            //Also for test code that expects a fresh stats agent
            if (m_statsAgent != null) {
                m_statsAgent.shutdown();
                m_statsAgent = null;
            }

            if (m_asyncCompilerAgent != null) {
                m_asyncCompilerAgent.shutdown();
                m_asyncCompilerAgent = null;
            }

            // The network iterates this list. Clear it after network's done.
            m_clientInterfaces.clear();

            ExportManager.instance().shutdown();
            m_computationService.shutdown();
            m_computationService.awaitTermination(1, TimeUnit.DAYS);
            m_computationService = null;
            m_siteTracker = null;
            m_catalogContext = null;
            m_mailboxPublisher = null;

            // probably unnecessary
            System.gc();
            m_isRunning = false;
        }
    }

<<<<<<< HEAD
=======
    /** Last transaction ID at which the rejoin commit took place.
     * Also, use the intrinsic lock to safeguard access from multiple
     * execution site threads */
    private static Long lastNodeRejoinPrepare_txnId = 0L;
    @Override
    public synchronized String doRejoinPrepare(
            long currentTxnId,
            int rejoinHostId,
            String rejoiningHostname,
            int portToConnect,
            Set<Integer> liveHosts)
    {
        // another site already did this work.
        if (currentTxnId == lastNodeRejoinPrepare_txnId) {
            return null;
        }
        else if (currentTxnId < lastNodeRejoinPrepare_txnId) {
            throw new RuntimeException("Trying to rejoin (prepare) with an old transaction.");
        }

        // get the contents of the catalog for the rejoining node
        byte[] catalogBytes = null;
        try {
            catalogBytes = m_catalogContext.getCatalogJarBytes();
        }
        catch (IOException e) {
            throw new RuntimeException(e);
        }

        // connect to the joining node, build a foreign host
        InetSocketAddress addr = new InetSocketAddress(rejoiningHostname, portToConnect);
        String ipAddr = addr.getAddress().toString();

        consoleLog.info("Rejoining node with host id: " + rejoinHostId +
                         ", hostname: " + ipAddr +
                         " at txnid: " + currentTxnId);
        lastNodeRejoinPrepare_txnId = currentTxnId;

        HostMessenger messenger = getHostMessenger();

        // connect to the joining node, build a foreign host
        try {
            messenger.rejoinForeignHostPrepare(rejoinHostId, addr, 0,
                    m_catalogContext.deploymentCRC, liveHosts, m_commandLog.getFaultSequenceNumber(),
                    m_catalogContext.catalogVersion, m_catalogContext.m_transactionId, catalogBytes);
            return null;
        } catch (Exception e) {
            //e.printStackTrace();
            return e.getMessage() == null ? e.getClass().getName() : e.getMessage();
        }
    }

    /** Last transaction ID at which the rejoin commit took place.
     * Also, use the intrinsic lock to safeguard access from multiple
     * execution site threads */
    private static Long lastNodeRejoinFinish_txnId = 0L;
    @Override
    public synchronized String doRejoinCommitOrRollback(long currentTxnId, boolean commit) {
        if (m_recovering) {
            VoltDB.crashLocalVoltDB("Concurrent rejoins are not supported", false, null);
        }
        // another site already did this work.
        if (currentTxnId == lastNodeRejoinFinish_txnId) {
            return null;
        }
        else if (currentTxnId < lastNodeRejoinFinish_txnId) {
            throw new RuntimeException("Trying to rejoin (commit/rollback) with an old transaction.");
        }
        recoveryLog.info("Rejoining commit node with txnid: " + currentTxnId +
                         " lastNodeRejoinFinish_txnId: " + lastNodeRejoinFinish_txnId);
        HostMessenger messenger = getHostMessenger();
        if (commit) {
            // put the foreign host into the set of active ones
            HostMessenger.JoiningNodeInfo joinNodeInfo = messenger.rejoinForeignHostCommit();
            m_faultManager.reportFaultCleared(
                    new NodeFailureFault(
                            joinNodeInfo.hostId,
                            m_catalogContext.siteTracker.getNonExecSitesForHost(joinNodeInfo.hostId),
                            joinNodeInfo.hostName));
            try {
                m_faultHandler.m_waitForFaultClear.acquire();
            } catch (InterruptedException e) {
                VoltDB.crashLocalVoltDB(e.getMessage(), true, e);//shouldn't happen
            }

            ArrayList<Integer> rejoiningSiteIds = new ArrayList<Integer>();
            ArrayList<Integer> rejoiningExecSiteIds = new ArrayList<Integer>();
            Cluster cluster = m_catalogContext.catalog.getClusters().get("cluster");
            for (Site site : cluster.getSites()) {
                int siteId = Integer.parseInt(site.getTypeName());
                int hostId = Integer.parseInt(site.getHost().getTypeName());
                if (hostId == joinNodeInfo.hostId) {
                    assert(site.getIsup() == false);
                    rejoiningSiteIds.add(siteId);
                    if (site.getIsexec() == true) {
                        rejoiningExecSiteIds.add(siteId);
                    }
                }
            }
            assert(rejoiningSiteIds.size() > 0);

            // get a string list of all the new sites
            StringBuilder newIds = new StringBuilder();
            for (int siteId : rejoiningSiteIds) {
                newIds.append(siteId).append(",");
            }
            // trim the last comma
            newIds.setLength(newIds.length() - 1);

            // change the catalog to reflect this change
            hostLog.info("Host joined, host id: " + joinNodeInfo.hostId + " hostname: " + joinNodeInfo.hostName);
            hostLog.info("  Adding sites to cluster: " + newIds);
            StringBuilder sb = new StringBuilder();
            for (int siteId : rejoiningSiteIds)
            {
                sb.append("set ");
                String site_path = VoltDB.instance().getCatalogContext().catalog.
                                   getClusters().get("cluster").getSites().
                                   get(Integer.toString(siteId)).getPath();
                sb.append(site_path).append(" ").append("isUp true");
                sb.append("\n");
            }
            String catalogDiffCommands = sb.toString();
            clusterUpdate(catalogDiffCommands);

            // update the SafteyState in the initiators
            for (SimpleDtxnInitiator dtxn : m_dtxns) {
                dtxn.notifyExecutionSiteRejoin(rejoiningExecSiteIds);
            }

            //Notify the export manager the cluster topology has changed
            ExportManager.instance().notifyOfClusterTopologyChange();
        }
        else {
            // clean up any connections made
            messenger.rejoinForeignHostRollback();
        }
        recoveryLog.info("Setting lastNodeRejoinFinish_txnId to: " + currentTxnId);
        lastNodeRejoinFinish_txnId = currentTxnId;

        return null;
    }

>>>>>>> 35cd00ff
    /** Last transaction ID at which the logging config updated.
     * Also, use the intrinsic lock to safeguard access from multiple
     * execution site threads */
    private static Long lastLogUpdate_txnId = 0L;
    @Override
    public void logUpdate(String xmlConfig, long currentTxnId)
    {
        synchronized(lastLogUpdate_txnId)
        {
            // another site already did this work.
            if (currentTxnId == lastLogUpdate_txnId) {
                return;
            }
            else if (currentTxnId < lastLogUpdate_txnId) {
                throw new RuntimeException("Trying to update logging config with an old transaction.");
            }
            System.out.println("Updating RealVoltDB logging config from txnid: " +
                    lastLogUpdate_txnId + " to " + currentTxnId);
            lastLogUpdate_txnId = currentTxnId;
            VoltLogger.configure(xmlConfig);
        }
    }

    /** Struct to associate a context with a counter of served sites */
    private static class ContextTracker {
        ContextTracker(CatalogContext context) {
            m_dispensedSites = 1;
            m_context = context;
        }
        long m_dispensedSites;
        CatalogContext m_context;
    }

    /** Associate transaction ids to contexts */
    private final HashMap<Long, ContextTracker>m_txnIdToContextTracker =
        new HashMap<Long, ContextTracker>();

    @Override
    public CatalogContext catalogUpdate(
            String diffCommands,
            byte[] newCatalogBytes,
            int expectedCatalogVersion,
            long currentTxnId,
            long deploymentCRC)
    {
        synchronized(m_catalogUpdateLock) {
            // A site is catching up with catalog updates
            if (currentTxnId <= m_catalogContext.m_transactionId && !m_txnIdToContextTracker.isEmpty()) {
                ContextTracker contextTracker = m_txnIdToContextTracker.get(currentTxnId);
                // This 'dispensed' concept is a little crazy fragile. Maybe it would be better
                // to keep a rolling N catalogs? Or perhaps to keep catalogs for N minutes? Open
                // to opinions here.
                contextTracker.m_dispensedSites++;
                int ttlsites = m_siteTracker.getSitesForHost(m_messenger.getHostId()).size();
                if (contextTracker.m_dispensedSites == ttlsites) {
                    m_txnIdToContextTracker.remove(currentTxnId);
                }
                return contextTracker.m_context;
            }
            else if (m_catalogContext.catalogVersion != expectedCatalogVersion) {
                throw new RuntimeException("Trying to update main catalog context with diff " +
                        "commands generated for an out-of date catalog. Expected catalog version: " +
                        expectedCatalogVersion + " does not match actual version: " + m_catalogContext.catalogVersion);
            }

            // 0. A new catalog! Update the global context and the context tracker
            m_catalogContext =
                m_catalogContext.update(currentTxnId, newCatalogBytes, diffCommands, true, deploymentCRC);
            m_txnIdToContextTracker.put(currentTxnId, new ContextTracker(m_catalogContext));
            m_catalogContext.logDebuggingInfoFromCatalog();

            // 1. update the export manager.
            ExportManager.instance().updateCatalog(m_catalogContext);

            // 2. update client interface (asynchronously)
            //    CI in turn updates the planner thread.
            for (ClientInterface ci : m_clientInterfaces) {
                ci.notifyOfCatalogUpdate();
            }

            // 3. update HTTPClientInterface (asynchronously)
            // This purges cached connection state so that access with
            // stale auth info is prevented.
            if (m_adminListener != null)
            {
                m_adminListener.notifyOfCatalogUpdate();
            }

            return m_catalogContext;
        }
    }

    @Override
    public VoltDB.Configuration getConfig() {
        return m_config;
    }

    @Override
    public String getBuildString() {
        return m_buildString;
    }

    @Override
    public String getVersionString() {
        return m_versionString;
    }

    @Override
    public HostMessenger getHostMessenger() {
        return m_messenger;
    }

    @Override
    public ArrayList<ClientInterface> getClientInterfaces() {
        return m_clientInterfaces;
    }

    @Override
    public Map<Long, ExecutionSite> getLocalSites() {
        return m_localSites;
    }

    @Override
    public StatsAgent getStatsAgent() {
        return m_statsAgent;
    }

    @Override
    public MemoryStats getMemoryStatsSource() {
        return m_memoryStats;
    }

    @Override
    public FaultDistributorInterface getFaultDistributor()
    {
        return m_faultManager;
    }

    @Override
    public CatalogContext getCatalogContext() {
        synchronized(m_catalogUpdateLock) {
            return m_catalogContext;
        }
    }

    /**
     * Tells if the VoltDB is running. m_isRunning needs to be set to true
     * when the run() method is called, and set to false when shutting down.
     *
     * @return true if the VoltDB is running.
     */
    @Override
    public boolean isRunning() {
        return m_isRunning;
    }

    /**
     * Debugging function - creates a record of the current state of the system.
     * @param out PrintStream to write report to.
     */
    public void createRuntimeReport(PrintStream out) {
        // This function may be running in its own thread.

        out.print("MIME-Version: 1.0\n");
        out.print("Content-type: multipart/mixed; boundary=\"reportsection\"");

        out.print("\n\n--reportsection\nContent-Type: text/plain\n\nClientInterface Report\n");
        for (ClientInterface ci : getClientInterfaces()) {
            out.print(ci.toString() + "\n");
        }

        out.print("\n\n--reportsection\nContent-Type: text/plain\n\nLocalSite Report\n");
        for(ExecutionSite es : getLocalSites().values()) {
            out.print(es.toString() + "\n");
        }

        out.print("\n\n--reportsection--");
    }

    @Override
    public BackendTarget getBackendTargetType() {
        return m_config.m_backend;
    }

    @Override
    public synchronized void onExecutionSiteRecoveryCompletion(long transferred) {
        m_executionSiteRecoveryFinish = System.currentTimeMillis();
        m_executionSiteRecoveryTransferred = transferred;
        onRecoveryCompletion();
    }

    private void onRecoveryCompletion() {
        try {
            m_testBlockRecoveryCompletion.acquire();
        } catch (InterruptedException e) {}
        final long delta = ((m_executionSiteRecoveryFinish - m_recoveryStartTime) / 1000);
        final long megabytes = m_executionSiteRecoveryTransferred / (1024 * 1024);
        final double megabytesPerSecond = megabytes / ((m_executionSiteRecoveryFinish - m_recoveryStartTime) / 1000.0);
        for (ClientInterface intf : getClientInterfaces()) {
            intf.mayActivateSnapshotDaemon();
        }
        consoleLog.info(
                "Node data recovery completed after " + delta + " seconds with " + megabytes +
                " megabytes transferred at a rate of " +
                megabytesPerSecond + " megabytes/sec");
        try {
            m_commandLog.setTxnIdViableForRecovery(
                    TransactionIdManager.makeIdFromComponents(System.currentTimeMillis(), 0, 1));
            final ZooKeeper zk = m_messenger.getZK();
            boolean logRecoveryCompleted = false;
            if (getCommandLog().getClass().getName().equals("org.voltdb.CommandLogImpl")) {
                try {
                    zk.create(VoltZK.request_truncation_snapshot, null, Ids.OPEN_ACL_UNSAFE, CreateMode.PERSISTENT);
                } catch (KeeperException.NodeExistsException e) {}
            } else {
                logRecoveryCompleted = true;
            }
            if (logRecoveryCompleted) {
                m_recovering = false;
                consoleLog.info("Node recovery completed");
            }
        } catch (Exception e) {
            VoltDB.crashLocalVoltDB("Unable to log host recovery completion to ZK", true, e);
        }
        hostLog.info("Logging host recovery completion to ZK");
    }

    @Override
    public CommandLog getCommandLog() {
        return m_commandLog;
    }

    @Override
    public OperationMode getMode()
    {
        return m_mode;
    }

    @Override
    public void setMode(OperationMode mode)
    {
        if (m_mode != mode)
        {
            if (mode == OperationMode.PAUSED)
            {
                hostLog.info("Server is entering admin mode and pausing.");
            }
            else if (m_mode == OperationMode.PAUSED)
            {
                hostLog.info("Server is exiting admin mode and resuming operation.");
            }
        }
        m_mode = mode;
    }

    @Override
    public void setStartMode(OperationMode mode) {
        m_startMode = mode;
    }

    @Override
    public OperationMode getStartMode()
    {
        return m_startMode;
    }

    @Override
    public void setReplicationRole(ReplicationRole role)
    {
        if (role == ReplicationRole.NONE && m_config.m_replicationRole == ReplicationRole.REPLICA) {
            consoleLog.info("Promoting replication role from replica to master.");
        }
        m_config.m_replicationRole = role;
        for (ClientInterface ci : m_clientInterfaces) {
            ci.setReplicationRole(m_config.m_replicationRole);
        }
    }

    @Override
    public ReplicationRole getReplicationRole()
    {
        return m_config.m_replicationRole;
    }

    /**
     * Metadata is a JSON object
     */
    @Override
    public String getLocalMetadata() {
        return m_localMetadata;
    }

    @Override
    public void onRestoreCompletion(long txnId) {

        /*
         * Command log is already initialized if this is a rejoin
         */
        if ((m_commandLog != null) && (m_commandLog.needsInitialization())) {
            // Initialize command logger
            m_commandLog.init(m_catalogContext, txnId);
        }

        /*
         * Enable the initiator to send normal heartbeats and accept client
         * connections
         */
        for (SimpleDtxnInitiator dtxn : m_dtxns) {
            dtxn.setSendHeartbeats(true);
        }

        for (ClientInterface ci : m_clientInterfaces) {
            try {
                ci.startAcceptingConnections();
            } catch (IOException e) {
                hostLog.l7dlog(Level.FATAL,
                        LogKeys.host_VoltDB_ErrorStartAcceptingConnections.name(),
                        e);
                VoltDB.crashLocalVoltDB("Error starting client interface.", true, e);
            }
        }

        // Start listening on the DR ports
        prepareReplication();

        if (m_startMode != null) {
            m_mode = m_startMode;
        } else {
            // Shouldn't be here, but to be safe
            m_mode = OperationMode.RUNNING;
        }
        consoleLog.l7dlog( Level.INFO, LogKeys.host_VoltDB_ServerCompletedInitialization.name(), null);
    }

    @Override
    public SnapshotCompletionMonitor getSnapshotCompletionMonitor() {
        return m_snapshotCompletionMonitor;
    }

    @Override
    public synchronized void recoveryComplete() {
        m_recovering = false;
        consoleLog.info("Node recovery completed");
    }

    @Override
    public ScheduledFuture<?> scheduleWork(Runnable work,
            long initialDelay,
            long delay,
            TimeUnit unit) {
        if (delay > 0) {
            return m_periodicWorkThread.scheduleWithFixedDelay(work,
                    initialDelay, delay,
                    unit);
        } else {
            return m_periodicWorkThread.schedule(work, initialDelay, unit);
        }
    }

    @Override
    public ExecutorService getComputationService() {
        return m_computationService;
    }

    private void prepareReplication() {
        if (m_localSites != null && !m_localSites.isEmpty()) {
            // get any site and start the DR server, it's static
            ExecutionSite site = m_localSites.values().iterator().next();
            site.getPartitionDRGateway().start();
        }
    }

    @Override
    public void setReplicationActive(boolean active)
    {
        if (m_replicationActive != active) {
            m_replicationActive = active;
            if (m_localSites != null) {
                for (ExecutionSite s : m_localSites.values()) {
                    s.getPartitionDRGateway().setActive(active);
                }
            }
        }
    }

    @Override
    public boolean getReplicationActive()
    {
        return m_replicationActive;
    }

    @Override
    public void handleMailboxUpdate(Map<MailboxType, List<MailboxNodeContent>> mailboxes) {
        SiteTracker oldTracker = m_siteTracker;
        m_siteTracker = new SiteTracker(m_myHostId, mailboxes, oldTracker != null ? oldTracker.m_version + 1 : 0);

        if (m_validateConfiguredNumberOfPartitionsOnMailboxUpdate) {
            if (m_siteTracker.m_numberOfPartitions != m_configuredNumberOfPartitions) {
                VoltDB.crashGlobalVoltDB(
                        "Configured number of partitions " + m_configuredNumberOfPartitions +
                        " is not the same as the number of partitions present " + m_siteTracker.m_numberOfPartitions,
                        true, null);
            }
            if (m_siteTracker.m_numberOfPartitions != oldTracker.m_numberOfPartitions) {
                VoltDB.crashGlobalVoltDB(
                        "Configured number of partitions in new tracker" + m_siteTracker.m_numberOfPartitions +
                        " is not the same as the number of partitions present " + oldTracker.m_numberOfPartitions,
                        true, null);
            }
        }
        /*
         * Check for sites being removed,
         * added
         */
        if (oldTracker != null) {
            HashSet<Long> deltaRemoved = new HashSet<Long>(oldTracker.m_allSitesImmutable);
            deltaRemoved.removeAll(m_siteTracker.m_allSitesImmutable);
            if (!deltaRemoved.isEmpty()) {
                m_faultManager.reportFault(new SiteFailureFault(new ArrayList<Long>(deltaRemoved)));
                /*
                 * Let fault detection handle the sites being added if any
                 */
                return;
            }

            HashSet<Long> deltaAdded = new HashSet<Long>(m_siteTracker.m_allSitesImmutable);
            deltaAdded.removeAll(oldTracker.m_allSitesImmutable);
            if (!deltaAdded.isEmpty()) {
                for (SimpleDtxnInitiator dtxn : m_dtxns)
                {
                    Set<Long> copy = new HashSet<Long>(m_siteTracker.m_allExecutionSitesImmutable);
                    copy.retainAll(deltaAdded);
                    dtxn.notifyExecutionSiteRejoin(new ArrayList<Long>(copy));
                }
                for (ExecutionSite es : getLocalSites().values()) {
                    es.notifySitesAdded(m_siteTracker);
                }
            }
        }
    }

    @Override
    public SiteTracker getSiteTracker() {
        return m_siteTracker;
    }

    @Override
    public MailboxPublisher getMailboxPublisher() {
        return m_mailboxPublisher;
    }

    /**
     * Create default deployment.xml file in voltdbroot if the deployment path is null.
     *
     * @return path to default deployment file
     * @throws IOException
     */
    private static String setupDefaultDeployment() throws IOException {

        // Since there's apparently no deployment to override the path to voltdbroot it should be
        // safe to assume it's under the working directory.
        // CatalogUtil.getVoltDbRoot() creates the voltdbroot directory as needed.
        File voltDbRoot = CatalogUtil.getVoltDbRoot(null);
        String pathToDeployment = voltDbRoot.getPath() + File.separator + "deployment.xml";
        File deploymentXMLFile = new File(pathToDeployment);

        // Only create the file if it doesn't exist, otherwise reuse it.
        hostLog.info("Generating default deployment file \"" + deploymentXMLFile.getAbsolutePath() + "\"");
        BufferedWriter bw = new BufferedWriter(new FileWriter(deploymentXMLFile));
        for (String line : defaultDeploymentXML) {
            bw.write(line);
            bw.newLine();
        }
        bw.flush();
        bw.close();

        return deploymentXMLFile.getAbsolutePath();
    }
}<|MERGE_RESOLUTION|>--- conflicted
+++ resolved
@@ -1433,152 +1433,6 @@
         }
     }
 
-<<<<<<< HEAD
-=======
-    /** Last transaction ID at which the rejoin commit took place.
-     * Also, use the intrinsic lock to safeguard access from multiple
-     * execution site threads */
-    private static Long lastNodeRejoinPrepare_txnId = 0L;
-    @Override
-    public synchronized String doRejoinPrepare(
-            long currentTxnId,
-            int rejoinHostId,
-            String rejoiningHostname,
-            int portToConnect,
-            Set<Integer> liveHosts)
-    {
-        // another site already did this work.
-        if (currentTxnId == lastNodeRejoinPrepare_txnId) {
-            return null;
-        }
-        else if (currentTxnId < lastNodeRejoinPrepare_txnId) {
-            throw new RuntimeException("Trying to rejoin (prepare) with an old transaction.");
-        }
-
-        // get the contents of the catalog for the rejoining node
-        byte[] catalogBytes = null;
-        try {
-            catalogBytes = m_catalogContext.getCatalogJarBytes();
-        }
-        catch (IOException e) {
-            throw new RuntimeException(e);
-        }
-
-        // connect to the joining node, build a foreign host
-        InetSocketAddress addr = new InetSocketAddress(rejoiningHostname, portToConnect);
-        String ipAddr = addr.getAddress().toString();
-
-        consoleLog.info("Rejoining node with host id: " + rejoinHostId +
-                         ", hostname: " + ipAddr +
-                         " at txnid: " + currentTxnId);
-        lastNodeRejoinPrepare_txnId = currentTxnId;
-
-        HostMessenger messenger = getHostMessenger();
-
-        // connect to the joining node, build a foreign host
-        try {
-            messenger.rejoinForeignHostPrepare(rejoinHostId, addr, 0,
-                    m_catalogContext.deploymentCRC, liveHosts, m_commandLog.getFaultSequenceNumber(),
-                    m_catalogContext.catalogVersion, m_catalogContext.m_transactionId, catalogBytes);
-            return null;
-        } catch (Exception e) {
-            //e.printStackTrace();
-            return e.getMessage() == null ? e.getClass().getName() : e.getMessage();
-        }
-    }
-
-    /** Last transaction ID at which the rejoin commit took place.
-     * Also, use the intrinsic lock to safeguard access from multiple
-     * execution site threads */
-    private static Long lastNodeRejoinFinish_txnId = 0L;
-    @Override
-    public synchronized String doRejoinCommitOrRollback(long currentTxnId, boolean commit) {
-        if (m_recovering) {
-            VoltDB.crashLocalVoltDB("Concurrent rejoins are not supported", false, null);
-        }
-        // another site already did this work.
-        if (currentTxnId == lastNodeRejoinFinish_txnId) {
-            return null;
-        }
-        else if (currentTxnId < lastNodeRejoinFinish_txnId) {
-            throw new RuntimeException("Trying to rejoin (commit/rollback) with an old transaction.");
-        }
-        recoveryLog.info("Rejoining commit node with txnid: " + currentTxnId +
-                         " lastNodeRejoinFinish_txnId: " + lastNodeRejoinFinish_txnId);
-        HostMessenger messenger = getHostMessenger();
-        if (commit) {
-            // put the foreign host into the set of active ones
-            HostMessenger.JoiningNodeInfo joinNodeInfo = messenger.rejoinForeignHostCommit();
-            m_faultManager.reportFaultCleared(
-                    new NodeFailureFault(
-                            joinNodeInfo.hostId,
-                            m_catalogContext.siteTracker.getNonExecSitesForHost(joinNodeInfo.hostId),
-                            joinNodeInfo.hostName));
-            try {
-                m_faultHandler.m_waitForFaultClear.acquire();
-            } catch (InterruptedException e) {
-                VoltDB.crashLocalVoltDB(e.getMessage(), true, e);//shouldn't happen
-            }
-
-            ArrayList<Integer> rejoiningSiteIds = new ArrayList<Integer>();
-            ArrayList<Integer> rejoiningExecSiteIds = new ArrayList<Integer>();
-            Cluster cluster = m_catalogContext.catalog.getClusters().get("cluster");
-            for (Site site : cluster.getSites()) {
-                int siteId = Integer.parseInt(site.getTypeName());
-                int hostId = Integer.parseInt(site.getHost().getTypeName());
-                if (hostId == joinNodeInfo.hostId) {
-                    assert(site.getIsup() == false);
-                    rejoiningSiteIds.add(siteId);
-                    if (site.getIsexec() == true) {
-                        rejoiningExecSiteIds.add(siteId);
-                    }
-                }
-            }
-            assert(rejoiningSiteIds.size() > 0);
-
-            // get a string list of all the new sites
-            StringBuilder newIds = new StringBuilder();
-            for (int siteId : rejoiningSiteIds) {
-                newIds.append(siteId).append(",");
-            }
-            // trim the last comma
-            newIds.setLength(newIds.length() - 1);
-
-            // change the catalog to reflect this change
-            hostLog.info("Host joined, host id: " + joinNodeInfo.hostId + " hostname: " + joinNodeInfo.hostName);
-            hostLog.info("  Adding sites to cluster: " + newIds);
-            StringBuilder sb = new StringBuilder();
-            for (int siteId : rejoiningSiteIds)
-            {
-                sb.append("set ");
-                String site_path = VoltDB.instance().getCatalogContext().catalog.
-                                   getClusters().get("cluster").getSites().
-                                   get(Integer.toString(siteId)).getPath();
-                sb.append(site_path).append(" ").append("isUp true");
-                sb.append("\n");
-            }
-            String catalogDiffCommands = sb.toString();
-            clusterUpdate(catalogDiffCommands);
-
-            // update the SafteyState in the initiators
-            for (SimpleDtxnInitiator dtxn : m_dtxns) {
-                dtxn.notifyExecutionSiteRejoin(rejoiningExecSiteIds);
-            }
-
-            //Notify the export manager the cluster topology has changed
-            ExportManager.instance().notifyOfClusterTopologyChange();
-        }
-        else {
-            // clean up any connections made
-            messenger.rejoinForeignHostRollback();
-        }
-        recoveryLog.info("Setting lastNodeRejoinFinish_txnId to: " + currentTxnId);
-        lastNodeRejoinFinish_txnId = currentTxnId;
-
-        return null;
-    }
-
->>>>>>> 35cd00ff
     /** Last transaction ID at which the logging config updated.
      * Also, use the intrinsic lock to safeguard access from multiple
      * execution site threads */
