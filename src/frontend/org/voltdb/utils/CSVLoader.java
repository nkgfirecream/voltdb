/* This file is part of VoltDB.
 * Copyright (C) 2008-2012 VoltDB Inc.
 *
 * VoltDB is free software: you can redistribute it and/or modify
 * it under the terms of the GNU General Public License as published by
 * the Free Software Foundation, either version 3 of the License, or
 * (at your option) any later version.
 *
 * VoltDB is distributed in the hope that it will be useful,
 * but WITHOUT ANY WARRANTY; without even the implied warranty of
 * MERCHANTABILITY or FITNESS FOR A PARTICULAR PURPOSE.  See the
 * GNU General Public License for more details.
 *
 * You should have received a copy of the GNU General Public License
 * along with VoltDB.  If not, see <http://www.gnu.org/licenses/>.
 */

package org.voltdb.utils;

import java.io.BufferedReader;
import java.io.BufferedWriter;
import java.io.FileNotFoundException;
import java.io.FileReader;
import java.io.FileWriter;
import java.util.ArrayList;
import java.util.Collections;
import java.util.HashMap;
import java.util.List;
import java.util.Map;
import java.util.TreeMap;
import java.util.concurrent.atomic.AtomicLong;
import java.util.regex.Matcher;
import java.util.regex.Pattern;
import java.lang.String;

import org.voltdb.CLIConfig;
import org.voltdb.VoltTable;
import org.voltdb.VoltType;
import org.voltdb.client.Client;
import org.voltdb.client.ClientFactory;
import org.voltdb.client.ClientResponse;
import org.voltdb.client.ProcedureCallback;

import au.com.bytecode.opencsv_voltpatches.CSVReader;

/**
 * CSVLoader is a simple utility to load data from a CSV formatted file to a table
 * (or pass it to any stored proc, but ignoring any result other than the success code.).
 *
 * TODO:
 *   - Nulls are not handled (or at least I didn't test them).
 *   - Assumes localhost
 *   - Assumes no username/password
 *   - Usage help is ugly and cryptic: options are listed but not described.
 *   - No associated test suite.
 *   - Forces JVM into UTC. All input date TZs assumed to be GMT+0
 *   - Requires canonical JDBC SQL timestamp format
 */
class CSVLoader {

    private static final AtomicLong inCount = new AtomicLong(0);
    private static final AtomicLong outCount = new AtomicLong(0);
    
    private static int reportEveryNRows = 10000;
    private static int waitSeconds = 10;
    
    final CSVConfig config;
<<<<<<< HEAD
    private static String insertProcedure = "";

    private static List<Long> invalidLines = new ArrayList<Long>();

=======
    private static String inserProcedure = "";
    
    private static Map <Long,String> errorMsg = new TreeMap<Long,String>();
>>>>>>> 5a57fdd1
    private static final class MyCallback implements ProcedureCallback {
        private final long m_lineNum;
        private final CSVConfig mycfg;
        MyCallback(long lineNumber, CSVConfig cfg)
        {
            m_lineNum = lineNumber;
            mycfg = cfg;
        }
        @Override
        public void clientCallback(ClientResponse response) throws Exception {
            if (response.getStatus() != ClientResponse.SUCCESS) {
                System.err.println(response.getStatusString());
                System.err.println("<xin>Stop at line " + m_lineNum);
                synchronized (errorMsg) {
                	if (!errorMsg.containsKey(m_lineNum)) {
                		errorMsg.put(m_lineNum, response.getStatusString());
                	}
                	if (errorMsg.size() >= mycfg.abortfailurecount) {
                		System.err.println("The number of Failure row data exceeds " + mycfg.abortfailurecount);
                		System.exit(1);
                	}
                }
                return;
            }
            
            long currentCount = inCount.incrementAndGet();

            System.out.println("Put line " + inCount.get() + " to databse");
            if (currentCount % reportEveryNRows == 0) {
                System.out.println("Inserted " + currentCount + " rows");
            }
        }
    }
    
    private static class CSVConfig extends CLIConfig {
    	@Option(desc = "directory path to produce report files.")
    	String inputfile = "";
    	
    	@Option(desc = "procedure name to insert the data into the database.")
    	String procedurename = "";
    	
    	@Option(desc = "insert the data into database by TABLENAME.INSERT procedure by default.")
    	String tablename = "";
    	
    	@Option(desc = ".")
    	boolean setSkipEmptyRecords = false;
    	
    	@Option(desc = ".")
    	boolean setTrimWhitespace = false;
    	
    	@Option(desc = "Maximum rows to be read of the csv file.")
    	int limitRows = Integer.MAX_VALUE;
    	
    	@Option(desc = "directory path to produce report files.")
    	String reportDir = "/Users/xinjia/progs/invalid.csv";
    	
    	@Option(desc = "")
    	int abortfailurecount =  100;
    	
    	
    	@Override
    	public void validate() {
    		if (abortfailurecount <= 0) exitWithMessageAndUsage("");
    		// add more checking
    		if (procedurename.equals("") && tablename.equals("") )
    			exitWithMessageAndUsage("procedure name or a table name required");
    		if (!procedurename.equals("") && !tablename.equals("") )
    			exitWithMessageAndUsage("Only a procedure name or a table name required, pass only one please");
    	}
    }
    
    public CSVLoader (CSVConfig cfg) {
    	this.config = cfg;
    	
    	if(!config.tablename.equals("")) {
    		insertProcedure = config.tablename + ".insert";
    	} else {
    		insertProcedure = config.procedurename;
    	}
    }
    
    public long run() {
    	int waits = 0;
        int shortWaits = 0;
        
    	try {
            final CSVReader reader = new CSVReader(new FileReader(config.inputfile));
            ProcedureCallback cb = null;

            final Client client = ClientFactory.createClient();
            client.createConnection("localhost");
            
            boolean lastOK = true;
            String line[] = null;

            while ((config.limitRows-- > 0) && (line = reader.readNext()) != null) {
            	long counter = outCount.incrementAndGet();
                boolean queued = false;
                while (queued == false) {
                    String[] correctedLine = line;
                    cb = new MyCallback(outCount.get(), config);
                    
                    // This message will be removed later
                    // print out the parameters right now
                    String msg = "<xin>params: ";
                    for (int i=0; i < correctedLine.length; i++) {
                    	msg += correctedLine[i] + ",";
                    }
                    System.out.println(msg);
<<<<<<< HEAD
                    boolean setTrimWhiteSpace = true;
                    boolean setSkipEmptyRecords = true;
                    if(!checkLineFormat(correctedLine, client, insertProcedure, setSkipEmptyRecords, setTrimWhiteSpace )){
=======
                    String lineCheckResult;
                    if( (lineCheckResult = checkLineFormat(correctedLine, client))!= null){
>>>>>>> 5a57fdd1
                    	System.err.println("Stop at line " + (outCount.get()));
                    	synchronized (errorMsg) {
                    		if (!errorMsg.containsKey(outCount.get())) {
                    			errorMsg.put(outCount.get(),lineCheckResult);
                    		}
                    		if (errorMsg.size() >= config.abortfailurecount) {
                    			System.err.println("The number of Failure row data exceeds " + config.abortfailurecount);
                        		System.exit(1);
                    		}
                    	}
                    	break;
                    }
                    queued = client.callProcedure(cb, insertProcedure, (Object[])correctedLine);
                    if (queued == false) {
                        ++waits;
                        if (lastOK == false) {
                            ++shortWaits;
                        }
                        Thread.sleep(waitSeconds);
                    }
                    lastOK = queued;
                }
            }

            reader.close();
            client.drain();
            client.close();
            
        } catch (Exception e) {
            e.printStackTrace();
        }

        System.out.println("Inserted " + outCount.get() + " and acknowledged " + inCount.get() + " rows (final)");
        if (waits > 0) {
            System.out.println("Waited " + waits + " times");
            if (shortWaits > 0) {
                System.out.println("Waited too briefly? " + shortWaits + " times");
            }
        }
        return inCount.get();
    	
    }
    
    
    
    /**
     * TODO(xin): add line number data into the callback and add the invalid line number 
     * into a list that will help us to produce a separate file to record the invalid line
     * data in the csv file.
     * 
     * Asynchronously invoking procedures to response the actual wrong line number and 
     * start from last wrong line in the csv file is not easy. You can not ensure the 
     * FIFO order of the callback.
     * @param args
     * @return long number of the actual rows acknowledged by the database server
     */
    

    public static long main(String[] args) {
    	//CSVLoader.config.abortfailurecount = 100;
        if (args.length < 1) {
            System.err.println("csv filename required");
            System.exit(1);
        }
        
    	CSVConfig cfg = new CSVConfig();
    	cfg.inputfile = args[0];
    	cfg.parse(CSVLoader.class.getName(), args);
    	
    	CSVLoader loader = new CSVLoader(cfg);
    	long result = loader.run();
    	loader.produceInvalidRowsFile();
        return result;
    }
    /**
     * Check for each line
     * TODO(zheng):
     * Use the client handler to get the schema of the table, and then check the number of
     * parameters it expects with the input line fragements.
     * Check the following:
     * 1.blank line
     * 2.# of attributes in the insertion procedure
     * And does other pre-checks...(figure out it later) 
     * @param linefragement
     */
<<<<<<< HEAD
    private static boolean checkLineFormat(Object[] linefragement, 
    									   Client client,
    									   final String insertProcedure,
    									   boolean setSkipEmptyRecords,
    									   boolean setTrimWhitespace ) {
      	VoltTable colInfo = null;
        int columnCnt = 0;
        
        int posOfDot = insertProcedure.indexOf(".");
        String tableName = insertProcedure.substring( 0, posOfDot );
        
=======
    private static String checkLineFormat(Object[] linefragement, Client client ) {
    	String msg = "";
    	VoltTable[] results = null;
        int columnCnt = -1;
>>>>>>> 5a57fdd1
        try {
        	colInfo = client.callProcedure("@SystemCatalog",
        			"COLUMNS").getResults()[0];
        	
        	while( colInfo.advanceRow() )
        	{
        		if( tableName.matches( (String) colInfo.get("TABLE_NAME", VoltType.STRING) ) )
        		{
        			columnCnt++;
           		}
        	}
        	
        }
        catch (Exception e) {
        	e.printStackTrace();
        }  
    	
<<<<<<< HEAD
        if( linefragement.length == 0 && !setSkipEmptyRecords )
  		{
        	for( int i = 0; i < columnCnt; i++)
        		linefragement[ i ] = "";
        	return true;
  		}
        
    	if( linefragement.length != columnCnt )//# attributes not match
    		return false;
    	
    	else if( setTrimWhitespace )
    	{//trim white space for non in this line.
    		for(int i=0; i<linefragement.length;i++) {
    			linefragement[i] = ((String)linefragement[i]).replaceAll( "\\s+", "" );
    		}
    	} 
    	return true;
=======
    	if( linefragement.length != columnCnt )//# attributes not match including blank line
    		return msg;
    	else 
    		return null;
    }
    
    /**
	 * TODO(xin): produce the invalid row file from
	 * Bulk the flush later...
	 * @param inputFile
	 */
	private void produceInvalidRowsFile() {
		System.out.println("All the invalid row numbers are:" + errorMsg.keySet());
		String line = "";
		// TODO: add the inputFileName to the outputFileName
		
		String invaliderowsfile = config.reportDir + "invalidrows.csv";
		String logfile =  config.reportDir +"csvLoaderLogMessage.log";
    	String reportfile = config.reportDir  + "csvLoaderReport.log";
    	
		int bulkflush = 100; // by default right now
		try {
			BufferedReader csvfile = new BufferedReader(new FileReader(config.inputfile));
			
			BufferedWriter out_invaliderowfile = new BufferedWriter(new FileWriter(invaliderowsfile));

			BufferedWriter out_logfile = new BufferedWriter(new FileWriter(logfile));
			BufferedWriter out_reportfile = new BufferedWriter(new FileWriter(reportfile));
			long linect = 0;
			for (Long irow : errorMsg.keySet()) {
				while ((line = csvfile.readLine()) != null) {
					if (++linect == irow) {
						String message = "invalid line " + irow + ":" + line + "\n";
						System.err.print(message);
						out_invaliderowfile.write(message);
						out_logfile.write(message + errorMsg.get(irow).toString() + "\n"); 
						break;
					}
				}
				if (linect % bulkflush == 0) {
					out_invaliderowfile.flush();
					out_logfile.flush();
				}
			}
			out_reportfile.write("Number of failed tuples:" + errorMsg.size() + "\n");
			out_reportfile.write("Number of loaded tuples:" + (outCount.get() - errorMsg.size()) + "\n");
			
			out_invaliderowfile.flush();
			out_logfile.flush();
			out_reportfile.flush();
			out_invaliderowfile.close();
			out_logfile.close();
			out_reportfile.close();

		} catch (FileNotFoundException e) {
			System.err.println("CSV file '" + config.inputfile
					+ "' could not be found.");
		} catch (Exception x) {
			System.err.println(x.getMessage());
		}

>>>>>>> 5a57fdd1
    }
    
}<|MERGE_RESOLUTION|>--- conflicted
+++ resolved
@@ -65,16 +65,9 @@
     private static int waitSeconds = 10;
     
     final CSVConfig config;
-<<<<<<< HEAD
+
     private static String insertProcedure = "";
-
-    private static List<Long> invalidLines = new ArrayList<Long>();
-
-=======
-    private static String inserProcedure = "";
-    
     private static Map <Long,String> errorMsg = new TreeMap<Long,String>();
->>>>>>> 5a57fdd1
     private static final class MyCallback implements ProcedureCallback {
         private final long m_lineNum;
         private final CSVConfig mycfg;
@@ -184,14 +177,9 @@
                     	msg += correctedLine[i] + ",";
                     }
                     System.out.println(msg);
-<<<<<<< HEAD
-                    boolean setTrimWhiteSpace = true;
-                    boolean setSkipEmptyRecords = true;
-                    if(!checkLineFormat(correctedLine, client, insertProcedure, setSkipEmptyRecords, setTrimWhiteSpace )){
-=======
+
                     String lineCheckResult;
                     if( (lineCheckResult = checkLineFormat(correctedLine, client))!= null){
->>>>>>> 5a57fdd1
                     	System.err.println("Stop at line " + (outCount.get()));
                     	synchronized (errorMsg) {
                     		if (!errorMsg.containsKey(outCount.get())) {
@@ -277,24 +265,14 @@
      * And does other pre-checks...(figure out it later) 
      * @param linefragement
      */
-<<<<<<< HEAD
-    private static boolean checkLineFormat(Object[] linefragement, 
-    									   Client client,
-    									   final String insertProcedure,
-    									   boolean setSkipEmptyRecords,
-    									   boolean setTrimWhitespace ) {
-      	VoltTable colInfo = null;
+    private static String checkLineFormat(Object[] linefragement, Client client ) {
+    	String msg = "";
+    	VoltTable[] results = null;
         int columnCnt = 0;
+        VoltTable colInfo = null;
         
         int posOfDot = insertProcedure.indexOf(".");
         String tableName = insertProcedure.substring( 0, posOfDot );
-        
-=======
-    private static String checkLineFormat(Object[] linefragement, Client client ) {
-    	String msg = "";
-    	VoltTable[] results = null;
-        int columnCnt = -1;
->>>>>>> 5a57fdd1
         try {
         	colInfo = client.callProcedure("@SystemCatalog",
         			"COLUMNS").getResults()[0];
@@ -312,25 +290,6 @@
         	e.printStackTrace();
         }  
     	
-<<<<<<< HEAD
-        if( linefragement.length == 0 && !setSkipEmptyRecords )
-  		{
-        	for( int i = 0; i < columnCnt; i++)
-        		linefragement[ i ] = "";
-        	return true;
-  		}
-        
-    	if( linefragement.length != columnCnt )//# attributes not match
-    		return false;
-    	
-    	else if( setTrimWhitespace )
-    	{//trim white space for non in this line.
-    		for(int i=0; i<linefragement.length;i++) {
-    			linefragement[i] = ((String)linefragement[i]).replaceAll( "\\s+", "" );
-    		}
-    	} 
-    	return true;
-=======
     	if( linefragement.length != columnCnt )//# attributes not match including blank line
     		return msg;
     	else 
@@ -391,8 +350,6 @@
 		} catch (Exception x) {
 			System.err.println(x.getMessage());
 		}
-
->>>>>>> 5a57fdd1
     }
     
 }