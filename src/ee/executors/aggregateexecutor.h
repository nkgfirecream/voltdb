--- conflicted
+++ resolved
@@ -142,7 +142,6 @@
 /**
  * The base class for aggregate executors regardless of the type of grouping that should be performed.
  */
-
 class AggregateExecutorBase : public AbstractExecutor
 {
 public:
@@ -152,19 +151,9 @@
     { }
     ~AggregateExecutorBase()
     {
-<<<<<<< HEAD
-        if (m_groupByKeySchema != NULL) {
-            TupleSchema::freeTupleSchema(m_groupByKeySchema);
-        }
-
-        if (m_groupByKeyPartialHashSchema != NULL) {
-            TupleSchema::freeTupleSchema(m_groupByKeyPartialHashSchema);
-        }
-=======
         // NULL safe operation
         TupleSchema::freeTupleSchema(m_groupByKeySchema);
         TupleSchema::freeTupleSchema(m_groupByKeyPartialHashSchema);
->>>>>>> 082e5104
     }
 
     /**
@@ -188,11 +177,8 @@
 protected:
     virtual bool p_init(AbstractPlanNode*, TempTableLimits*);
 
-<<<<<<< HEAD
-=======
     void executeAggBase(const NValueArray& params);
 
->>>>>>> 082e5104
     /// Helper method responsible for inserting the results of the
     /// aggregation into a new tuple in the output table as well as passing
     /// through any additional columns from the input table.
@@ -256,14 +242,10 @@
 public:
     AggregateHashExecutor(VoltDBEngine* engine, AbstractPlanNode* abstract_node) :
         AggregateExecutorBase(engine, abstract_node), m_inputSchema(NULL) { }
-<<<<<<< HEAD
-    ~AggregateHashExecutor() { }
-=======
 
     // empty destructor defined in .cpp file because of it is called virtually (not inline)
     // same reason for serial and partial
     ~AggregateHashExecutor();
->>>>>>> 082e5104
 
     TableTuple p_execute_init(const NValueArray& params, ProgressMonitorProxy* pmp,
                               const TupleSchema * schema, TempTable* newTempTable  = NULL);
@@ -271,11 +253,7 @@
     void p_execute_finish();
 
 private:
-<<<<<<< HEAD
-    void initHashGroupByKeyTuple(PoolBackedTupleStorage &groupByKeyTuple, const TableTuple& nxtTuple);
-=======
     void initHashGroupByKeyTuple(const TableTuple& nxtTuple);
->>>>>>> 082e5104
 
     virtual bool p_execute(const NValueArray& params);
     HashAggregateMapType m_hash;
@@ -323,20 +301,12 @@
 public:
     AggregatePartialExecutor(VoltDBEngine* engine, AbstractPlanNode* abstract_node) :
         AggregateExecutorBase(engine, abstract_node) { }
-<<<<<<< HEAD
-    ~AggregatePartialExecutor() {};
-
-    void p_execute_init(const NValueArray& params, ProgressMonitorProxy* pmp, const TupleSchema * schema);
-
-    void p_execute_tuple(const TableTuple& nextTuple);
-=======
     ~AggregatePartialExecutor();
 
     TableTuple p_execute_init(const NValueArray& params, ProgressMonitorProxy* pmp,
                               const TupleSchema * schema, TempTable* newTempTable  = NULL);
 
     bool p_execute_tuple(const TableTuple& nextTuple);
->>>>>>> 082e5104
 
     void p_execute_finish();
 
@@ -344,12 +314,7 @@
     virtual bool p_execute(const NValueArray& params);
 
     void getNextGroupByValues(const TableTuple& nextTuple);
-<<<<<<< HEAD
-    void initPartialHashGroupByKeyTuple(PoolBackedTupleStorage &groupByKeyTuple,
-            const TableTuple& nxtTuple);
-=======
     void initPartialHashGroupByKeyTuple(const TableTuple& nxtTuple);
->>>>>>> 082e5104
 
     std::vector<NValue> m_inProgressGroupByValues;
     std::vector<NValue> m_nextGroupByValues;
