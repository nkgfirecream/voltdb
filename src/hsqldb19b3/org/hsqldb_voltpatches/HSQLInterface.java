--- conflicted
+++ resolved
@@ -308,7 +308,6 @@
      */
     public VoltXMLElement getXMLCompiledStatement(String sql) throws HSQLParseException
     {
-        m_logger.debug(String.format("SQL: %s\n", sql));;
         Statement cs = null;
         // clear the expression node id set for determinism
         sessionProxy.resetVoltNodeIds();
@@ -354,21 +353,9 @@
         if (result.hasError()) {
             throw new HSQLParseException(result.getMainString());
         }
-        if (m_logger.isDebugEnabled()) {
-           try {
-               /*
-                * Sometimes exceptions happen.
-                */
-               m_logger.debug(String.format("HSQLDB:\n%s", (cs == null) ? "<NULL>" : cs.voltDescribe(sessionProxy, 0)));
-           } catch (Exception ex) {
-               System.out.printf("Exception: %s\n", ex.getMessage());
-               ex.printStackTrace(System.out);
-           }
-        }
 
         VoltXMLElement xml = cs.voltGetStatementXML(sessionProxy);
         if (m_logger.isDebugEnabled()) {
-<<<<<<< HEAD
            try {
                /*
                 * Sometimes exceptions happen.
@@ -378,13 +365,6 @@
                System.out.printf("Exception: %s\n", ex.getMessage());
                ex.printStackTrace(System.out);
            }
-=======
-            try {
-                m_logger.debug("VoltDB: " + xml.toString());
-            } catch (Exception ex) {
-                ex.printStackTrace();
-            }
->>>>>>> 074ff2ed
         }
         // this releases some small memory hsql uses that builds up over time if not
         // cleared
