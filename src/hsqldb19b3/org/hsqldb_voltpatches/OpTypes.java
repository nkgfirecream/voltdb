/* Copyright (c) 2001-2011, The HSQL Development Group
 * All rights reserved.
 *
 * Redistribution and use in source and binary forms, with or without
 * modification, are permitted provided that the following conditions are met:
 *
 * Redistributions of source code must retain the above copyright notice, this
 * list of conditions and the following disclaimer.
 *
 * Redistributions in binary form must reproduce the above copyright notice,
 * this list of conditions and the following disclaimer in the documentation
 * and/or other materials provided with the distribution.
 *
 * Neither the name of the HSQL Development Group nor the names of its
 * contributors may be used to endorse or promote products derived from this
 * software without specific prior written permission.
 *
 * THIS SOFTWARE IS PROVIDED BY THE COPYRIGHT HOLDERS AND CONTRIBUTORS "AS IS"
 * AND ANY EXPRESS OR IMPLIED WARRANTIES, INCLUDING, BUT NOT LIMITED TO, THE
 * IMPLIED WARRANTIES OF MERCHANTABILITY AND FITNESS FOR A PARTICULAR PURPOSE
 * ARE DISCLAIMED. IN NO EVENT SHALL HSQL DEVELOPMENT GROUP, HSQLDB.ORG,
 * OR CONTRIBUTORS BE LIABLE FOR ANY DIRECT, INDIRECT, INCIDENTAL, SPECIAL,
 * EXEMPLARY, OR CONSEQUENTIAL DAMAGES (INCLUDING, BUT NOT LIMITED TO,
 * PROCUREMENT OF SUBSTITUTE GOODS OR SERVICES;
 * LOSS OF USE, DATA, OR PROFITS; OR BUSINESS INTERRUPTION) HOWEVER CAUSED AND
 * ON ANY THEORY OF LIABILITY, WHETHER IN CONTRACT, STRICT LIABILITY, OR TORT
 * (INCLUDING NEGLIGENCE OR OTHERWISE) ARISING IN ANY WAY OUT OF THE USE OF THIS
 * SOFTWARE, EVEN IF ADVISED OF THE POSSIBILITY OF SUCH DAMAGE.
 */


package org.hsqldb_voltpatches;

public interface OpTypes {

    int NONE                 = 0,
        VALUE                = 1,     // constant value
        COLUMN               = 2,     // references
        COALESCE             = 3,
        DEFAULT              = 4,
        SIMPLE_COLUMN        = 5,
        VARIABLE             = 6,
        PARAMETER            = 7,
        DYNAMIC_PARAM        = 8,
        TRANSITION_VARIABLE  = 9,
        DIAGNOSTICS_VARIABLE = 10,
        ASTERISK             = 11,
        SEQUENCE             = 12,
        SEQUENCE_CURRENT     = 13,
        ROWNUM               = 14,
        ARRAY                = 19,
        MULTISET             = 20,
        SCALAR_SUBQUERY      = 21,    // query based row or table
        ROW_SUBQUERY         = 22,
        TABLE_SUBQUERY       = 23,
        RECURSIVE_SUBQUERY   = 24,
        ROW                  = 25,    // rows
        VALUELIST            = 26,
        FUNCTION             = 27,
        SQL_FUNCTION         = 28,
        ROUTINE_FUNCTION     = 29,
        TABLE                = 30,
        NEGATE               = 31,    // arithmetic operations
        ADD                  = 32,
        SUBTRACT             = 33,
        MULTIPLY             = 34,
        DIVIDE               = 35,
        CONCAT               = 36,    // concatenation
        LIKE_ARG             = 37,
        CASEWHEN_COALESCE    = 38,
        IS_NOT_NULL          = 39,    // logical - comparison
        EQUAL                = 40,
        GREATER_EQUAL        = 41,
        GREATER_EQUAL_PRE    = 42,
        GREATER              = 43,
        SMALLER              = 44,
        SMALLER_EQUAL        = 45,
        NOT_EQUAL            = 46,
        IS_NULL              = 47,
        NOT                  = 48,    // logical operations
        AND                  = 49,
        OR                   = 50,
        ALL_QUANTIFIED       = 51,    // logical - quantified comparison
        ANY_QUANTIFIED       = 52,
        LIKE                 = 53,    // logical - predicates
        IN                   = 54,
        EXISTS               = 55,
        OVERLAPS             = 56,
        UNIQUE               = 57,
        NOT_DISTINCT         = 58,
        MATCH_SIMPLE         = 59,
        MATCH_PARTIAL        = 60,
        MATCH_FULL           = 61,
        MATCH_UNIQUE_SIMPLE  = 62,
        MATCH_UNIQUE_PARTIAL = 63,
        MATCH_UNIQUE_FULL    = 64,
        CONTAINS             = 65,
        COUNT                = 71,    // aggregate functions
        SUM                  = 72,
        MIN                  = 73,
        MAX                  = 74,
        AVG                  = 75,
        EVERY                = 76,
        SOME                 = 77,
        STDDEV_POP           = 78,
        STDDEV_SAMP          = 79,
        VAR_POP              = 80,
        VAR_SAMP             = 81,
        ARRAY_AGG            = 82,
        GROUP_CONCAT         = 83,
        PREFIX               = 84,
        MEDIAN               = 85,
        CONCAT_WS            = 86,
        CAST                 = 91,    // other operations
        ZONE_MODIFIER        = 92,
        CASEWHEN             = 93,
        ORDER_BY             = 94,
        LIMIT                = 95,
        ALTERNATIVE          = 96,
<<<<<<< HEAD
        MULTICOLUMN          = 97,
        USER_AGGREGATE       = 98,
        ARRAY_ACCESS         = 99,
        ARRAY_SUBQUERY       = 100
=======
        MULTICOLUMN          = 97
        // A VoltDB extension APPROX_COUNT_DISTINCT
        , APPROX_COUNT_DISTINCT = 98
        // End VoltDB extension
>>>>>>> 02120def
    ;
}<|MERGE_RESOLUTION|>--- conflicted
+++ resolved
@@ -117,16 +117,12 @@
         ORDER_BY             = 94,
         LIMIT                = 95,
         ALTERNATIVE          = 96,
-<<<<<<< HEAD
         MULTICOLUMN          = 97,
         USER_AGGREGATE       = 98,
         ARRAY_ACCESS         = 99,
         ARRAY_SUBQUERY       = 100
-=======
-        MULTICOLUMN          = 97
         // A VoltDB extension APPROX_COUNT_DISTINCT
-        , APPROX_COUNT_DISTINCT = 98
+        , APPROX_COUNT_DISTINCT = 110
         // End VoltDB extension
->>>>>>> 02120def
     ;
 }