﻿var adminDOMObjects = {};
var adminEditObjects = {};
var adminClusterObjects = {};
var editStates = {
    ShowEdit: 0,
    ShowOkCancel: 1,
    ShowLoading: 2
};
var INT_MAX_VALUE = 2147483647;

function loadAdminPage() {
    adminClusterObjects = {
        btnClusterPause: $('#pauseConfirmation'),
        btnClusterResume: $('#resumeConfirmation'),
        btnClusterShutdown: $('#shutDownConfirmation'),
        btnClusterSaveSnapshot: $('#saveConfirmation'),
        txtSnapshotDirectory: $('#txtSnapshotDirectory'),
        btnClusterPromote: $('#promoteConfirmation'),
        enablePromote: false,
        ignorePromoteUpdateCount: 0,
        ignoreServerListUpdateCount: 0,
        btnErrorClusterPromote: $('#btnErrorPromotePopup'),
        errorPromoteMessage: $('#promoteErrorMessage'),
        updateMessageBar: $('#snapshotBar'),
        errorRestoreMsgContainer: $('#errorRestoreMsgContainer'),
        userListObj:[]
};

    adminDOMObjects = {
        addConfigLink: $("#addConfigPopupLink"),
        siteNumberHeader: $("#sitePerHost"),
        kSafety: $("#kSafety"),
        partitionDetection: $("#partitionDetectionIcon"),
        partitionDetectionLabel: $("#partitionDetectionLabel"),
        security: $('#securityOptionIcon'),
        securityLabel: $("#spanSecurity"),
        httpAccess: $("#httpAccessIcon"),
        httpAccessLabel: $("#httpAccessLabel"),
        jsonAPI: $("#jsonAPIIcon"),
        jsonAPILabel: $("#txtJsonAPI"),
        autoSnapshot: $("#autoSnapshotIcon"),
        autoSnapshotLabel: $("#txtAutoSnapshot"),
        filePrefix: $("#prefixSpan"),
        frequency: $("#txtFrequency"),
        frequencyLabel: $("#spanFrequencyUnit"),
        retained: $("#retainedSpan"),
        retainedLabel: $("#retainedSpanUnit"),
        commandLog: $("#commandLogIcon"),
        commandLogLabel: $("#commandLogLabel"),
        commandLogFrequencyTime: $("#commandLogFrequencyTime"),
        commandLogFrequencyTimeLabel: $("#commandLogFrequencyUnit"),
        commandLogFrequencyTransactions: $("#commandLogFrequencyTxns"),
        commandLogSegmentSize: $("#commandLogSegmentSize"),
        commandLogSegmentSizeLabel: $("#commandLogSegmentSizeUnit"),
        properties: $("#properties"),
        maxJavaHeap: $("#maxJavaHeap"),
        maxJavaHeapLabel: $("#maxJavaHeapUnit"),
        heartBeatTimeout: $("#hrtTimeOutSpan"),
        heartBeatTimeoutLabel: $("#hrtTimeOutUnitSpan"),
        queryTimeout: $("#queryTimeOutSpan"),
        queryTimeoutLabel: $("#queryTimeOutUnitSpan"),
        tempTablesMaxSize: $("#temptablesmaxsize"),
        tempTablesMaxSizeLabel: $("#temptablesmaxsizeUnit"),
        snapshotPriority: $("#snapshotpriority"),
        clientPort: $('#clientport'),
        adminPort: $('#adminport'),
        httpPort: $('#httpport'),
        internalPort: $('#internalPort'),
        zookeeperPort: $('#zookeeperPort'),
        replicationPort: $('#replicationPort'),
        voltdbRoot: $('#voltdbroot'),
        snapshotPath: $('#snapshotpath'),
        exportOverflow: $('#exportOverflow'),
        commandLogPath: $('#commandlogpath'),
        commandLogSnapshotPath: $('#commandlogsnapshotpath'),
        clusterClientPort: $('#clusterClientport'),
        clusterAdminPort: $('#clusterAdminport'),
        clusterHttpPort: $('#clusterHttpport'),
        clusterInternalPort: $('#clusterInternalPort'),
        clusterZookeeperPort: $('#clusterZookeeperPort'),
        clusterReplicationPort: $('#clusterReplicationPort'),
        //ServerList Section
        adminServerList: $("#serverListWrapperAdmin > .tblshutdown > tbody"),
        serverSettingHeader: $('#hServerSettings')

    };

    adminEditObjects = {
        //Edit Security objects
        loadingSecurity: $("#loadingSecurity"),
        btnEditSecurityOk: $("#btnEditSecurityOk"),
        btnEditSecurityCancel: $("#btnEditSecurityCancel"),
        LinkSecurityEdit: $("#securityEdit"),
        chkSecurity: $("#chkSecurity"),
        chkSecurityValue: $("#chkSecurity").is(":checked"),
        iconSecurityOption: $("#securityOptionIcon"),
        spanSecurity: $("#spanSecurity"),
        securityLabel: $("#row-6").find("td:first-child").text(),
        editStateSecurity: editStates.ShowEdit,
        securityStateOriginal: { "SecurityStatus": false, "linkSecurityEdit": false },
        loadingUserList: $("#loadingUserList"),

        //Edit Auto Snapshot objects
        btnEditAutoSnapshotOk: $("#btnEditAutoSnapshotOk"),
        btnEditAutoSnapshotCancel: $("#btnEditAutoSnapshotCancel"),
        LinkAutoSnapshotEdit: $("#autoSnapshotEdit"),
        chkAutoSnapsot: $("#chkAutoSnapshot"),
        chkAutoSnapshotValue: $("#chkAutoSnapshot").is(":checked"),
        iconAutoSnapshotOption: $("#autoSnapshotIcon"),
        txtAutoSnapshot: $("#txtAutoSnapshot"),
        spanAutoSpanEdited: "",
        //File Prefix objects
        tBoxFilePrefix: $("#txtPrefix"),
        tBoxFilePrefixValue: $("#txtPrefix").text(),
        spanAutoSnapshotFilePrefix: $("#prefixSpan"),
        errorAutoSnapshotFilePrefix: $("#errorSnapshotFilePrefix"),
        loadingSnapshotPrefix: $("#loadingSnapshotPrefix"),
        //Frequency objects
        tBoxAutoSnapshotFreq: $("#txtFrequency"),
        tBoxAutoSnapshotFreqValue: $("#frequencySpan").text(),
        spanAutoSnapshotFreq: $("#frequencySpan"),
        ddlAutoSnapshotFreqUnit: $("#ddlfrequencyUnit"),
        ddlAutoSnapshotFreqUnitValue: $("#spanFrequencyUnit").text(),
        spanAutoSnapshotFreqUnit: $("#spanFrequencyUnit"),
        errorAutoSnapshotFreq: $("#errorSnapshotFrequency"),
        loadingSnapshotFrequency: $("#loadingSnapshotFrequency"),
        //Retained objects
        tBoxAutoSnapshotRetained: $("#txtRetained"),
        tBoxAutoSnapshotRetainedValue: $("#retainedSpan").text(),
        spanAutoSnapshotRetained: $("#retainedSpan"),
        errorAutoSnapshotRetained: $("#errorSnapshotRetained"),
        loadingSnapshotRetained: $("#loadingSnapshotRetained"),

        //snapshot
        editStateSnapshot: editStates.ShowEdit,
        loadingSnapshot: $("#loadingSnapshot"),

        //Heartbeat Timeout
        rowHeartbeatTimeout: $("#heartbeatTimeoutRow"),
        btnEditHeartbeatTimeoutOk: $("#btnEditHeartbeatTimeoutOk"),
        btnEditHeartbeatTimeoutCancel: $("#btnEditHeartbeatTimeoutCancel"),
        LinkHeartbeatEdit: $("#btnEditHrtTimeOut"),
        tBoxHeartbeatTimeout: $("#txtHrtTimeOut"),
        tBoxHeartbeatTimeoutValue: $("#hrtTimeOutSpan").text(),
        spanHeartbeatTimeOut: $("#hrtTimeOutSpan"),
        loadingHeartbeatTimeout: $("#loadingHeartbeatTimeout"),
        errorHeartbeatTimeout: $("#errorHeartbeatTimeout"),
        editStateHeartbeatTimeout: editStates.ShowEdit,

        //Query Timeout
        rowQueryTimeout: $("#queryTimoutRow"),
        btnEditQueryTimeoutOk: $("#btnEditQueryTimeoutOk"),
        btnEditQueryTimeoutCancel: $("#btnEditQueryTimeoutCancel"),
        LinkQueryTimeoutEdit: $("#btnEditQueryTimeout"),
        tBoxQueryTimeout: $("#txtQueryTimeout"),
        tBoxQueryTimeoutValue: $("#queryTimeOutSpan").text(),
        spanqueryTimeOut: $("#queryTimeOutSpan"),
        loadingQueryTimeout: $("#loadingQueryTimeout"),
        errorQueryTimeout: $("#errorQueryTimeout"),
        editStateQueryTimeout: editStates.ShowEdit,

        //Update Error
        updateErrorFieldMsg: $("#updateErrorFieldMsg"),
        updateSnapshotErrorFieldMsg: $("#updateSnapshotErrorFieldMsg"),
        heartbeatTimeoutLabel: $("#heartbeatTimeoutRow").find("td:first-child").text(),
        queryTimeoutUpdateErrorFieldMsg: $("#queryTimeoutUpdateErrorFieldMsg"),
        snapshotLabel: $("#row-2").find("td:first-child").text(),
        queryTimeoutFieldLabel: $("#queryTimoutRow").find("td:first-child").text(),
        securityUserErrorFieldMsg: $("#securityUserErrorFieldMsg"),

        //Export Settings
        addNewConfigLink: $("#addNewConfigLink"),
        loadingConfiguration : $("#loadingConfiguration"),
        exportConfiguration: $("#exportConfiguration"),
        exportConfigurationLoading:$('#exportConfigurationLoading')
    };

    var adminValidationRules = {
        numericRules: {
            required: true,
            min: 1,
            max: INT_MAX_VALUE,
            digits: true,
        },
        numericMessages: {
            required: "Please enter a valid positive number.",
            min: "Please enter a positive number. Its minimum value should be 1.",
            max: "Please enter a positive number between 1 and " + INT_MAX_VALUE + ".",
            digits: "Please enter a positive number without any decimal."
        },

        fileNameRules: {
            required: true,
            minlength: 2,
            regex: /^[a-zA-Z0-9_.]+$/
        },
        fileNameMessages: {
            required: "Please enter a valid file name.",
            minlength: "Please enter at least 2 characters.",
            regex: 'Only alphabets, numbers, _ and . are allowed.'
        },

        directoryPathRules: {
            required: true,
            minlength: 2,
        },
        directoryPathMessages: {
            required: "Please enter a valid directory path.",
            minlength: "Please enter at least 2 characters.",
        },

        restoreSnapshotRules: {
            required: true
        },
        restoreSnapshotMessages: {
            required: "Please select a snapshot to restore."
        },
<<<<<<< HEAD
        
        streamNameRules: {
            required: true,
            regex: /^[a-zA-Z0-9_.]+$/
        },
        streamNameMessages: {
            required: "This field is required",
            regex: 'Only alphabets, numbers, _ and . are allowed.'
        },
        
        userNameRule: {
            required: true,
            regex: /^[a-zA-Z0-9_.]+$/,
            checkDuplicate: []
        },
        userNameMessage: {
            required: "This field is required",
            regex: 'Only alphabets, numbers, _ and . are allowed.',
            checkDuplicate:'This username already exists.'
        },
        passwordRule: {
            required: true
            
        },
        passwordMessage: {
            required: "This field is required",
        }
=======

        queryTimeoutRules: {
            required: true,
            min: 0,
            max: INT_MAX_VALUE,
            digits: true,
        },
        queryTimeoutMessages: {
            required: "Please enter a valid positive number.",
            min: "Please enter a positive number.",
            max: "Please enter a positive number between 0 and " + INT_MAX_VALUE + ".",
            digits: "Please enter a positive number without any decimal."
        },

>>>>>>> fe8f2027
    };

    //Admin Page download link
    $('#downloadAdminConfigurations').on('click', function (e) {
        var port = VoltDBConfig.GetPortId() != null ? VoltDBConfig.GetPortId() : '8080';
        var url = window.location.protocol + '//' + VoltDBConfig.GetDefaultServerIP() + ":" + port + '/deployment/download/deployment.xml?' + VoltDBCore.shortApiCredentials;
        $(this).attr("href", url);
        setTimeout(function () {
            $('#downloadAdminConfigurations').attr("href", "#");
        }, 100);
    });

    adminEditObjects.chkSecurity.on('ifChanged', function () {
        adminEditObjects.chkSecurityValue = adminEditObjects.chkSecurity.is(":checked");
        adminEditObjects.spanSecurity.text(getOnOffText(adminEditObjects.chkSecurity.is(":checked")));
    });

    adminEditObjects.chkAutoSnapsot.on('ifChanged', function () {
        adminEditObjects.spanAutoSpanEdited = getOnOffText(adminEditObjects.chkAutoSnapsot.is(":checked"));
        adminEditObjects.txtAutoSnapshot.text(getOnOffText(adminEditObjects.chkAutoSnapsot.is(":checked")));
    });

    $(".tblshutdown").find(".edit").on("click", function () {
        var $this = $(this).closest("tr");

        var tdVal = $this.find("td:nth-child(3)");
        var val = tdVal.text();

        if (val == "On") {
            $this.find("td:nth-child(2)").find("div").removeClass("onIcon").addClass("offIcon");
            tdVal.text("Off");
        } else {
            $this.find("td:nth-child(2)").find("div").removeClass("offIcon").addClass("onIcon");
            tdVal.text("On");
        }
    });

    // Make Expandable Rows.
    $('tr.parent > td:first-child' || 'tr.parent > td:fourth-child')
        .css("cursor", "pointer")
        .attr("title", "Click to expand/collapse")
        .click(function () {
            var parent = $(this).parent();
            parent.siblings('.child-' + parent.attr("id")).toggle();
            parent.find(".labelCollapsed").toggleClass("labelExpanded");

            //Handle export configuration
            if ($(this).text() == "Export") {
                //If parent is closed, then hide export configuration
                if (!parent.find('td:first-child > a').hasClass('labelExpanded')) {
                    adminEditObjects.exportConfiguration.hide();
                    adminEditObjects.exportConfigurationLoading.hide();
                    //If parent is open, then open the export configuration.
                } else {
                    adminEditObjects.exportConfiguration.show();
                    adminEditObjects.exportConfigurationLoading.show();
                }
            }
        });
    $('tr[class^=child-]').hide().children('td');

    // btnServerConfigAdmin
    $('#btnServerConfigAdmin').click(function () {
        $('#serverConfigAdmin').slideToggle("slide");
    });

    $('#serverName').click(function () {
        $('#serverConfigAdmin').slideToggle("slide");
    });

    // Implements Scroll in Server List div
    $('#serverListWrapperAdmin').slimscroll({
        disableFadeOut: true,
        height: '225px'
    });

    $('#shutDownConfirmation').popup({
        open: function (event, ui, ele) {
        },
        afterOpen: function () {
            var popup = $(this)[0];
            $("#btnShutdownConfirmationOk").unbind("click");
            $("#btnShutdownConfirmationOk").on("click", function () {
                var shutdownTimeout = setTimeout(function () {
                    $('#serverShutdownPopup').click();
                    VoltDBCore.isServerConnected = false;
                    window.clearInterval(VoltDbUI.connectionTimeInterval);
                }, 10000);

                voltDbRenderer.shutdownCluster(function (success) {
                    if (!success) {
                        clearTimeout(shutdownTimeout);
                        alert("Unable to shutdown cluster.");
                    }
                    $("#overlay").hide();
                });
                //Close the popup
                popup.close();
            });

            $("#btnShutdownConfirmationCancel").unbind("click");
            $("#btnShutdownConfirmationCancel").on("click", function () {
                popup.close();
            });
        }
    });

    $("#serverShutdownPopup").popup({
        closeDialog: function () {
            VoltDbUI.isConnectionChecked = false;
            VoltDbUI.refreshConnectionTime('20000');
            $('#shutdownInfoPopup').hide();
        }
    });

    $('#pauseConfirmation').popup({
        open: function (event, ui, ele) {
        },
        afterOpen: function () {
            var popup = $(this)[0];
            $("#btnPauseConfirmationOk").unbind("click");
            $("#btnPauseConfirmationOk").on("click", function () {
                $("#overlay").show();
                voltDbRenderer.GetClusterInformation(function (clusterState) {
                    if (clusterState.CLUSTERSTATE.toLowerCase() == 'paused') {
                        alert("The cluster is already in paused state.");
                        $("#pauseConfirmation").hide();
                        $("#resumeConfirmation").show();
                    } else {
                        voltDbRenderer.pauseCluster(function (success) {
                            if (success) {
                                $("#pauseConfirmation").hide();
                                $("#resumeConfirmation").show();
                            } else {
                                alert("Unable to pause cluster.");
                            }
                            $("#overlay").hide();
                        });

                    }
                });

                //Close the popup
                popup.close();
            });

            $("#btnPauseConfirmationCancel").unbind("click");
            $("#btnPauseConfirmationCancel").on("click", function () {
                popup.close();
            });
        }
    });

    $('#resumeConfirmation').popup({
        open: function (event, ui, ele) {
        },
        afterOpen: function () {
            var popup = $(this)[0];
            $("#btnResumeConfirmationOk").unbind("click");
            $("#btnResumeConfirmationOk").on("click", function () {
                $("#overlay").show();
                voltDbRenderer.GetClusterInformation(function (clusterState) {
                    if (clusterState.CLUSTERSTATE.toLowerCase() == 'running') {
                        alert("The cluster is already in running state.");
                        $("#resumeConfirmation").hide();
                        $("#pauseConfirmation").show();
                    } else {
                        voltDbRenderer.resumeCluster(function (success) {
                            if (success) {
                                $("#resumeConfirmation").hide();
                                $("#pauseConfirmation").show();
                            } else {
                                alert("Unable to resume the cluster.");
                            }
                            $("#overlay").hide();
                        });
                    }
                });
                //Close the popup
                popup.close();
            });

            $("#btnResumeConfirmationCancel").unbind("click");
            $("#btnResumeConfirmationCancel").on("click", function () {
                popup.close();
            });
        }
    });

    var toggleSecurityEdit = function (state) {
        var userList = $("#UsersList");
        var userListEditable = $("#UsersListEditable");
        if (adminEditObjects.chkSecurityValue) {
            adminEditObjects.chkSecurity.iCheck('check');
        } else {
            adminEditObjects.chkSecurity.iCheck('uncheck');
        }

        adminEditObjects.spanSecurity.text(getOnOffText(adminEditObjects.chkSecurityValue));
        adminEditObjects.editStateSecurity = state;

        if (state == editStates.ShowLoading) {
            adminEditObjects.chkSecurity.parent().removeClass("customCheckbox");
            adminEditObjects.btnEditSecurityOk.hide();
            adminEditObjects.btnEditSecurityCancel.hide();
            adminEditObjects.LinkSecurityEdit.hide();
            adminEditObjects.iconSecurityOption.hide();
            adminEditObjects.spanSecurity.hide();
            adminEditObjects.loadingSecurity.show();

            userList.hide();
            //userListEditable.hide();
            adminEditObjects.loadingUserList.show();
        }
        else if (state == editStates.ShowOkCancel) {
            adminEditObjects.loadingSecurity.hide();
            adminEditObjects.iconSecurityOption.hide();
            adminEditObjects.LinkSecurityEdit.hide();
            adminEditObjects.spanSecurity.show();
            adminEditObjects.btnEditSecurityOk.show();
            adminEditObjects.btnEditSecurityCancel.show();
            adminEditObjects.chkSecurity.parent().addClass("customCheckbox");

            userList.show();
            //userListEditable.show();
            adminEditObjects.loadingUserList.hide();
        }
        else {
            adminEditObjects.loadingSecurity.hide();
            adminEditObjects.spanSecurity.show();
            adminEditObjects.iconSecurityOption.show();
            adminEditObjects.LinkSecurityEdit.show();
            adminEditObjects.btnEditSecurityOk.hide();
            adminEditObjects.btnEditSecurityCancel.hide();
            adminEditObjects.chkSecurity.parent().removeClass("customCheckbox");

            userList.show();
            userListEditable.hide();
            adminEditObjects.loadingUserList.hide();
        }
    };

    adminEditObjects.LinkSecurityEdit.on("click", function () {
        if (adminEditObjects.securityStateOriginal.linkSecurityEdit == true) {
            toggleSecurityEdit(editStates.ShowOkCancel);
            //VoltDbAdminConfig.getEditUserList(adminClusterObjects.userListObj);
        }
    });

    adminEditObjects.btnEditSecurityCancel.on("click", function () {
        adminEditObjects.chkSecurityValue = adminEditObjects.securityStateOriginal.SecurityStatus;
        toggleSecurityEdit(editStates.ShowEdit);
    });

    adminEditObjects.btnEditSecurityOk.on("click", function(e) {
        var passwordValidation = $('.passwordtxt');
        for (var i = 0; i < passwordValidation.length; i++) {
            $(passwordValidation[i]).rules("add", {
                required: true,
                messages: {
                    required: "This field is required",
                }
            });
        } 
        
        var usernameValidation = $('.usernametxt');
        for (var j = 0; j < usernameValidation.length; j++) {
            $(usernameValidation[j]).rules("add", {
                required: true,
                regex: /^[a-zA-Z0-9_.]+$/,
                messages: {
                    required: "This field is required",
                    regex: 'Only alphabets, numbers, <br/> _ and . are allowed.'
                }
            });
        }

        if (!$("#frmUserList").valid()) {
            e.stopPropagation();
            e.preventDefault();
        }
    });

    adminEditObjects.btnEditSecurityOk.popup({
        open: function (event, ui, ele) {
            
        },
        afterOpen: function () {
            var popup = $(this)[0];
            $("#btnSecurityOk").unbind("click");
            $("#btnSecurityOk").on("click", function() {
                var adminConfigurations = VoltDbAdminConfig.getLatestRawAdminConfigurations();

                if (!adminConfigurations.hasOwnProperty("security")) {
                    adminConfigurations.security = {};
                }

                //Set the new value to be saved.
                adminConfigurations.security.enabled = adminEditObjects.chkSecurity.is(':checked');

                //Call the loading image only after setting the new value to be saved.
                toggleSecurityEdit(editStates.ShowLoading);

                voltDbRenderer.updateAdminConfiguration(adminConfigurations, function (result) {
                    if (result.status == "1") {
                        adminEditObjects.chkSecurityValue = adminConfigurations.security.enabled;

                        //reload the page if security is enabled, user is asked to login upon reload action if user session no longer exist
                        if (adminConfigurations.security.enabled)
                            location.reload(true);

                        //Reload Admin configurations for displaying the updated value
                        voltDbRenderer.GetAdminDeploymentInformation(false, function (adminConfigValues, rawConfigValues) {
                            VoltDbAdminConfig.displayAdminConfiguration(adminConfigValues, rawConfigValues);
                            toggleSecurityEdit(editStates.ShowEdit);
                        });

                    } else {

                        toggleSecurityEdit(editStates.ShowEdit);
                        var msg = '"' + adminEditObjects.securityLabel + '". ';
                        if (result.status == "-1" && result.statusstring == "Query timeout.") {
                            msg += "The DB Monitor service is either down, very slow to respond or the server refused connection. Please try to edit when the server is back online.";
                        } else {
                            msg += "Please try again later.";
                        }

                        adminEditObjects.updateErrorFieldMsg.text(msg);
                        $("#updateErrorPopupLink").trigger("click");
                    }
                });
                
                if (adminEditObjects.chkSecurity.is(':checked')) {
                    adminEditObjects.iconSecurityOption.removeClass().addClass("onIcon");
                    adminEditObjects.chkSecurityValue = true;
                } else {
                    adminEditObjects.iconSecurityOption.removeClass().addClass("offIcon");
                    adminEditObjects.chkSecurityValue = false;
                }

                //Close the popup
                popup.close();
            });

            $("#btnPopupSecurityCancel").unbind("click");
            $("#btnPopupSecurityCancel").on("click", function () {
                toggleSecurityEdit(editStates.ShowEdit);
                popup.close();
            });

            $(".popup_back").on("click", function () {
                adminEditObjects.chkSecurityValue = adminEditObjects.securityStateOriginal.SecurityStatus;
                toggleSecurityEdit(editStates.ShowEdit);
            });

            $(".popup_close").on("click", function () {
                adminEditObjects.chkSecurityValue = adminEditObjects.securityStateOriginal.SecurityStatus;
                toggleSecurityEdit(editStates.ShowEdit);
            });
        }
    });
<<<<<<< HEAD
    
=======


    $("#loginWarnPopup").popup({
        afterOpen: function (event, ui, ele) {
            var popup = $(this)[0];

            $("#btnLoginWarningOk").unbind("click");
            $("#btnLoginWarningOk").on('click', function () {
                if ($.cookie("username") == undefined || $.cookie("username") == 'null') {
                    location.reload(true);
                }

                if (VoltDbUI.CurrentTab == NavigationTabs.Admin) {
                    $("#navDbmonitor").click();
                }

                $("#navAdmin").hide();
                popup.close();
            });
        },
        closeContent: '',
        modal: true
    });

>>>>>>> fe8f2027
    var showUpdateMessage = function (msg) {
        adminClusterObjects.updateMessageBar.html(msg);
        adminClusterObjects.updateMessageBar.css('display', 'block');
        adminClusterObjects.updateMessageBar.fadeOut(4000);
    };

    $('#saveConfirmation').popup({
        open: function (event, ui, ele) {
            var textName = '<input id="txtSnapshotName" type="text" name="txtSnapshotName" value=' + 'SNAPSHOT_' + getDateTime() + '  />';
            var errorMsg = '<div class="errorLabelMsg"><label id="errorSnapshotFileName" for="txtSnapshotName" class="error" style="display: none;">This field is required.</label></div>';
            $('#tdSnapshotName').html(textName + errorMsg);
            var textDirectory = '<input id="txtSnapshotDirectory" name="txtSnapshotDirectory" type="text"/>';
            var errorDirectoryMsg = '<div class="errorLabelMsg"><label id="errorSnapshotDirectoryPath" for="txtSnapshotDirectory" class="error" style="display: none;">This field is required.</label></div>';
            $('#tdSnapshotDirectory').html(textDirectory + errorDirectoryMsg);

            $("#formSaveSnapshot").validate({
                rules: {
                    txtSnapshotName: adminValidationRules.fileNameRules,
                    txtSnapshotDirectory: adminValidationRules.directoryPathRules,
                },
                messages: {
                    txtSnapshotName: adminValidationRules.fileNameMessages,
                    txtSnapshotDirectory: adminValidationRules.directoryPathMessages,
                }
            });
        },
        afterOpen: function (event) {
            var popup = $(this)[0];
            $("#btnSaveSnapshots").unbind("click");
            $("#btnSaveSnapshots").on("click", function (e) {
                $("#formSaveSnapshot").valid();
                var errorSnapshotFileName = $("#errorSnapshotFileName");
                var errorDirectoryPath = $("#errorSnapshotDirectoryPath");
                if (errorSnapshotFileName.is(":visible") || errorDirectoryPath.is(":visible")) {
                    e.preventDefault();
                    e.stopPropagation();

                    if (errorSnapshotFileName.is(":visible")) {
                        errorSnapshotFileName.css("background-color", "yellow");
                        setTimeout(function () {
                            errorSnapshotFileName.animate({ backgroundColor: 'white' }, 'slow');
                        }, 2000);
                    }

                    if (errorDirectoryPath.is(":visible")) {
                        errorDirectoryPath.css("background-color", "yellow");
                        setTimeout(function () {
                            errorDirectoryPath.animate({ backgroundColor: 'white' }, 'slow');
                        }, 2000);
                    }
                    return;
                }

                var snapShotDirectory = $('#txtSnapshotDirectory').val();
                var snapShotFileName = $('#txtSnapshotName').val();
                voltDbRenderer.saveSnapshot(snapShotDirectory, snapShotFileName, function (success, snapshotStatus) {
                    if (success) {
                        if (snapshotStatus[getCurrentServer()].RESULT.toLowerCase() == "success") {
                            $('#saveSnapshotStatus').html('Snapshot queued successfully');
                            $('#saveSnapshotMessage').html('To verify snapshot completion, please check the server logs.');
                            $('#btnSaveSnapshotPopup').click();
                        } else {
                            $('#saveSnapshotStatus').html('Failed to save snapshot');
                            $('#saveSnapshotMessage').html(snapshotStatus[getCurrentServer()].ERR_MSG);
                            $('#btnSaveSnapshotPopup').click();
                        }
                    } else {
                        alert("Unable to save snapshot.");
                    }
                });
                //Close the popup
                popup.close();

            });

            $("#btnSaveSnapshotCancel").unbind("click");
            $("#btnSaveSnapshotCancel").on("click", function () {
                popup.close();
            });

            $("#btnSaveSnapshotCancel").unbind("click");
            $("#btnSaveSnapshotCancel").on("click", function () {
                popup.close();
            });
        }
    });

    adminClusterObjects.btnClusterPromote.on("click", function (e) {
        if (!adminClusterObjects.enablePromote) {
            e.preventDefault();
            e.stopPropagation();
        }
    });

    adminClusterObjects.btnErrorClusterPromote.popup({
        open: function (event, ui, ele) {
        },
        afterOpen: function () {
            var popup = $(this)[0];
            $("#btnPromoteErrorOk").unbind("click");
            $("#btnPromoteErrorOk").on("click", function () {
                popup.close();
            });
        }
    });

    adminClusterObjects.btnClusterPromote.popup({
        open: function (event, ui, ele) {
        },
        afterOpen: function (event) {
            var popup = $(this)[0];
            $("#promoteConfirmOk").unbind("click");
            $("#promoteConfirmOk").on("click", function (e) {
                $("#adminActionOverlay").show();

                voltDbRenderer.promoteCluster(function (status, statusstring) {
                    if (status == 1) {
                        showUpdateMessage('Cluster promoted successfully.');
                        adminClusterObjects.enablePromote = false;
                        adminClusterObjects.ignorePromoteUpdateCount = 2;
                        adminClusterObjects.btnClusterPromote.removeClass().addClass("promote-disabled");
                    } else {
                        var msg = statusstring;

                        if (msg == null || msg == "") {
                            msg = "An error occurred while promoting the cluster.";
                        }
                        adminClusterObjects.errorPromoteMessage.html(msg);
                        adminClusterObjects.btnErrorClusterPromote.trigger("click");
                    }

                    $("#adminActionOverlay").hide();
                });

                //Close the popup 
                popup.close();
            });

            $("#promoteConfirmCancel").unbind("click");
            $("#promoteConfirmCancel").on("click", function () {
                popup.close();
            });
        }
    });

    var getDateTime = function () {
        var currentDate = new Date();
        return (currentDate.getFullYear() + '.' + (currentDate.getMonth() + 1) + '.' + currentDate.getDate() + '.' + currentDate.getHours() + '.' + currentDate.getMinutes() + '.' + currentDate.getSeconds()).toString();
    };

    $('#restoreConfirmation').popup({
        open: function (event, ui, ele) {
            $('#tblSearchList').html('');
            var textName = '<input id="txtSearchSnapshots" name="txtSearchSnapshots" type="text" value=' + $('#voltdbroot').text() + '/' + $('#snapshotpath').text() + '></td>';
            var errorMsg = '<div class="errorLabelMsgRestore"><label id="errorSearchSnapshotDirectory" for="txtSearchSnapshots" class="error" style="display: none;"></label></div>';
            $('#tdSearchSnapshots').html(textName + errorMsg);
            var btnName = '<a id="btnSearchSnapshots" class="save-search" title="Search" href="#">Search</a>';
            $('#tdSearchSnapshotsBtn').html(btnName);
            $('#btnRestore').addClass('restoreBtn');
            $('#btnRestore').removeClass('btn');
            $('.restoreConfirmation').hide();
            $('.restoreInfo').show();

            $("#formSearchSnapshot").validate({
                rules: {
                    txtSearchSnapshots: adminValidationRules.directoryPathRules,
                },
                messages: {
                    txtSearchSnapshots: adminValidationRules.directoryPathMessages,
                }
            });

            if ($('#voltdbroot').text() + '/' + $('#snapshotpath').text() != '/')
                searchSnapshots();
        },
        afterOpen: function () {
            var popup = $(this)[0];

            $('#btnSearchSnapshots').unbind('click');
            $('#btnSearchSnapshots').on('click', function (e) {
                if (!$("#formSearchSnapshot").valid()) {
                    e.preventDefault();
                    e.stopPropagation();

                    var errorSearchSnapshotDirectory = $("#errorSearchSnapshotDirectory");
                    errorSearchSnapshotDirectory.css("background-color", "yellow");
                    setTimeout(function () {
                        errorSearchSnapshotDirectory.animate({ backgroundColor: 'white' }, 'slow');
                    }, 2000);

                    return;
                }
                searchSnapshots();
            });

            //restore cluster
            $("#btnRestore").unbind("click");
            $("#btnRestore").on("click", function (e) {
                if ($('#btnRestore').hasClass('restoreBtn')) {
                    return;
                }

                if (!$("#formRestoreSnapshot").valid()) {
                    var errorRestoreSnapshot = $("#errorRestoreSnapshot");
                    errorRestoreSnapshot.css("background-color", "yellow");
                    setTimeout(function () {
                        errorRestoreSnapshot.animate({ backgroundColor: 'white' }, 'slow');
                    }, 2000);
                    return;
                }

                $('.restoreInfo').hide();
                $('.restoreConfirmation').show();
            });

            $("#btnRestoreCancel").unbind("click");
            $("#btnRestoreCancel").on("click", function () {
                popup.close();
            });

            $(".confirmNoRestore").unbind("click");
            $(".confirmNoRestore").on("click", function (e) {
                $('.restoreConfirmation').hide();
                $('.restoreInfo').show();
            });

            $("#btnRestoreSnapshotOk").unbind("click");
            $("#btnRestoreSnapshotOk").on("click", function (e) {

                var checkedValue = $('input:radio[name=vemmanual]:checked').val();

                if (checkedValue == undefined) {
                    $($(this).siblings()[0]).trigger("click");
                    $('#saveSnapshotStatus').html('Failed to restore snapshot');
                    $('#saveSnapshotMessage').html('Please select the snapshot file.');
                    $('#btnSaveSnapshotPopup').click();
                    return;
                }
                var value = checkedValue.split('#');
                $("#adminActionOverlay").show();
                voltDbRenderer.restoreSnapShot(value[0], value[1], function (status, snapshotResult, statusString) {
                    if (status) {
                        if (snapshotResult[getCurrentServer()].RESULT.toLowerCase() == "success") {
                            $('#snapshotBar').html('Snapshot restored successfully.');
                            $('#snapshotBar').css('display', 'block');
                            $('#snapshotBar').fadeOut(4000);
                        } else {
                            $('#saveSnapshotStatus').html('Failed to restore snapshot');
                            $('#saveSnapshotMessage').html(snapshotResult[getCurrentServer()].ERR_MSG);
                            $('#btnSaveSnapshotPopup').click();
                        }
                    } else {
                        $('#saveSnapshotStatus').html('Failed to restore snapshot');
                        $('#saveSnapshotMessage').html(statusString);
                        $('#btnSaveSnapshotPopup').click();
                    }
                    $("#adminActionOverlay").hide();
                });

                //Close the popup 
                popup.close();
            });
        }
    });

    var searchSnapshots = function (e) {
        $('#btnRestore').removeClass('btn').addClass('restoreBtn');
        $('#tblSearchList').html('<tr style="border:none"><td colspan="3" align="center"><img src="css/resources/images/loader-small.GIF"></td></tr>');
        voltDbRenderer.GetSnapshotList($('#txtSearchSnapshots').val(), function (snapshotList) {
            var result = '';
            var searchBox = '';
            searchBox += '<tr>' +
                '<th colspan="3" align="left">Snapshot Name</th>' +
                '</tr>';

            var count = 0;
            var searchError = false;
            $.each(snapshotList, function (id, snapshot) {
                if (snapshot.RESULT == "FAILURE") {
                    result += '<tr><td style="color:#c70000" colspan="3"> Error: Failure getting snapshots.' + snapshot.ERR_MSG + '</td></tr>';
                    searchError = true;
                    return false;
                } else if (snapshot.NONCE == undefined) {
                    result += '<tr><td colspan="3">No snapshot is available.' + snapshot.ERR_MSG + '</td></tr>';
                    searchError = true;
                    return false;
                }
                var option = 'checked="checked"';
                if (count != 0)
                    option = '';
                result += '<tr>' +
                    '<td colspan="2" align="left">' + snapshot.NONCE + '</td>' +
                    '<td align="left">' +
                    '<div class="restoreRadio">' +
                    '<input type="radio" value="' + snapshot.PATH + '#' + snapshot.NONCE + '" name="vemmanual" ' + option + '>' +
                    '</div>' +
                    '</td>' +
                    '</tr>';
                count++;
            });

            if (result == '') {
                result = '<td>No snapshots available.</td>';
                $('#btnRestore').addClass('restoreBtn');
                $('#btnRestore').removeClass('btn');
            } else if (searchError) {
                $('#btnRestore').removeClass('btn').addClass('restoreBtn');
            } else {
                $('#btnRestore').addClass('btn');
                $('#btnRestore').removeClass('restoreBtn');
            }

            $('#tblSearchList').html(searchBox + result);
            $("#overlay").hide();

            adminClusterObjects.errorRestoreMsgContainer.html('<label id="errorRestoreSnapshot" for="vemmanual" class="error">Please select a snapshot to restore.</label>');
            $("#formRestoreSnapshot").validate({
                rules: {
                    vemmanual: adminValidationRules.restoreSnapshotRules,
                },
                messages: {
                    vemmanual: adminValidationRules.restoreSnapshotMessages,
                }
            });

            $("#errorRestoreSnapshot").hide();
        });
    };

    var restoreInterval = null;
    var showHideRestoreBtn = function () {
        if (!$('#restoredPopup').is(":visible")) {
            if (!VoltDbAdminConfig.firstResponseReceived) {
                $('#restoreConfirmation').addClass('restoreConfirmationDisable');
                $('#restoreConfirmation').removeClass('restore');
            } else {
                $('#restoreConfirmation').addClass('restore');
                $('#restoreConfirmation').removeClass('restoreConfirmationDisable');
                clearInterval(restoreInterval);

            }
        }
    };

    $('#restoreConfirmation').on("click", function (e) {
        if ($('#restoreConfirmation').hasClass('restoreConfirmationDisable')) {
            e.preventDefault();
            e.stopPropagation();
        }
    });

    restoreInterval = setInterval(showHideRestoreBtn, 2000);
    showHideRestoreBtn();

    $('#stopConfirmation').popup({
        open: function (event, ui, ele) {
        },
        afterOpen: function (event) {
            $("#StoptConfirmOK").unbind("click");
            $("#StoptConfirmOK").on("click", function () {
                $("#stopConfirmation").hide();
                $("#startConfirmation").show();

                //Close the popup
                $($(this).siblings()[0]).trigger("click");

            });
        }
    });


    $('#startConfirmation').popup({
        open: function (event, ui, ele) {
        },
        afterOpen: function () {
            var popup = $(this)[0];
            $("#startConfirmOk").unbind("click");
            $("#startConfirmOk").on("click", function () {

                $("#startConfirmation").hide();
                $("#stopConfirmation").show();

                //Close the popup
                popup.close();
            });

            $("#startConfirmCancel").unbind("click");
            $("#startConfirmCancel").on("click", function () {
                popup.close();
            });
        }
    });


    var toggleAutoSnapshotEdit = function (state) {
        adminEditObjects.editStateSnapshot = state;

        if (adminEditObjects.chkAutoSnapshotValue) {
            adminEditObjects.chkAutoSnapsot.iCheck('check');
        } else {
            adminEditObjects.chkAutoSnapsot.iCheck('uncheck');
        }
        adminEditObjects.tBoxAutoSnapshotFreq.val(adminEditObjects.tBoxAutoSnapshotFreqValue);
        adminEditObjects.tBoxAutoSnapshotRetained.val(adminEditObjects.tBoxAutoSnapshotRetainedValue);
        adminEditObjects.tBoxFilePrefix.val(adminEditObjects.tBoxFilePrefixValue);
        adminEditObjects.ddlAutoSnapshotFreqUnit.val(adminEditObjects.ddlAutoSnapshotFreqUnitValue);
        adminEditObjects.txtAutoSnapshot.text(getOnOffText(adminEditObjects.chkAutoSnapshotValue));

        if (state == editStates.ShowLoading) {
            adminEditObjects.chkAutoSnapsot.parent().removeClass("customCheckbox");
            adminEditObjects.iconAutoSnapshotOption.hide();
            adminDOMObjects.autoSnapshotLabel.hide();
            adminEditObjects.LinkAutoSnapshotEdit.hide();
            adminEditObjects.btnEditAutoSnapshotOk.hide();
            adminEditObjects.btnEditAutoSnapshotCancel.hide();

            adminEditObjects.spanAutoSnapshotFreqUnit.hide();
            adminEditObjects.spanAutoSnapshotFreq.hide();
            adminEditObjects.spanAutoSnapshotRetained.hide();
            adminEditObjects.spanAutoSnapshotFilePrefix.hide();

            adminEditObjects.tBoxAutoSnapshotFreq.hide();
            adminEditObjects.ddlAutoSnapshotFreqUnit.hide();
            adminEditObjects.tBoxAutoSnapshotRetained.hide();
            adminEditObjects.tBoxFilePrefix.hide();
            adminDOMObjects.retainedLabel.hide();

            adminEditObjects.errorAutoSnapshotFreq.hide();
            adminEditObjects.errorAutoSnapshotFilePrefix.hide();
            adminEditObjects.errorAutoSnapshotRetained.hide();

            adminEditObjects.loadingSnapshot.show();
            adminEditObjects.loadingSnapshotFrequency.show();
            adminEditObjects.loadingSnapshotPrefix.show();
            adminEditObjects.loadingSnapshotRetained.show();
        }
        else if (state == editStates.ShowOkCancel) {
            adminEditObjects.iconAutoSnapshotOption.hide();
            adminDOMObjects.autoSnapshotLabel.show();
            adminEditObjects.LinkAutoSnapshotEdit.hide();
            adminEditObjects.btnEditAutoSnapshotOk.show();
            adminEditObjects.btnEditAutoSnapshotCancel.show();
            adminEditObjects.chkAutoSnapsot.parent().addClass("customCheckbox");

            adminEditObjects.spanAutoSnapshotFreqUnit.hide();
            adminEditObjects.spanAutoSnapshotFreq.hide();
            adminEditObjects.spanAutoSnapshotRetained.hide();
            adminEditObjects.spanAutoSnapshotFilePrefix.hide();
            adminEditObjects.tBoxAutoSnapshotFreq.show();
            adminEditObjects.ddlAutoSnapshotFreqUnit.show();
            adminEditObjects.tBoxAutoSnapshotRetained.show();
            adminEditObjects.tBoxFilePrefix.show();
            adminDOMObjects.retainedLabel.show();
            adminEditObjects.loadingSnapshotFrequency.hide();
            adminEditObjects.loadingSnapshotPrefix.hide();
            adminEditObjects.loadingSnapshotRetained.hide();
            adminEditObjects.loadingSnapshot.hide();
        } else {
            adminEditObjects.chkAutoSnapsot.parent().removeClass("customCheckbox");
            adminEditObjects.btnEditAutoSnapshotOk.hide();
            adminEditObjects.btnEditAutoSnapshotCancel.hide();
            adminEditObjects.errorAutoSnapshotFreq.hide();
            adminEditObjects.errorAutoSnapshotFilePrefix.hide();
            adminEditObjects.errorAutoSnapshotRetained.hide();
            adminEditObjects.LinkAutoSnapshotEdit.show();
            adminEditObjects.iconAutoSnapshotOption.show();
            adminDOMObjects.autoSnapshotLabel.show();

            adminEditObjects.tBoxAutoSnapshotFreq.hide();
            adminEditObjects.ddlAutoSnapshotFreqUnit.hide();
            adminEditObjects.tBoxAutoSnapshotRetained.hide();
            adminEditObjects.tBoxFilePrefix.hide();
            adminEditObjects.spanAutoSnapshotFreq.show();
            adminEditObjects.spanAutoSnapshotFreqUnit.show();
            adminEditObjects.spanAutoSnapshotRetained.show();
            adminEditObjects.spanAutoSnapshotFilePrefix.show();
            adminDOMObjects.retainedLabel.show();
            adminEditObjects.loadingSnapshotFrequency.hide();
            adminEditObjects.loadingSnapshotPrefix.hide();
            adminEditObjects.loadingSnapshotRetained.hide();
            adminEditObjects.loadingSnapshot.hide();
        }
    };

    adminEditObjects.btnEditAutoSnapshotCancel.on("click", function () {
        toggleAutoSnapshotEdit(editStates.ShowEdit);
    });

    adminEditObjects.btnEditAutoSnapshotOk.on("click", function (e) {
        if (!$("#frmSnapshotFrequency").valid()) {
            e.preventDefault();
            e.stopPropagation();
            adminEditObjects.tBoxAutoSnapshotFreq.focus();

            adminEditObjects.errorAutoSnapshotFreq.css("background-color", "yellow");
            setTimeout(function () {
                adminEditObjects.errorAutoSnapshotFreq.animate({ backgroundColor: 'white' }, 'slow');
            }, 2000);
        }
        if (!$("#frmSnapshotFilePrefix").valid()) {
            e.preventDefault();
            e.stopPropagation();
            adminEditObjects.tBoxFilePrefix.focus();

            adminEditObjects.errorAutoSnapshotFilePrefix.css("background-color", "yellow");
            setTimeout(function () {
                adminEditObjects.errorAutoSnapshotFilePrefix.animate({ backgroundColor: 'white' }, 'slow');
            }, 2000);
        }
        if (!$("#frmSnapshotRetained").valid()) {
            e.preventDefault();
            e.stopPropagation();
            adminEditObjects.tBoxAutoSnapshotRetained.focus();

            adminEditObjects.errorAutoSnapshotRetained.css("background-color", "yellow");
            setTimeout(function () {
                adminEditObjects.errorAutoSnapshotRetained.animate({ backgroundColor: 'white' }, 'slow');
            }, 2000);
        }

    });

    
    $("#frmSnapshotFrequency").validate({
        rules: {
            txtFrequency: adminValidationRules.numericRules
        },
        messages: {
            txtFrequency: adminValidationRules.numericMessages
        }
    });

    $("#frmSnapshotFilePrefix").validate({
        rules: {
            txtPrefix: adminValidationRules.fileNameRules
        },
        messages: {
            txtPrefix: adminValidationRules.fileNameMessages
        }
    });

    $("#frmSnapshotRetained").validate({
        rules: {
            txtRetained: adminValidationRules.numericRules
        },
        messages: {
            txtRetained: adminValidationRules.numericMessages
        }
    });
<<<<<<< HEAD
    $("#frmUserList").validate();
    
=======
    $("#formQueryTimeout").validate({
        rules: {
            txtQueryTimeout: adminValidationRules.queryTimeoutRules
        },
        messages: {
            txtQueryTimeout: adminValidationRules.queryTimeoutMessages
        }
    });

>>>>>>> fe8f2027
    adminEditObjects.btnEditAutoSnapshotOk.popup({
        open: function (event, ui, ele) {
        },
        afterOpen: function () {
            var popup = $(this)[0];
            $("#btnSaveSnapshot").unbind("click");
            $("#btnSaveSnapshot").on("click", function () {
                var adminConfigurations = VoltDbAdminConfig.getLatestRawAdminConfigurations();
                if (!adminConfigurations.hasOwnProperty("snapshot")) {
                    adminConfigurations.snapshot = {};
                }
                //Set the new value to be saved.
                var frequencyUnit = "s";
                if (adminEditObjects.ddlAutoSnapshotFreqUnit.val().toLowerCase() == "min")
                    frequencyUnit = "m";
                else if (adminEditObjects.ddlAutoSnapshotFreqUnit.val().toLowerCase() == "sec")
                    frequencyUnit = "s";
                else if (adminEditObjects.ddlAutoSnapshotFreqUnit.val().toLowerCase() == "hrs")
                    frequencyUnit = "h";
                adminConfigurations.snapshot.frequency = adminEditObjects.tBoxAutoSnapshotFreq.val() + frequencyUnit;
                adminConfigurations.snapshot.prefix = adminEditObjects.tBoxFilePrefix.val();
                adminConfigurations.snapshot.retain = adminEditObjects.tBoxAutoSnapshotRetained.val();
                adminConfigurations.snapshot.enabled = adminEditObjects.chkAutoSnapsot.is(':checked');
                //Call the loading image only after setting the new value to be saved.
                toggleAutoSnapshotEdit(editStates.ShowLoading);
                voltDbRenderer.updateAdminConfiguration(adminConfigurations, function (result) {
                    if (result.status == "1") {
                        adminEditObjects.tBoxAutoSnapshotFreqValue = adminEditObjects.tBoxAutoSnapshotFreq.val();
                        adminEditObjects.ddlAutoSnapshotFreqUnitValue = adminEditObjects.ddlAutoSnapshotFreqUnit.val();
                        adminEditObjects.tBoxAutoSnapshotRetainedValue = adminEditObjects.tBoxAutoSnapshotRetained.val();
                        adminEditObjects.tBoxFilePrefixValue = adminEditObjects.tBoxFilePrefix.val();

                        adminEditObjects.spanAutoSnapshotFreq.html(adminEditObjects.tBoxAutoSnapshotFreqValue);
                        adminEditObjects.spanAutoSnapshotFreqUnit.html(adminEditObjects.ddlAutoSnapshotFreqUnitValue);
                        adminEditObjects.spanAutoSnapshotRetained.html(adminEditObjects.tBoxAutoSnapshotRetainedValue);
                        adminEditObjects.spanAutoSnapshotFilePrefix.html(adminEditObjects.tBoxFilePrefixValue);

                        //Reload Admin configurations for displaying the updated value
                        voltDbRenderer.GetAdminDeploymentInformation(false, function (adminConfigValues, rawConfigValues) {
                            VoltDbAdminConfig.displayAdminConfiguration(adminConfigValues, rawConfigValues);
                            toggleAutoSnapshotEdit(editStates.ShowEdit);
                        });
                    } else {
                        toggleAutoSnapshotEdit(editStates.ShowEdit);
                        var msg = '"' + adminEditObjects.snapshotLabel + '". ';
                        if (result.status == "-1" && result.statusstring == "Query timeout.") {
                            msg += "The DB Monitor service is either down, very slow to respond or the server refused connection. Please try to edit when the server is back online.";
                        } else {
                            msg += "Please try again later.";
                        }

                        adminEditObjects.updateSnapshotErrorFieldMsg.text(msg);
                        $("#updateErrorSnapshotPopupLink").trigger("click");
                    }
                });
                //Close the popup
                popup.close();
            });

            $("#btnPopupAutoSnapshotCancel").on("click", function () {
                toggleAutoSnapshotEdit(editStates.ShowEdit);
                popup.close();
            });

            $(".popup_back").on("click", function () {
                toggleAutoSnapshotEdit(editStates.ShowEdit);
            });

            $(".popup_close").on("click", function () {
                toggleAutoSnapshotEdit(editStates.ShowEdit);
            });
        }
    });

    adminEditObjects.LinkAutoSnapshotEdit.click(function () {
        var parent = $(this).parent().parent();
        parent.siblings('.child-' + parent.attr("id")).show();
        parent.find(".labelCollapsed").addClass("labelExpanded");
        toggleAutoSnapshotEdit(editStates.ShowOkCancel);
    });

    $("#formHeartbeatTimeout").validate({
        rules: {
            txtHrtTimeOut: adminValidationRules.numericRules
        },
        messages: {
            txtHrtTimeOut: adminValidationRules.numericMessages
        }
    });

    //Heartbeat timeout
    var toggleHeartbeatTimeoutEdit = function (state) {

        adminEditObjects.editStateHeartbeatTimeout = state;
        adminEditObjects.tBoxHeartbeatTimeout.val(adminEditObjects.tBoxHeartbeatTimeoutValue);

        if (state == editStates.ShowLoading) {
            adminDOMObjects.heartBeatTimeoutLabel.hide();
            adminEditObjects.LinkHeartbeatEdit.hide();
            adminEditObjects.spanHeartbeatTimeOut.hide();
            adminEditObjects.tBoxHeartbeatTimeout.hide();
            adminEditObjects.btnEditHeartbeatTimeoutOk.hide();
            adminEditObjects.btnEditHeartbeatTimeoutCancel.hide();
            adminEditObjects.errorHeartbeatTimeout.hide();

            adminEditObjects.loadingHeartbeatTimeout.show();
        }
        else if (state == editStates.ShowOkCancel) {
            adminEditObjects.loadingHeartbeatTimeout.hide();
            adminEditObjects.LinkHeartbeatEdit.hide();
            adminEditObjects.btnEditHeartbeatTimeoutOk.show();
            adminEditObjects.btnEditHeartbeatTimeoutCancel.show();

            adminEditObjects.spanHeartbeatTimeOut.hide();
            adminEditObjects.tBoxHeartbeatTimeout.show();
            adminDOMObjects.heartBeatTimeoutLabel.show();
        }
        else {
            adminEditObjects.loadingHeartbeatTimeout.hide();
            adminEditObjects.btnEditHeartbeatTimeoutOk.hide();
            adminEditObjects.btnEditHeartbeatTimeoutCancel.hide();
            adminEditObjects.LinkHeartbeatEdit.show();
            adminEditObjects.errorHeartbeatTimeout.hide();

            adminEditObjects.tBoxHeartbeatTimeout.hide();
            adminEditObjects.spanHeartbeatTimeOut.show();
            adminDOMObjects.heartBeatTimeoutLabel.show();
        }

    };

    adminEditObjects.LinkHeartbeatEdit.on("click", function () {
        toggleHeartbeatTimeoutEdit(editStates.ShowOkCancel);
        $("td.heartbeattd span").toggleClass("unit");
    });

    adminEditObjects.btnEditHeartbeatTimeoutCancel.on("click", function () {
        toggleHeartbeatTimeoutEdit(editStates.ShowEdit);
    });

    adminEditObjects.btnEditHeartbeatTimeoutOk.on("click", function (e) {
        $("#formHeartbeatTimeout").valid();

        if (adminEditObjects.errorHeartbeatTimeout.is(":visible")) {
            e.preventDefault();
            e.stopPropagation();
            adminEditObjects.tBoxHeartbeatTimeout.focus();

            adminEditObjects.errorHeartbeatTimeout.css("background-color", "yellow");
            setTimeout(function () {
                adminEditObjects.errorHeartbeatTimeout.animate({ backgroundColor: 'white' }, 'slow');
            }, 2000);
        }
    });

    adminEditObjects.btnEditHeartbeatTimeoutOk.popup({
        open: function (event, ui, ele) {
        },
        afterOpen: function () {

            var popup = $(this)[0];
            $("#btnPopupHeartbeatTimeoutOk").unbind("click");
            $("#btnPopupHeartbeatTimeoutOk").on("click", function () {

                var adminConfigurations = VoltDbAdminConfig.getLatestRawAdminConfigurations();
                if (!adminConfigurations.hasOwnProperty("heartbeat")) {
                    adminConfigurations.heartbeat = {};
                }
                //Set the new value to be saved.
                adminConfigurations.heartbeat.timeout = adminEditObjects.tBoxHeartbeatTimeout.val();
                //Call the loading image only after setting the new value to be saved.
                toggleHeartbeatTimeoutEdit(editStates.ShowLoading);
                voltDbRenderer.updateAdminConfiguration(adminConfigurations, function (result) {

                    if (result.status == "1") {
                        adminEditObjects.tBoxHeartbeatTimeoutValue = adminEditObjects.tBoxHeartbeatTimeout.val();
                        adminEditObjects.spanHeartbeatTimeOut.html(adminEditObjects.tBoxHeartbeatTimeoutValue);

                        //Reload Admin configurations for displaying the updated value
                        voltDbRenderer.GetAdminDeploymentInformation(false, function (adminConfigValues, rawConfigValues) {
                            VoltDbAdminConfig.displayAdminConfiguration(adminConfigValues, rawConfigValues);
                            toggleHeartbeatTimeoutEdit(editStates.ShowEdit);
                        });

                    } else {

                        toggleHeartbeatTimeoutEdit(editStates.ShowEdit);
                        var msg = '"' + adminEditObjects.heartbeatTimeoutLabel + '". ';
                        if (result.status == "-1" && result.statusstring == "Query timeout.") {
                            msg += "The DB Monitor service is either down, very slow to respond or the server refused connection. Please try to edit when the server is back online.";
                        } else {
                            msg += "Please try again later.";
                        }

                        adminEditObjects.updateErrorFieldMsg.text(msg);
                        $("#updateErrorPopupLink").trigger("click");
                    }
                });

                //Close the popup 
                popup.close();
            });

            $("#btnPopupHeartbeatTimeoutCancel").on("click", function () {
                toggleHeartbeatTimeoutEdit(editStates.ShowEdit);
                popup.close();
            });

            $(".popup_back").on("click", function () {
                toggleHeartbeatTimeoutEdit(editStates.ShowEdit);
            });

            $(".popup_close").on("click", function () {
                toggleHeartbeatTimeoutEdit(editStates.ShowEdit);
            });
        }
    });

    $("#formQueryTimeout").validate({
        rules: {
            txtQueryTimeout: adminValidationRules.numericRules
        },
        messages: {
            txtQueryTimeout: adminValidationRules.numericMessages
        }
    });

    //Query timeout
    var toggleQueryTimeoutEdit = function (state) {

        adminEditObjects.tBoxQueryTimeout.val(adminEditObjects.tBoxQueryTimeoutValue);

        if (state == editStates.ShowLoading) {
            adminDOMObjects.queryTimeoutLabel.hide();
            adminEditObjects.LinkQueryTimeoutEdit.hide();
            adminEditObjects.btnEditQueryTimeoutOk.hide();
            adminEditObjects.btnEditQueryTimeoutCancel.hide();
            adminEditObjects.tBoxQueryTimeout.hide();
            adminEditObjects.errorQueryTimeout.hide();

            adminEditObjects.loadingQueryTimeout.show();
        }
        else if (state == editStates.ShowOkCancel) {
            adminEditObjects.loadingQueryTimeout.hide();
            adminEditObjects.LinkQueryTimeoutEdit.hide();
            adminEditObjects.btnEditQueryTimeoutOk.show();
            adminEditObjects.btnEditQueryTimeoutCancel.show();

            adminEditObjects.spanqueryTimeOut.hide();
            adminEditObjects.tBoxQueryTimeout.show();
            adminDOMObjects.queryTimeoutLabel.show();
        } else {
            adminEditObjects.loadingQueryTimeout.hide();
            adminEditObjects.btnEditQueryTimeoutOk.hide();
            adminEditObjects.btnEditQueryTimeoutCancel.hide();
            adminEditObjects.errorQueryTimeout.hide();
            adminEditObjects.LinkQueryTimeoutEdit.show();

            adminEditObjects.tBoxQueryTimeout.hide();
            adminEditObjects.spanqueryTimeOut.show();
            adminDOMObjects.queryTimeoutLabel.show();
        }
    };

    adminEditObjects.LinkQueryTimeoutEdit.on("click", function () {
        toggleQueryTimeoutEdit(editStates.ShowOkCancel);
        $("td.queryTimeOut span").toggleClass("unit");
    });

    adminEditObjects.btnEditQueryTimeoutCancel.on("click", function () {
        toggleQueryTimeoutEdit(editStates.ShowEdit);
    });

    adminEditObjects.btnEditQueryTimeoutOk.on("click", function (e) {

        if (!$("#formQueryTimeout").valid()) {
            e.preventDefault();
            e.stopPropagation();
            adminEditObjects.tBoxQueryTimeout.focus();

            adminEditObjects.errorQueryTimeout.css("background-color", "yellow");
            setTimeout(function () {
                adminEditObjects.errorQueryTimeout.animate({ backgroundColor: 'white' }, 'slow');
            }, 2000);
        }
    });

    adminEditObjects.btnEditQueryTimeoutOk.popup({
        open: function (event, ui, ele) {
        },
        afterOpen: function () {
            var popup = $(this)[0];
            $("#btnPopupQueryTimeoutOk").unbind("click");
            $("#btnPopupQueryTimeoutOk").on("click", function () {

                var adminConfigurations = VoltDbAdminConfig.getLatestRawAdminConfigurations();
                if (adminConfigurations.systemsettings.query == null) {
                    adminConfigurations.systemsettings.query = {};
                }
                //Set the new value to be saved.
                adminConfigurations.systemsettings.query.timeout = adminEditObjects.tBoxQueryTimeout.val();

                //Call the loading image only after setting the new value to be saved.
                toggleQueryTimeoutEdit(editStates.ShowLoading);
                voltDbRenderer.updateAdminConfiguration(adminConfigurations, function (result) {
                    if (result.status == "1") {
                        adminEditObjects.tBoxQueryTimeoutValue = adminEditObjects.tBoxQueryTimeout.val();
                        adminEditObjects.spanqueryTimeOut.html(adminEditObjects.tBoxQueryTimeoutValue);

                        //Reload Admin configurations for displaying the updated value
                        voltDbRenderer.GetAdminDeploymentInformation(false, function (adminConfigValues, rawConfigValues) {
                            VoltDbAdminConfig.displayAdminConfiguration(adminConfigValues, rawConfigValues);
                            toggleQueryTimeoutEdit(editStates.ShowEdit);
                        });

                    } else {

                        toggleQueryTimeoutEdit(editStates.ShowEdit);
                        var msg = '"' + adminEditObjects.queryTimeoutFieldLabel + '". ';
                        if (result.status == "-1" && result.statusstring == "Query timeout.") {
                            msg += "The DB Monitor service is either down, very slow to respond or the server refused connection. Please try to edit when the server is back online.";
                        } else {
                            msg += "Please try again later.";
                        }

                        adminEditObjects.queryTimeoutUpdateErrorFieldMsg.text(msg);
                        $("#queryTimeoutUpdateErrorPopupLink").trigger("click");
                    }
                });

                //Close the popup
                popup.close();
            });

            $("#btnPopupQueryTimeoutCancel").on("click", function () {
                toggleQueryTimeoutEdit(editStates.ShowEdit);
                popup.close();
            });

            $(".popup_back").on("click", function () {
                toggleQueryTimeoutEdit(editStates.ShowEdit);
            });

            $(".popup_close").on("click", function () {
                toggleQueryTimeoutEdit(editStates.ShowEdit);
            });
        }
    });

    $("#addNewConfigLink").on("click", function () {
        adminDOMObjects.addConfigLink.data("id", -1);
        adminDOMObjects.addConfigLink.trigger("click");
    });

    var editId = -1;
    $("#addConfigPopupLink").popup({
        open: function (event, ui, ele) {
            editId = adminDOMObjects.addConfigLink.data("id");

            //For adding a new configuration
            if (editId == "-1") {
                $("#addConfigHeader").text("Add Configuration");
                $("#deleteAddConfig").hide();
            }//For editing an existing configuration
            else {
                $("#addConfigHeader").text("Edit Configuration");
                $("#deleteAddConfig").show();
            }
            $("#expotSaveConfigText").text("save").data("status", "save");
            
            var contents = '' +
                '<table width="100%" cellpadding="0" cellspacing="0" class="configurTbl">' +
                '<tr id="Tr1">' +
                '    <td>Stream</td>' +
                '    <td width="10%">' +
                '       <input id="txtStream" name="txtStream" type="text" size="30">' +
                '       <label id="errorStream" for="txtStream" class="error" style="display: none;"></label>' +
                '    </td>' +
                '    <td width="8%" align="right"><input type="checkbox" checked="true" id="chkStream" class="chkStream"/></td>' +
                '    <td id="chkStreamValue">On</td>' +
                '</tr>' +
                '<tr>' +
                '    <td>Type </td>' +
                '    <td>' +
                '       <input id="txtType" name="txtType" type="text" size="30">' +
                '       <label id="errorType" for="txtType" class="error" style="display: none;"></label>' +
                '    </td>' +
                '    <td>&nbsp;</td>' +
                '    <td>&nbsp;</td>' +
                '</tr>' +
                '</table>' +
                
                '<table width="100%" cellpadding="0" cellspacing="0" class="configurTbl">' +
                '<tr>' +
                '    <td class="configLabe1">' +
                '        <div class="propertiesAlign">' +
                '            <div class="proLeft ">Properties</div>' +
                '            <div class="editBtn addProBtn"> ' +
                '                <a href="javascript:void(0)" id="lnkAddNewProperty" class="btnEd"> <span class="userPlus">+</span> Add Property</a> ' +
                '            </div>' +
                '            <div class="clear"> </div>' +
                '        </div>' +
                '    </td>' +
                '</tr>' +
                '<tr>' +
                '    <td>' +
                '       ' +
                '        <div class="addConfigProperWrapper">' +
                '            <table id="tblAddNewProperty" width="100%" cellpadding="0" cellspacing="0" class="addConfigProperTbl">' +
                '                <tr>' +
                '                    <th>Name</th>' +
                '                    <th align="right">Value</th>' +
                '                    <th>Delete</th>' +
                '                </tr>' +
                '                <tr>' +
                '                    <td>' +
                '                        <input size="15" id="txtName0" name="txtName0" class="newStreamProperty" type="text">' +
                '                        <label id="errorName0" for="txtName0" class="error" style="display: none;"></label>' +
                '                    </td>' +
                '                    <td>' +
                '                        <input size="15" id="txtValue0" name="txtValue0" class="newStreamProperty" type="text">' +
                '                        <label id="errorValue0" for="txtValue0" class="error" style="display: none;"></label>' +
                '                    </td>' +
                '                    <td><div class="securityDelete" id="delRow0" onclick="deleteRow(this)"></div></td>' +
                '                </tr>' +
                '            </table>' +
                '        </div>' +
                '    </td>' +
                '</tr>' +
                '</table>';

            $("#addConfigWrapper").html(contents);
            
            $("#addConfigControls").show();
            $("#saveConfigConfirmation").hide();
            
            $('#chkStream').iCheck({
                checkboxClass: 'icheckbox_square-aero customCheckbox',
                increaseArea: '20%'
            });

            $('#chkStream').on('ifChanged', function () {
                $("#chkStreamValue").text(getOnOffText($('#chkStream').is(":checked")));
            });

            var count = 0;

            $("#lnkAddNewProperty").on("click", function () {
                count++;
                var nameId = 'txtName' + count;
                var valueId = 'txtValue' + count;
                
                var newRow = '<tr>' +
                    '   <td>' +
                    '       <input size="15" id="' + nameId + '" name="' + nameId + '" class="newStreamProperty" type="text">' +
                    '       <label id="errorName' + count + '" for="' + nameId + '" class="error" style="display: none;"></label>' +
                    '   </td>' +
                    '   <td>' +
                    '       <input size="15" id="' + valueId + '" name="' + valueId + '" class="newStreamProperty" type="text">' +
                    '       <label id="errorValue' + count + '" for="' + valueId + '" class="error" style="display: none;"></label>' +
                    '   </td>' +
                    '   <td><div class="securityDelete" id="deleteFirstProperty" onclick="deleteRow(this)"></div></td>' +
                    '</tr>';
                $("#tblAddNewProperty").append(newRow);
            });

            $("#formAddConfiguration").validate({
                rules: {
                    txtStream: adminValidationRules.streamNameRules,
                    txtType: adminValidationRules.streamNameRules,
                },
                messages: {
                    txtStream: adminValidationRules.streamNameMessages,
                    txtType: adminValidationRules.streamNameMessages,
                }
            });
        },
        afterOpen: function () {
            
            //For editing an existing configuration
            if (editId != "-1") {
                var existingAdminConfig = VoltDbAdminConfig.getLatestRawAdminConfigurations();
                var config = existingAdminConfig.export.configuration[editId * 1];

                $("#txtStream").val(config.stream);
                $("#txtType").val(config.type);
                $("#chkStream").iCheck(config.enabled ? 'check' : 'uncheck');

                var properties = config.property;
                
                if (properties.length == 0) {
                    $("#deleteFirstProperty").trigger("click");
                }

                for (var i = 0; i < properties.length; i++) {
                    if (i > 0) {
                        $("#lnkAddNewProperty").trigger("click");
                    }

                    $("#txtName" + i).val(properties[i].name);
                    $("#txtValue" + i).val(properties[i].value);
                }
            }

            var popup = $(this)[0];
            $("#btnAddConfigSave").unbind("click");
            $("#btnAddConfigSave").on("click", function (e) {

                var newStreamProperties = $(".newStreamProperty");
                for (var i = 0; i < newStreamProperties.length; i++) {
                    $(newStreamProperties[i]).rules("add", {
                        required: true,
                        regex: /^[a-zA-Z0-9_\-.]+$/,
                        messages: {
                            required: "This field is required",
                            regex: 'Only alphabets, numbers, <br/> _, - and . are allowed.'
                        }
                    });
                }

                if (!$("#formAddConfiguration").valid()) {
                    e.preventDefault();
                    e.stopPropagation();
                } else {
                    $("#addConfigControls").hide();
                    $("#deleteAddConfig").hide();
                    $("#saveConfigConfirmation").show();
                }
            });

            $("#btnAddConfigCancel").unbind("click");
            $("#btnAddConfigCancel").on("click", function () {

                //Close the popup
                popup.close();
            });
            
            //Center align the popup
            popup.center();
            
            $("#deleteAddConfig").on("click", function () {
                $("#addConfigControls").hide();
                $("#deleteAddConfig").hide();
                $("#expotSaveConfigText").text("delete").data("status", "delete");
                $("#saveConfigConfirmation").show();
            });

            $("#btnSaveConfigOk").unbind("click");
            $("#btnSaveConfigOk").on("click", function () {
                
                var adminConfigurations = VoltDbAdminConfig.getLatestRawAdminConfigurations();

                if ($("#expotSaveConfigText").data("status") == "delete") {
                    adminConfigurations.export.configuration.splice(editId * 1, 1);
                }
                else {
                    var newConfig = { };
                    newConfig["property"] = [];

                    var newStreamProperties = $(".newStreamProperty");
                    for (var i = 0; i < newStreamProperties.length; i += 2) {
                        newConfig["property"].push({
                            "name": $(newStreamProperties[i]).val(),
                            "value": $(newStreamProperties[i + 1]).val(),
                        });
                    }

                    newConfig["stream"] = $("#txtStream").val();
                    newConfig["type"] = $("#txtType").val();
                    newConfig["enabled"] = $("#chkStream").is(':checked');
                    newConfig["exportconnectorclass"] = "";

                    if (!adminConfigurations.export) {
                        adminConfigurations.export = { };
                        adminConfigurations.export["configuration"] = [];
                    }

                    //For editing an existing configuration
                    if (editId == "-1") {
                        adminConfigurations.export.configuration.push(newConfig);
                    } else {
                        var updatedConfig = adminConfigurations.export.configuration[editId * 1];

                        updatedConfig.stream = newConfig.stream;
                        updatedConfig.type = newConfig.type;
                        updatedConfig.enabled = newConfig.enabled;
                        updatedConfig.property = newConfig.property;
                    }
                }

                var currentConfig = adminEditObjects.exportConfiguration.html();

                var loadingConfig = '<tr class="child-row-4 subLabelRow">' +
                    '   <td colspan="4" style="position:relative">&nbsp;<div class="loading-small loadExportConfig"></div></td>' +
                    '</tr>';

                adminEditObjects.addNewConfigLink.hide();
                adminEditObjects.exportConfiguration.html(loadingConfig);
                adminEditObjects.loadingConfiguration.show();
                adminEditObjects.exportConfiguration.data("status", "loading");
                
                //Close the popup
                popup.close();

                voltDbRenderer.updateAdminConfiguration(adminConfigurations, function (result) {
                    
                    if (result.status == "1") {

                        //Reload Admin configurations for displaying the updated value
                        voltDbRenderer.GetAdminDeploymentInformation(false, function (adminConfigValues, rawConfigValues) {
                            adminEditObjects.loadingConfiguration.hide();
                            adminEditObjects.addNewConfigLink.show();
                            adminEditObjects.exportConfiguration.data("status","value");

                            VoltDbAdminConfig.displayAdminConfiguration(adminConfigValues, rawConfigValues);
                        });

                    } else {
                        setTimeout(function() {
                            adminEditObjects.loadingConfiguration.hide();
                            adminEditObjects.addNewConfigLink.show();
                            adminEditObjects.exportConfiguration.data("status", "value");
                            adminEditObjects.exportConfiguration.html(currentConfig);

                            var msg = '"Export Configuration". ';
                            if (result.status == "-1" && result.statusstring == "Query timeout.") {
                                msg += "The DB Monitor service is either down, very slow to respond or the server refused connection. Please try to edit when the server is back online.";
                            } else if (result.statusstring != "") {
                                msg += result.statusstring;
                            } else {
                                msg += "Please try again later.";
                            }

                            adminEditObjects.updateErrorFieldMsg.text(msg);

                            $("#updateErrorPopupLink").trigger("click");
                        }, 3000);
                    }
                });
            });
            
            $("#btnSaveConfigCancel").unbind("click");
            $("#btnSaveConfigCancel").on("click", function () {

                $("#saveConfigConfirmation").hide();
                $("#addConfigControls").show();
                $("#expotSaveConfigText").text("save").data("status", "save");

                if (editId != "-1") {
                    $("#deleteAddConfig").show();
                }
            });
        }
    });

    var editUserState = -1;
    var orguser = '';
    $("#addNewUserLink").popup({
        open: function (event, ui, ele) {
            $("#addUserControl").show();
            $("#deleteSecUser").show();
            $("#saveUserControl").hide();
            editUserState = $('#addUserInnerPopup').data('isupdate');
            if (editUserState == 1) {
                $("#deleteUser").css('display', 'block');
            } else {
                $("#deleteUser").css('display', 'none');
            }
            var content = '<table width="100%" cellpadding="0" cellspacing="0" class="configurTbl">' +
                            '<tbody>'+
                                '<tr>' +
                                    '<td width="30%">Username</td>' +    
                                    '<td width="10%">' +  
                                        '<input id="txtUser" name="txtUser" type="text" size="30" aria-required="true" class="error"/>' +         
                                        '<label id="errorUser" for="txtUser" class="error" style="display:none">This field is required</label>' +
                                        '<input id="txtOrgUser" name="txtOrgUser" type="text" size="30" aria-required="true" style="display:none"/>' +
                                    '</td> ' +     
                                    '<td>&nbsp;</td> ' +     
                                    '<td>&nbsp;</td>' +  
                                '</tr>' +  
                                '<tr>' +  
                                    '<td><span id="labelPassword"></span> </td> ' +     
                                    '<td>' +  
                                        '<input id="txtPassword" name="txtPassword" type="password" size="30" aria-required="true" class="error"/> ' +        
                                        '<label id="errorPassword" for="txtPassword" class="error" style="display:none">This field is required</label> ' +     
                                    '</td>' +      
                                    '<td>&nbsp;</td> ' +     
                                    '<td>&nbsp;</td>' +  
                                '</tr>' +  
                                '<tr>' +  
                                    '<td>Roles </td> ' +     
                                    '<td>' +  
                                        '<select id="selectRole">' +  
                                            '<option value="administrator" selected="selected">Administrator</option>' +  
                                            '<option value="user">User</option>' +  
                                        '</select>  ' +  
                                    '</td> ' +     
                                    '<td>&nbsp;</td>' +      
                                    '<td>&nbsp;</td>' +  
                                '</tr>' +  
                            '</tbody>' +
                        '</table>';
            $('#addUserWrapper').html(content);


            $("#frmAddUser").validate({
                rules: {
                    txtUser: adminValidationRules.userNameRule,
                    txtPassword: adminValidationRules.passwordRule
                },
                messages: {
                    txtUser: adminValidationRules.userNameMessage,
                    txtPassword: adminValidationRules.passwordMessage
                }
            });

        },
        afterOpen: function () {
            var popup = $(this)[0];
            if (editUserState == -1) {
                $('#labelPassword').html('Password');
                $('#addUserHeader').html('Add User');
            } else {
                $('#labelPassword').html('New Password');
                $('#addUserHeader').html('Edit User');
                $('#txtUser').val($('#addUserInnerPopup').data('username')); 
                $('#txtOrgUser').val($('#addUserInnerPopup').data('username'));
                orguser = $('#addUserInnerPopup').data('username');
                $('#selectRole').val($('#addUserInnerPopup').data('role').toLowerCase());
            }

            $("#btnSaveUser").unbind("click");
            $("#btnSaveUser").on("click", function(e) {
                if (!$("#frmAddUser").valid()) {
                    e.preventDefault();
                    e.stopPropagation();
                } else {
                    $("#userSaveDelete").data('status', 'save');
                    $("#userSaveDelete").html("save");
                    $("#addUserControl").hide();
                    $("#deleteSecUser").hide();
                    $("#saveUserControl").show();
                }
            }); 

            $("#btnCancelUser").unbind("click");
            $("#btnCancelUser").on("click", function (e) {
                popup.close();
            });

            $("#btnSaveSecUser").unbind("click");
            $("#btnSaveSecUser").on("click", function () {
                var username = $('#txtOrgUser').val();
                var newUsername = $('#txtUser').val();
                var password = $('#txtPassword').val();
                var role = $('#selectRole').val();
                var requestType = "POST";
                var requestUser = "";
                popup.close();
                if ($("#userSaveDelete").data('status') == 'save') {
                    var userObject = {
                        "name": newUsername,
                        "roles": role,
                        "password": password,
                        "plaintext": true
                    };
                    if (editUserState == 1) {
                        requestUser = username;
                    } else {
                        requestUser = newUsername;
                        requestType = "PUT";
                    }
                    toggleSecurityEdit(editStates.ShowLoading);
                    voltDbRenderer.UpdateUserConfiguration(userObject, function(result) {
                        if (result.status == "1") {
                            toggleSecurityEdit(editStates.ShowEdit);
                            //Reload Admin configurations for displaying the updated value
                            voltDbRenderer.GetAdminDeploymentInformation(false, function(adminConfigValues, rawConfigValues) {
                                VoltDbAdminConfig.displayAdminConfiguration(adminConfigValues, rawConfigValues);
                            });
                        } else {
                            setTimeout(function() {
                                toggleSecurityEdit(editStates.ShowEdit);
                                var errorStatus = '';
                                if (editUserState == 1) {
                                    errorStatus = 'Could not update the user credentials. ';
                                } else {
                                    errorStatus = 'Could not add a new user. ';
                                }
                                var msg = errorStatus;
                                if (result.status == "-1" && result.statusstring == "Query timeout.") {
                                    msg += "The DB Monitor service is either down, very slow to respond or the server refused connection. Please try to edit when the server is back online.";
                                }
                                else if (result.statusstring != "") {
                                    msg += " " + result.statusstring;
                                }
                                else {
                                    msg += "Please try again later.";
                                }
                                
                                $('#securityUserErrorFieldMsg').html(msg);
                                $("#sercurityUserPopupLink").trigger("click");
                            }, 3000);
                        }
                    }, requestUser, requestType);
                    popup.close();
                } else if ($("#userSaveDelete").data('status') == 'delete') {
                    toggleSecurityEdit(editStates.ShowLoading);
                    voltDbRenderer.UpdateUserConfiguration(null, function (result) {
                        
                        if (!result.status) { //Handle the condition when the user deletes himself.
                            return;
                        }

                        if (result.status == "1") {
                            toggleSecurityEdit(editStates.ShowEdit);
                            //Reload Admin configurations for displaying the updated value
                            voltDbRenderer.GetAdminDeploymentInformation(false, function (adminConfigValues, rawConfigValues) {
                                VoltDbAdminConfig.displayAdminConfiguration(adminConfigValues, rawConfigValues);
                            });
                        } else {
                            setTimeout(function () {
                                
                                toggleSecurityEdit(editStates.ShowEdit);
                                var errorStatus = 'Could not delete the user.';
                                
                                var msg = errorStatus;
                                if (result.status == "-1" && result.statusstring == "Query timeout.") {
                                    msg += "The DB Monitor service is either down, very slow to respond or the server refused connection. Please try to edit when the server is back online.";
                                } else if (result.statusstring != "") {
                                    msg += " " + result.statusstring;
                                } else {
                                    msg += "Please try again later.";
                                }

                                $('#securityUserErrorFieldMsg').html(msg);
                                $("#sercurityUserPopupLink").trigger("click");
                            }, 3000);
                        }
                    }, username, "DELETE");
                }
                
            });
            
            $("#btnCancelSaveSecUser").unbind("click");
            $("#btnCancelSaveSecUser").on("click", function () {
                $("#addUserControl").show();
                $("#deleteSecUser").show();
                $("#saveUserControl").hide();
            }); 
            
            $("#deleteSecUser").unbind("click");
            $("#deleteSecUser").on("click", function () {
                $("#userSaveDelete").data('status', 'delete');
                $("#userSaveDelete").html("delete");
                $("#addUserControl").hide();
                $("#deleteSecUser").hide();
                $("#saveUserControl").show();
            });
        }
    });

    $("#updateErrorPopupLink").popup({
        open: function (event, ui, ele) {
        },
        afterOpen: function () {

            var popup = $(this)[0];
            $("#btnUpdateErrorOk").unbind("click");
            $("#btnUpdateErrorOk").on("click", function () {

                //Close the popup
                popup.close();
            });
        }
    });

    $("#sercurityUserPopupLink").popup({
        open: function (event, ui, ele) {
        },
        afterOpen: function () {

            var popup = $(this)[0];
            $("#btnSecurityUserErrorOk").unbind("click");
            $("#btnSecurityUserErrorOk").on("click", function () {

                //Close the popup
                popup.close();
            });
        }
    });

    $("#queryTimeoutUpdateErrorPopupLink").popup({
        open: function (event, ui, ele) {
        },
        afterOpen: function () {

            var popup = $(this)[0];
            $("#btnQueryTimeoutUpdateErrorOk").unbind("click");
            $("#btnQueryTimeoutUpdateErrorOk").on("click", function () {

                //Close the popup
                popup.close();
            });
        }
    });

    $("#updateErrorSnapshotPopupLink").popup({
        open: function (event, ui, ele) {
        },
        afterOpen: function () {
            var popup = $(this)[0];
            $("#btnUpdateSnapshotErrorOk").unbind("click");
            $("#btnUpdateSnapshotErrorOk").on("click", function () {
                popup.close();
            });
        }
    });

    // Filters servers list
    $('#popServerSearchAdmin').keyup(function () {
        var that = this;
        $.each($('.tblshutdown tbody tr'),
        function (i, val) {
            if ($(val).text().indexOf($(that).val().toLowerCase()) == -1) {
                $('.tblshutdown tbody tr').eq(i).hide();
            } else {
                $('.tblshutdown tbody tr').eq(i).show();
            }
        });
    });

    // Hides opened serverlist
    $(document).on('click', function (e) {
        if (!$(e.target).hasClass('adminIcons') && !$(e.target).hasClass('serverName')) {
            if ($(e.target).closest("#serverConfigAdmin").length === 0) {
                $("#serverConfigAdmin").hide();
            }
        }
    });

    // Checkbox style
    $('input.snapshot').iCheck({
        checkboxClass: 'icheckbox_square-aero',
        increaseArea: '20%' // optional

    });

    $('#chkSecurity').iCheck({
        checkboxClass: 'icheckbox_square-aero',
        increaseArea: '20%' // optional
    });

    $.validator.addMethod(
        "regex",
        function (value, element, regexp) {
            var re = new RegExp(regexp);
            return this.optional(element) || re.test(value);
        },
        "Please enter only valid characters."
    );

    $.validator.addMethod(
        "checkDuplicate",
        function(value) {
            var arr = VoltDbAdminConfig.orgUserList;
            if (editUserState == 1) {
                if ($.inArray(value, arr) != -1) {
                    if (value == orguser)
                        return true;
                    return false;
                } else {
                    return true;
                }
            } else {
                if ($.inArray(value, arr) != -1) {
                    return false;
                } else {
                    return true;
                }
            }

        },
        "Username already exists."
    );

}

(function (window) {
    var iVoltDbAdminConfig = (function () {

        var currentRawAdminConfigurations;
        this.isAdmin = false;
        this.registeredElements = [];
        this.servers = [];
        this.stoppedServer = "";
        this.runningServerIds = "";
        this.firstResponseReceived = false;
        this.adminPort = -1;
        this.isDbPaused = false;
        this.toggleStates = {};
        this.orgUserList = [];

        this.server = function (hostIdvalue, serverNameValue, serverStateValue) {
            this.hostId = hostIdvalue;
            this.serverName = serverNameValue;
            this.serverState = serverStateValue;
        };

        this.stoppedServer = function (hostIdvalue, serverNameValue, serverStateValue) {
            this.hostId = hostIdvalue;
            this.serverName = serverNameValue;
            this.serverState = serverStateValue;

        };

        this.displayAdminConfiguration = function (adminConfigValues, rawConfigValues) {
            if (!VoltDbAdminConfig.firstResponseReceived)
                VoltDbAdminConfig.firstResponseReceived = true;

            if (adminConfigValues != undefined && VoltDbAdminConfig.isAdmin) {
                configureAdminValues(adminConfigValues);
                configureDirectoryValues(adminConfigValues);
                currentRawAdminConfigurations = rawConfigValues;
            }
        };

        this.getLatestRawAdminConfigurations = function () {
            return currentRawAdminConfigurations;
        };


        this.displayPortAndRefreshClusterState = function (portAndClusterValues, serverSettings) {
            if (portAndClusterValues != undefined && VoltDbAdminConfig.isAdmin) {
                configurePortAndOverviewValues(portAndClusterValues, serverSettings);
                refreshClusterValues(portAndClusterValues);
                configurePromoteAction(portAndClusterValues);
            }
        };

        this.refreshServerList = function (serverList, serverCount) {
            adminDOMObjects.adminServerList.html(serverList);
        };

        this.escapeHtml = function (value) {
            if (!value)
                return "";

            return $('<div/>').text(value).html();
        };

        var configureAdminValues = function (adminConfigValues) {
            adminDOMObjects.siteNumberHeader.text(adminConfigValues.sitesperhost);
            adminDOMObjects.kSafety.text(adminConfigValues.kSafety);
            adminDOMObjects.partitionDetection.removeClass().addClass(getOnOffClass(adminConfigValues.partitionDetection));
            adminDOMObjects.partitionDetectionLabel.text(getOnOffText(adminConfigValues.partitionDetection));
            configureSecurity(adminConfigValues);
            adminDOMObjects.httpAccess.removeClass().addClass(getOnOffClass(adminConfigValues.httpEnabled));
            adminDOMObjects.httpAccessLabel.text(getOnOffText(adminConfigValues.httpEnabled));
            adminDOMObjects.jsonAPI.removeClass().addClass(getOnOffClass(adminConfigValues.jsonEnabled));
            adminDOMObjects.jsonAPILabel.text(getOnOffText(adminConfigValues.jsonEnabled));
            adminDOMObjects.autoSnapshot.removeClass().addClass(getOnOffClass(adminConfigValues.snapshotEnabled));
            adminDOMObjects.autoSnapshotLabel.text(adminEditObjects.spanAutoSpanEdited == "" ? getOnOffText(adminConfigValues.snapshotEnabled) : adminConfigValues.spanAutoSpanEdited);
            adminDOMObjects.filePrefix.text(adminConfigValues.filePrefix != null ? adminConfigValues.filePrefix : "");
            adminDOMObjects.frequency.text(adminConfigValues.frequency != null ? adminConfigValues.frequency : "");
            adminDOMObjects.frequencyLabel.text(adminConfigValues.frequency != null ? "Hrs" : "");
            adminDOMObjects.retained.text(adminConfigValues.retained != null ? adminConfigValues.retained : "");
            adminDOMObjects.retainedLabel.text(adminConfigValues.retained != null ? "Copies" : "");
            adminEditObjects.tBoxAutoSnapshotRetainedValue = adminConfigValues.retained;
            adminEditObjects.tBoxFilePrefixValue = adminConfigValues.filePrefix;
            adminDOMObjects.commandLog.removeClass().addClass(getOnOffClass(adminConfigValues.commandLogEnabled));
            adminDOMObjects.commandLogLabel.text(adminConfigValues.commandLogEnabled == true ? 'On' : 'Off');
            adminDOMObjects.commandLogFrequencyTime.text(adminConfigValues.commandLogFrequencyTime != null ? adminConfigValues.commandLogFrequencyTime : "");
            adminDOMObjects.commandLogFrequencyTimeLabel.text(adminConfigValues.commandLogFrequencyTime != null ? "ms" : "");
            adminDOMObjects.commandLogFrequencyTransactions.text(adminConfigValues.commandLogFrequencyTransactions != null ? adminConfigValues.commandLogFrequencyTransactions : "");
            adminDOMObjects.commandLogSegmentSize.text(adminConfigValues.logSegmentSize != null ? adminConfigValues.logSegmentSize : "");
            adminDOMObjects.commandLogSegmentSizeLabel.text(adminConfigValues.logSegmentSize != null ? "MB" : "");
            adminDOMObjects.heartBeatTimeout.text(adminConfigValues.heartBeatTimeout != null ? adminConfigValues.heartBeatTimeout : "");


            if (adminConfigValues.heartBeatTimeout != null) {
                adminDOMObjects.heartBeatTimeoutLabel.text("ms");

                if (adminEditObjects.editStateHeartbeatTimeout == editStates.ShowEdit)
                    adminEditObjects.LinkHeartbeatEdit.show();
            } else {
                adminDOMObjects.heartBeatTimeoutLabel.text("");
                adminEditObjects.LinkHeartbeatEdit.hide();
            }

            adminDOMObjects.tempTablesMaxSize.text(adminConfigValues.tempTablesMaxSize != null ? adminConfigValues.tempTablesMaxSize : "");
            adminDOMObjects.tempTablesMaxSizeLabel.text(adminConfigValues.tempTablesMaxSize != null ? "MB" : "");
            adminDOMObjects.snapshotPriority.text(adminConfigValues.snapshotPriority);
            configureQueryTimeout(adminConfigValues);

            //edit configuration
            adminEditObjects.chkSecurityValue = adminConfigValues.securityEnabled;
            adminEditObjects.chkAutoSnapshotValue = adminConfigValues.snapshotEnabled;
            adminEditObjects.tBoxHeartbeatTimeoutValue = adminConfigValues.heartBeatTimeout;
            var snapshotFrequency = adminConfigValues.frequency != undefined ? parseInt(adminConfigValues.frequency) : '';
            adminEditObjects.tBoxAutoSnapshotFreqValue = snapshotFrequency;
            adminEditObjects.spanAutoSnapshotFreq.text(snapshotFrequency);
            var spanshotUnit = adminConfigValues.frequency != undefined ? adminConfigValues.frequency.slice(-1) : '';
            setSnapShotUnit(spanshotUnit);
            adminClusterObjects.userListObj = adminConfigValues.users;
            getUserList(adminConfigValues.users);
            //getEditUserList(adminConfigValues.users);
            getExportProperties(adminConfigValues.configuration);
        };

        var getExportProperties = function (data) {

            var result = "";
            if (data != undefined) {

<<<<<<< HEAD
                //Do not update the data in loading condition
                if (adminEditObjects.exportConfiguration.data("status") == "loading"){
                    return;
                }

=======
>>>>>>> fe8f2027
                for (var i = 0; i < data.length; i++) {
                    var stream = VoltDbAdminConfig.escapeHtml(data[i].stream);
                    var type = data[i].type ? (" (" + VoltDbAdminConfig.escapeHtml(data[i].type) + ")") : "";
                    var enabled = data[i].enabled;
                    var streamProperty = data[i].property;
                    var rowId = 'row-4' + i;
                    var style = '';
                    var additionalCss = (VoltDbAdminConfig.toggleStates[rowId] === true) ? 'labelExpanded' : '';

                    if (!VoltDbAdminConfig.toggleStates.hasOwnProperty(rowId) || VoltDbAdminConfig.toggleStates[rowId] === false) {
                        VoltDbAdminConfig.toggleStates[rowId] = false;
                        style = 'style = "display:none;"';
                    }

                    result += '<tr class="child-row-4 subLabelRow parentprop" id="' + rowId + '">' +
                            '   <td class="configLabel expoStream" onclick="toggleProperties(this);" title="Click to expand/collapse">' +
                            '       <a href="javascript:void(0)" class="labelCollapsed ' + additionalCss + '"> ' + stream + type + '</a>' +
                            '   </td>' +
                            '   <td align="right">' +
                            '       <div class="' + getOnOffClass(enabled) + '"></div>' +
                            '   </td>' +
                            '   <td>' + getOnOffText(enabled) + '</td>' +
                            '   <td>' +
                            '       <div class="exportDelete" style="display:none;"></div>' +
                            '       <a href="javascript:void(0)" id="exportEdit' + i + '" class="edit" onclick="editStream(' + i + ')" title="Edit">&nbsp;</a>' +
                            '   </td>' +
                            '</tr>';

                    if (streamProperty && streamProperty.length > 0) {

                        for (var j = 0; j < streamProperty.length; j++) {
                            var name = streamProperty[j].name;
                            var value = streamProperty[j].value;

                            result += '' +
                                '<tr class="childprop-' + rowId + ' subLabelRow" ' + style + '>' +
                                '   <td class="configLabe2">' + name + '</td>' +
                                '   <td align="right">' + value + '</td>' +
                                '   <td>&nbsp;</td>' +
                                '   <td>&nbsp;</td>' +
                                '   <td>&nbsp;</td>' +
                                '</tr>';
                        }


                    } else {
                        result += '<tr class="childprop-' + rowId + ' propertyLast subLabelRow" ' + style + '>' +
                            '   <td width="67%" class="configLabe2" colspan="3">No properties available.</td>' +
                            '   <td width="33%">&nbsp</td>' +
                            '</tr>';
                    }
                }
            }

            if (result == "") {
                result += '<tr class="propertyLast subLabelRow">' +
                        '<td width="67%" class="configLabel" colspan="3">No configuration available.</td>' +
                        '<td width="33%">&nbsp</td>' +
                        '</tr>';
            }

            $('#exportConfiguration').html(result);

        };

        var getUserList = function (userData) {
            var result = "";
            VoltDbAdminConfig.orgUserList = [];
            var tableHeader = '<table width="100%" cellpadding="0" cellspacing="0" class="secTbl">' +
                '<tr>' +
                '<th>Username</th>' +
                '<th>Role</th>' +
                '<th>&nbsp</th>' +
                '<th><a href="#addUserPopup" id="addNewUserLink1" onclick="addUser(-1)" class="plusAdd" title="Add User">&nbsp;</a></th>' +
                '</tr>';
            var tableFooter = '</table>';
            if (userData != undefined) {
                for (var i = 0; i < userData.length; i++) {
                    var userName = userData[i].name;
                    var role = userData[i].roles;
                    VoltDbAdminConfig.orgUserList.push(userName);
                    result += '<tr>' +
                        '<td>' + userName + '</td>' +
                        '<td>' + formatDisplayName(role) + '</td>' +
                        '<td>&nbsp</td>' +
                        '<td><a  href="javascript:void(0)" class="edit" title="Edit" onclick="addUser(1,\''+userName+'\',\''+role+'\');">&nbsp;</a></td>' +
                        '</tr>';
                }
            }
            $('#UsersList').html(tableHeader + result + tableFooter);
            
        };
        
        this.getEditUserList = function (userData) {
            var result = "";
            var tableHeader = '<table id="secTbl" width="100%" cellpadding="0" cellspacing="0" class="secTbl">' +
                '<tr>' +
                '<th>Username</th>' +
                '<th>Password</th>' +
                '<th>Role</th>' +
                '<th>Delete</th>' +
                '</tr>';
            var tableFooter = '</table>';
            var userList = [];
            if (userData != undefined) {
                for (var i = 0; i < userData.length; i++) {
                    var userName = userData[i].name;
                    userList.push(userName);
                    var role = userData[i].roles;
                    result += '<tr class="old_row">' +
                        '<td id="latbox" class="username">' +
                        '<input class="usernametxt" size="15" type="text" value=' + userName + ' id="inputUserName' + i + '" name="inputUserName' + i + '">' +
                        '<label id="errorUserName' + i + '" for="inputUserName' + i + '" class="error errorSecurity" style="display:none"></label>' +
                        '<input class="orgUserName" type="text" value=' + userName + ' style="display:none">'+
                        '</td>' +
                        '<td id="latbox' + i + '" class="password">' +
                        '<a class="changePsd" href ="javascript:void(0)" onclick="changePassword(this);" id="anchor'+i+'" >Change Password</a>' +
                        '<input class="passwordtxt" size="15" type="text" style="display:none" id="input' + i + '" name="input' + i + '">' +
                        '<label id="errorUser' + i + '" for="input' + i + '" class="error errorSecurity" style="display:none"></label>' +
                        '</td>' +
                        '<td id="lngbox" class="roleoption">' +
                        '<select class="roleoptiontxt">';
                        
                    if (role.toLowerCase() == 'administrator') {
                        result += '<option selected="selected">Admin</option>' +
                            '<option>User</option>';
                    } else if (role.toLowerCase() == 'user') {
                        result += '<option selected="selected">User</option>' +
                            '<option>Admin</option>';
                    }
                    result += '</select></td>' +
                        '<td>' +
                        '<div class="securityDelete" id="delPOIbutton" onclick="deleteRow(this)"></div>' +
                        '</td>' +
                        '</tr>';
                }
                $('#editUserList').html(tableHeader + result + tableFooter);
            }
            VoltDbAdminConfig.orgUserList = userList;
        };

        var setSnapShotUnit = function (unit) {
            if (unit == 's') {
                adminEditObjects.spanAutoSnapshotFreqUnit.text('Sec');
                adminEditObjects.ddlAutoSnapshotFreqUnitValue = 'Sec';
            } else if (unit == 'm') {
                adminEditObjects.spanAutoSnapshotFreqUnit.text('Min');
                adminEditObjects.ddlAutoSnapshotFreqUnitValue = 'Min';
            } else if (unit == 'h') {
                adminEditObjects.spanAutoSnapshotFreqUnit.text('Hrs');
                adminEditObjects.ddlAutoSnapshotFreqUnitValue = 'Hrs';
            } else {
                adminEditObjects.spanAutoSnapshotFreqUnit.text('');
                adminEditObjects.ddlAutoSnapshotFreqUnitValue = '';
            }
        };

        var configureSecurity = function (adminConfigValues) {
            if (adminEditObjects.editStateSecurity == editStates.ShowEdit) {
                adminDOMObjects.securityLabel.text(getOnOffText(adminConfigValues.securityEnabled));

                if (adminConfigValues.users != null && adminConfigValues.users.length > 0) {
                    adminEditObjects.LinkSecurityEdit.removeClass().addClass('edit');
                    adminEditObjects.securityStateOriginal.linkSecurityEdit = true;
                } else {
                    adminEditObjects.LinkSecurityEdit.removeClass().addClass('editDisabled');
                    adminEditObjects.securityStateOriginal.linkSecurityEdit = false;
                }


            }

            adminEditObjects.securityStateOriginal.SecurityStatus = adminConfigValues.securityEnabled;
            adminDOMObjects.security.removeClass().addClass(getOnOffClass(adminConfigValues.securityEnabled));
            adminEditObjects.chkSecurityValue = adminConfigValues.securityEnabled;

        };

        //var configureAdminValuesFromSystemInfo = function (adminConfigValues) {
        var configureQueryTimeout = function (adminConfigValues) {

            if (adminConfigValues.queryTimeout == null) {
                adminEditObjects.rowQueryTimeout.hide();

                //Remove the class used to expand/collapse all child rows inside 'Admin'
                if (adminEditObjects.rowQueryTimeout.hasClass("child-row-5")) {
                    adminEditObjects.rowQueryTimeout.removeClass("child-row-5");
                }
            }
                //Expand the Querytimeout row to make it visible, only if its sibling 'Heartbeat Timeout' 
                //is also visible. /Otherwise it is in collapsed form.
            else if (adminEditObjects.rowHeartbeatTimeout.is(":visible")) {
                adminEditObjects.rowQueryTimeout.show();

                //Add the class used to expand/collapse all child rows inside 'Admin'
                if (!adminEditObjects.rowQueryTimeout.hasClass("child-row-5")) {
                    adminEditObjects.rowQueryTimeout.addClass("child-row-5");
                }
            }

            adminDOMObjects.queryTimeout.text(adminConfigValues.queryTimeout != null ? adminConfigValues.queryTimeout : "");
            adminDOMObjects.queryTimeoutLabel.text(adminConfigValues.queryTimeout != null ? "ms" : "");
            adminEditObjects.tBoxQueryTimeoutValue = adminConfigValues.queryTimeout;
        };

        var configurePortAndOverviewValues = function (configValues, serverSettings) {
            VoltDbAdminConfig.adminPort = configValues.adminPort;
            adminDOMObjects.clusterAdminPort.text(configValues.adminPort);
            adminDOMObjects.clusterHttpPort.text(configValues.httpPort);
            adminDOMObjects.clusterInternalPort.text(configValues.internalPort);
            adminDOMObjects.clusterZookeeperPort.text(configValues.zookeeperPort);
            adminDOMObjects.clusterReplicationPort.text(configValues.replicationPort);
            adminDOMObjects.clusterClientPort.text(configValues.clientPort);
            adminDOMObjects.maxJavaHeap.text((configValues.maxJavaHeap != null && configValues.maxJavaHeap != NaN) ? parseFloat(configValues.maxJavaHeap / 1024) : "");
            adminDOMObjects.maxJavaHeapLabel.text((configValues.maxJavaHeap != null && configValues.maxJavaHeap != NaN) ? "MB" : "");


            //if clusterwide settings are present
            if (serverSettings) {
                adminDOMObjects.adminPort.text(configValues.adminInterface);
                adminDOMObjects.httpPort.text(configValues.httpInterface);
                adminDOMObjects.clientPort.text(configValues.clientInterface);
                adminDOMObjects.internalPort.text(configValues.internalInterface);
                adminDOMObjects.zookeeperPort.text(configValues.zookeeperInterface);
                adminDOMObjects.replicationPort.text(configValues.replicationInterface);
                adminDOMObjects.serverSettingHeader.text("Server Settings");
                
            } else {
                adminDOMObjects.adminPort.text('');
                adminDOMObjects.httpPort.text('');
                adminDOMObjects.clientPort.text('');
                adminDOMObjects.internalPort.text('');
                adminDOMObjects.zookeeperPort.text('');
                adminDOMObjects.replicationPort.text('');
                adminDOMObjects.serverSettingHeader.text('');
                
            }
            
        };
       
        var refreshClusterValues = function (clusterValues) {
            if (clusterValues != undefined && clusterValues.hasOwnProperty('clusterState')) {
                if (clusterValues.clusterState.toLowerCase() == "running") {
                    adminClusterObjects.btnClusterPause.show();
                    adminClusterObjects.btnClusterResume.hide();
                    VoltDbAdminConfig.isDbPaused = false;
                } else if (clusterValues.clusterState.toLowerCase() == "paused") {
                    adminClusterObjects.btnClusterPause.hide();
                    adminClusterObjects.btnClusterResume.show();
                    VoltDbAdminConfig.isDbPaused = true;
                }
            }
        };

        var configureDirectoryValues = function (directoryConfigValues) {
            adminDOMObjects.voltdbRoot.text(directoryConfigValues.voltdbRoot);
            adminDOMObjects.snapshotPath.text(directoryConfigValues.snapshotPath);
            adminDOMObjects.exportOverflow.text(directoryConfigValues.exportOverflow);
            adminDOMObjects.commandLogPath.text(directoryConfigValues.commandLogPath);
            adminDOMObjects.commandLogSnapshotPath.text(directoryConfigValues.commandLogSnapshotPath);
        };

        var configurePromoteAction = function (adminConfigValues) {

            //Ignore at most 2 requests which might be old.
            if (adminClusterObjects.ignorePromoteUpdateCount > 0) {
                adminClusterObjects.ignorePromoteUpdateCount--;
                return;
            }

            var enable = (adminConfigValues.replicationRole != null && adminConfigValues.replicationRole.toLowerCase() == 'replica');

            if (enable != adminClusterObjects.enablePromote) {
                adminClusterObjects.enablePromote = enable;
                if (adminClusterObjects.enablePromote) {
                    adminClusterObjects.btnClusterPromote.removeClass().addClass("promote");
                } else {
                    adminClusterObjects.btnClusterPromote.removeClass().addClass("promote-disabled");
                }
            }
        };
    });
    window.VoltDbAdminConfig = VoltDbAdminConfig = new iVoltDbAdminConfig();

})(window);


//common functions
var getOnOffText = function (isChecked) {
    return (isChecked) ? "On" : "Off";
};

var getOnOffClass = function (isOn) {
    return (isOn) ? "onIcon" : "offIcon";
};

//    add/remove table row in security 
function deleteRow(row) {
    var i = row.parentNode.parentNode.rowIndex;
    document.getElementById('secTbl').deleteRow(i);
}
function insRow() {
    var x = document.getElementById('secTbl');
    var new_row = x.rows[1].cloneNode(true);
    var len = x.rows.length;
    //new_row.cells[0].innerHTML = len;//sn number increment

    var inp1 = new_row.cells[1].getElementsByTagName('input')[0];
    inp1.id = 'input' + (len - 1);
    inp1.name = 'input' + (len - 1);
    inp1.value = '';
    $(inp1).css("display", "inline-block");
    
    var lbl1 = new_row.cells[1].getElementsByTagName('label')[0];
    lbl1.id = 'errorUser' + (len - 1);
    lbl1.htmlFor = 'input' + (len - 1);
    lbl1.value = '';
    $(lbl1).css("display", "none");

    var anch = new_row.cells[1].getElementsByTagName('a')[0];
    $(anch).css("display", "none");
        
	var inp0 = new_row.cells[0].getElementsByTagName('input')[0];
	inp0.id = 'inputUserName' + (len - 1);
	inp0.name = 'inputUserName' + (len - 1);
    inp0.value = '';
    $(inp0).css("display", "inline-block");

    var lbl0 = new_row.cells[0].getElementsByTagName('label')[0];
    lbl0.id = 'errorUserName' + (len - 1);
    lbl0.htmlFor = 'inputUserName' + (len - 1);
    lbl0.value = '';
    $(lbl0).css("display", "none");
	
	var sel = new_row.cells[2].getElementsByTagName('select')[0];
    sel.id += len;
    sel.value = '';
    x.appendChild(new_row);
}

var toggleProperties = function (ele) {
    var parent = $(ele).parent();
    parent.siblings('.childprop-' + parent.attr("id")).toggle();
    parent.find(".labelCollapsed").toggleClass("labelExpanded");

    VoltDbAdminConfig.toggleStates[parent.attr("id")] = parent.find('td:first-child > a').hasClass('labelExpanded');
};

var deleteRow = function (cell) {
    var row = $(cell).parent().parent();
    if (row.length > 0)
        row.remove();
};

var editStream = function (editId) {
    adminDOMObjects.addConfigLink.data("id", editId);
    adminDOMObjects.addConfigLink.trigger("click");
};

var addUser = function(editId, username, role) {
    $('#addUserInnerPopup').data('isupdate', editId);
    if (editId == 1) {
        $('#addUserInnerPopup').data('username', username);
        $('#addUserInnerPopup').data('role', role);
    }
    $("#addNewUserLink").trigger("click");
};

var formatDisplayName = function(displayName) {
    displayName = displayName.toLowerCase();
    return displayName.charAt(0).toUpperCase() + displayName.slice(1);
};<|MERGE_RESOLUTION|>--- conflicted
+++ resolved
@@ -215,7 +215,6 @@
         restoreSnapshotMessages: {
             required: "Please select a snapshot to restore."
         },
-<<<<<<< HEAD
         
         streamNameRules: {
             required: true,
@@ -242,8 +241,7 @@
         },
         passwordMessage: {
             required: "This field is required",
-        }
-=======
+        },
 
         queryTimeoutRules: {
             required: true,
@@ -258,7 +256,6 @@
             digits: "Please enter a positive number without any decimal."
         },
 
->>>>>>> fe8f2027
     };
 
     //Admin Page download link
@@ -620,9 +617,6 @@
             });
         }
     });
-<<<<<<< HEAD
-    
-=======
 
 
     $("#loginWarnPopup").popup({
@@ -647,7 +641,6 @@
         modal: true
     });
 
->>>>>>> fe8f2027
     var showUpdateMessage = function (msg) {
         adminClusterObjects.updateMessageBar.html(msg);
         adminClusterObjects.updateMessageBar.css('display', 'block');
@@ -1197,10 +1190,7 @@
             txtRetained: adminValidationRules.numericMessages
         }
     });
-<<<<<<< HEAD
-    $("#frmUserList").validate();
     
-=======
     $("#formQueryTimeout").validate({
         rules: {
             txtQueryTimeout: adminValidationRules.queryTimeoutRules
@@ -1210,7 +1200,6 @@
         }
     });
 
->>>>>>> fe8f2027
     adminEditObjects.btnEditAutoSnapshotOk.popup({
         open: function (event, ui, ele) {
         },
@@ -2326,14 +2315,11 @@
             var result = "";
             if (data != undefined) {
 
-<<<<<<< HEAD
                 //Do not update the data in loading condition
                 if (adminEditObjects.exportConfiguration.data("status") == "loading"){
                     return;
                 }
-
-=======
->>>>>>> fe8f2027
+                
                 for (var i = 0; i < data.length; i++) {
                     var stream = VoltDbAdminConfig.escapeHtml(data[i].stream);
                     var type = data[i].type ? (" (" + VoltDbAdminConfig.escapeHtml(data[i].type) + ")") : "";
