--- conflicted
+++ resolved
@@ -11,10 +11,6 @@
 create index tidx on t(i);
 
 Batch command succeeded.
-<<<<<<< HEAD
-
-explain select * from t;
-=======
 
 explain select * from t;
 EXECUTION_PLAN                 
@@ -25,5 +21,4 @@
    SEQUENTIAL SCAN of "T"
 
 
-(Returned 1 rows in #.##s)
->>>>>>> b4a0bb2b
+(Returned 1 rows in #.##s)