/* This file is part of VoltDB.
 * Copyright (C) 2008-2013 VoltDB Inc.
 *
 * This program is free software: you can redistribute it and/or modify
 * it under the terms of the GNU Affero General Public License as
 * published by the Free Software Foundation, either version 3 of the
 * License, or (at your option) any later version.
 *
 * This program is distributed in the hope that it will be useful,
 * but WITHOUT ANY WARRANTY; without even the implied warranty of
 * MERCHANTABILITY or FITNESS FOR A PARTICULAR PURPOSE.  See the
 * GNU Affero General Public License for more details.
 *
 * You should have received a copy of the GNU Affero General Public License
 * along with VoltDB.  If not, see <http://www.gnu.org/licenses/>.
 */

package org.voltdb.plannodes;

import java.util.ArrayList;
import java.util.Collections;
import java.util.List;

import org.json_voltpatches.JSONException;
import org.json_voltpatches.JSONObject;
import org.json_voltpatches.JSONStringer;
import org.voltdb.catalog.Cluster;
import org.voltdb.catalog.Database;
import org.voltdb.catalog.Index;
import org.voltdb.catalog.Table;
import org.voltdb.compiler.DatabaseEstimates;
import org.voltdb.compiler.ScalarValueHints;
import org.voltdb.expressions.AbstractExpression;
import org.voltdb.expressions.ExpressionUtil;
import org.voltdb.expressions.TupleValueExpression;
import org.voltdb.planner.PlanStatistics;
import org.voltdb.planner.StatsField;
import org.voltdb.types.IndexLookupType;
import org.voltdb.types.IndexType;
import org.voltdb.types.PlanNodeType;
import org.voltdb.types.SortDirectionType;

public class IndexScanPlanNode extends AbstractScanPlanNode {

    public enum Members {
        TARGET_INDEX_NAME,
        END_EXPRESSION,
        SEARCH_KEYS,
        LOOKUP_TYPE,
        SORT_DIRECTION;
    }

    /**
     * Attributes
     * NOTE: The IndexScanPlanNode will use AbstractScanPlanNode's m_predicate
     * as the "Post-Scan Predicate Expression". When this is defined, the EE will
     * run a tuple through an additional predicate to see whether it qualifies.
     * This is necessary when we have a predicate that includes columns that are not
     * all in the index that was selected.
     */

    // The index to use in the scan operation
    protected String m_targetIndexName;

    // When this expression evaluates to true, we will stop scanning
    protected AbstractExpression m_endExpression;

    // This list of expressions corresponds to the values that we will use
    // at runtime in the lookup on the index
    protected List<AbstractExpression> m_searchKeys = new ArrayList<AbstractExpression>();

    // The overall index lookup operation type
    protected IndexLookupType m_lookupType = IndexLookupType.EQ;

    // The sorting direction
    protected SortDirectionType m_sortDirection = SortDirectionType.INVALID;

    // A reference to the Catalog index object which defined the index which
    // this index scan is going to use
    protected Index m_catalogIndex = null;

    private ArrayList<AbstractExpression> m_bindings = null;

    public IndexScanPlanNode() {
        super();
    }

    @Override
    public PlanNodeType getPlanNodeType() {
        return PlanNodeType.INDEXSCAN;
    }

    @Override
    public void validate() throws Exception {
        super.validate();

        // There needs to be at least one search key expression
        if (m_searchKeys.isEmpty()) {
            throw new Exception("ERROR: There were no search key expressions defined for " + this);
        }

        // Validate Expression Trees
        if (m_endExpression != null) {
            m_endExpression.validate();
        }
        for (AbstractExpression exp : m_searchKeys) {
            exp.validate();
        }
    }

    /**
     * Accessor for flag marking the plan as guaranteeing an identical result/effect
     * when "replayed" against the same database state, such as during replication or CL recovery.
     * @return true for unique index scans
     */
    @Override
    public boolean isOrderDeterministic() {
        if (m_catalogIndex.getUnique()) {
            // Any unique index scan capable of returning multiple rows will return them in a fixed order.
            // XXX: This may not be strictly true if/when we support order-determinism based on a mix of columns
            // from different joined tables -- an equality filter based on a non-ordered column from the other table
            // would not produce predictably ordered results even when the other table is ordered by all of its display columns
            // but NOT the column used in the equality filter.
            return true;
        }
        // Assuming (?!) that the relative order of the "multiple entries" in a non-unique index can not be guaranteed,
        // the only case in which a non-unique index can guarantee determinism is for an indexed-column-only scan,
        // because it would ignore any differences in the entries.
        // TODO: return true for an index-only scan --
        // That would require testing of an inline projection node consisting solely of (functions of?) the indexed columns.
        m_nondeterminismDetail = "index scan may provide insufficient ordering";
        return false;
    }

    public void setCatalogIndex(Index index)
    {
        m_catalogIndex = index;
    }

    public Index getCatalogIndex()
    {
        return m_catalogIndex;
    }

    /**
     *
     * @return The type of this lookup.
     */
    public IndexLookupType getLookupType() {
        return m_lookupType;
    }

    /**
     * @return The sorting direction.
     */
    public SortDirectionType getSortDirection() {
        return m_sortDirection;
    }

    /**
     *
     * @param lookupType
     */
    public void setLookupType(IndexLookupType lookupType) {
        m_lookupType = lookupType;
    }

    /**
     * @param sortDirection
     *            the sorting direction
     */
    public void setSortDirection(SortDirectionType sortDirection) {
        m_sortDirection = sortDirection;
    }

    /**
     * @return the target_index_name
     */
    public String getTargetIndexName() {
        return m_targetIndexName;
    }

    /**
     * @param targetIndexName the target_index_name to set
     */
    public void setTargetIndexName(String targetIndexName) {
        m_targetIndexName = targetIndexName;
    }

    /**
     * @return the post_predicate
     */
    public AbstractExpression getEndExpression() {
        return m_endExpression;
    }

    /**
     * @param endExpression the end expression to set
     */
    public void setEndExpression(AbstractExpression endExpression)
    {
        if (endExpression != null)
        {
            // PlanNodes all need private deep copies of expressions
            // so that the resolveColumnIndexes results
            // don't get bashed by other nodes or subsequent planner runs
            try
            {
                m_endExpression = (AbstractExpression) endExpression.clone();
            }
            catch (CloneNotSupportedException e)
            {
                // This shouldn't ever happen
                e.printStackTrace();
                throw new RuntimeException(e.getMessage());
            }
        }
    }

    public void addSearchKeyExpression(AbstractExpression expr)
    {
        if (expr != null)
        {
            // PlanNodes all need private deep copies of expressions
            // so that the resolveColumnIndexes results
            // don't get bashed by other nodes or subsequent planner runs
            try
            {
                m_searchKeys.add((AbstractExpression) expr.clone());
            }
            catch (CloneNotSupportedException e)
            {
                // This shouldn't ever happen
                e.printStackTrace();
                throw new RuntimeException(e.getMessage());
            }
        }
    }

    /**
     * @return the search keys
     */
    // Please don't use me to add search key expressions.  Use
    // addSearchKeyExpression() so that the expression gets cloned
    public List<AbstractExpression> getSearchKeyExpressions() {
        return Collections.unmodifiableList(m_searchKeys);
    }

    @Override
    public void resolveColumnIndexes()
    {
        // IndexScanPlanNode has TVEs that need index resolution in:
        // m_searchKeys
        // m_endExpression

        // Collect all the TVEs in the end expression and search key expressions
        List<TupleValueExpression> index_tves =
            new ArrayList<TupleValueExpression>();
        for (AbstractExpression search_exp : m_searchKeys)
        {
            index_tves.addAll(ExpressionUtil.getTupleValueExpressions(search_exp));
        }
        index_tves.addAll(ExpressionUtil.getTupleValueExpressions(m_endExpression));
        // and update their indexes against the table schema
        for (TupleValueExpression tve : index_tves)
        {
            int index = m_tableSchema.getIndexOfTve(tve);
            tve.setColumnIndex(index);
        }
        // now do the common scan node work
        super.resolveColumnIndexes();
    }

    @Override
    public void computeEstimatesRecursively(PlanStatistics stats, Cluster cluster, Database db, DatabaseEstimates estimates, ScalarValueHints[] paramHints) {

        // HOW WE COST INDEXES
        // unique, covering index always wins
        // otherwise, pick the index with the most columns covered otherwise
        // count non-equality scans as -0.5 coverage
        // prefer array to hash to tree, all else being equal

        // FYI: Index scores should range between 2 and 800003 (I think)

        Table target = db.getTables().getIgnoreCase(m_targetTableName);
        assert(target != null);
        DatabaseEstimates.TableEstimates tableEstimates = estimates.getEstimatesForTable(target.getTypeName());
        stats.incrementStatistic(0, StatsField.TREE_INDEX_LEVELS_TRAVERSED, (long)(Math.log(tableEstimates.maxTuples)));

        // get the width of the index and number of columns used
<<<<<<< HEAD
        int colCount = m_catalogIndex.getColumns().size();
        int keyWidth = m_searchKeys.size();
=======
        // need doubles for math
        double colCount = m_catalogIndex.getColumns().size();
        double keyWidth = m_searchkeyExpressions.size();
>>>>>>> b008c108
        assert(keyWidth <= colCount);

        // count a range scan as a half covered column
        if (keyWidth > 0.0 && m_lookupType != IndexLookupType.EQ) {
            keyWidth -= 0.5;
        }
        // When there is no start key, count an end-key as a single-column range scan key.
        else if (keyWidth == 0.0 && m_endExpression != null) {
            keyWidth = 0.5;
        }


        // Estimate the cost of the scan (AND each projection and sort thereafter).
        // This "tuplesToRead" is not strictly speaking an expected count of tuples.
        // Its multiple uses are explained below.
        int tuplesToRead = 0;

        // Assign minor priorities for different index types (tiebreakers).
        if (m_catalogIndex.getType() == IndexType.HASH_TABLE.getValue()) {
            tuplesToRead = 2;
        }
        else if ((m_catalogIndex.getType() == IndexType.BALANCED_TREE.getValue()) ||
                 (m_catalogIndex.getType() == IndexType.BTREE.getValue())) {
            tuplesToRead = 3;
        }
        assert(tuplesToRead > 0);

        // If not a unique, covering index, favor (discount) the choice with the most columns pre-filteredby the index.
        if (!m_catalogIndex.getUnique() || (colCount > keyWidth)) {
            // Cost starts at 90% of a comparable seqscan
            // AND gets scaled down by an additional factor of 0.1 for each fully covered indexed column.
            // One intentional benchmark is for a single range-covered (i.e. half-covered, keyWidth == 0.5) column
            // to have less than 1/3 the cost of a "for ordering purposes only" index scan (keyWidth == 0).
            // This is to completely compensate for the up to 3X final cost resulting from
            // the "order by" and non-inlined "projection" nodes that must be added later to the
            // inconveniently ordered scan result.
            // Using a factor of 0.1 per FULLY covered (equality-filtered) column, the effective scale factor for
            // a single PARTIALLY covered (range-filtered) comes to SQRT(0.1) which is just under 32% FTW!
            tuplesToRead += (int) (tableEstimates.maxTuples * 0.90 * Math.pow(0.10, keyWidth));

            // With all this discounting, make sure that any non-"covering unique" index scan costs more than
            // any "covering unique" one, no matter how many indexed column filters get piled on.
            // It's theoretically possible to be wrong here -- that a not-strictly-unique combination of
            // indexed column filters statistically selects fewer (fractional) rows per scan than a unique index,
            // but we favor the unique index anyway because:
            // -- the "unique" declaration guarantees a worse-case upper limit of 1 row per scan.
            // -- the per-indexed-column selectivity factors used above are highly fictionalized -- actual cardinality
            //    for individual components of compound indexes MIGHT be very low,
            //    making them much less selective than estimated.
            if (tuplesToRead < 4) {
                tuplesToRead = 4; // i.e. costing 1 unit more than a covered unique btree.
            }
        }

        stats.incrementStatistic(0, StatsField.TUPLES_READ, tuplesToRead);
        // This tuplesToRead value estimates the number of base table tuples fetched from the index scan.
        // It's a vague measure of the cost of the scan whose accuracy depends a lot on what kind of
        // post-filtering needs to happen.
        // The tuplesRead value is also used here to estimate the number of RESULT rows.
        // This valus is estimated without regard to any post-filtering effect there might be
        // -- as if all rows found in the index passed any additional post-filter conditions.
        // This ignoring of post-filter effects is at least consistent with the processing in SeqScanPlanNode.
        // In effect, it gives index scans an "unfair" advantage -- follow-on sorts (etc.) are costed lower
        // as if they are operating on fewer rows than would have come out of the seqscan, though that's nonsense.
        // It's just an artifact of how SeqScanPlanNode costing ignores ALL filters but IndexScanPlanNode costing
        // only ignores post-filters.
        // In any case, it's important to keep this code roughly in synch with any changes
        // to SeqScanPlanNode's costing to make sure that SeqScanPlanNode never gains an unfair advantage.
        m_estimatedOutputTupleCount = tuplesToRead;
    }

    @Override
    public void toJSONString(JSONStringer stringer) throws JSONException {
        super.toJSONString(stringer);
        stringer.key(Members.LOOKUP_TYPE.name()).value(m_lookupType.toString());
        stringer.key(Members.SORT_DIRECTION.name()).value(m_sortDirection.toString());
        stringer.key(Members.TARGET_INDEX_NAME.name()).value(m_targetIndexName);
        stringer.key(Members.END_EXPRESSION.name()).value(m_endExpression);

        listExpressionsToJSONArray(stringer, Members.SEARCH_KEYS.name(), m_searchKeys);
    }

    //all members loaded
    @Override
    public void loadFromJSONObject( JSONObject jobj, Database db ) throws JSONException {
        super.loadFromJSONObject(jobj, db);
        m_lookupType = IndexLookupType.get( jobj.getString( Members.LOOKUP_TYPE.name() ) );
        m_sortDirection = SortDirectionType.get( jobj.getString( Members.SORT_DIRECTION.name() ) );
        m_targetIndexName = jobj.getString(Members.TARGET_INDEX_NAME.name());
        m_catalogIndex = db.getTables().get(super.m_targetTableName).getIndexes().get(m_targetIndexName);
        // load search keys
        loadExpressionsFromJSONArray(jobj, db, m_searchKeys, Members.SEARCH_KEYS.name());
        //load end_expression
        m_endExpression = loadExpressionFromJSONObject(jobj, db, Members.END_EXPRESSION.name());
    }

    @Override
    protected String explainPlanForNode(String indent) {
        assert(m_catalogIndex != null);

        int indexSize = m_catalogIndex.getColumns().size();
        int keySize = m_searchKeys.size();

        // When there is no start key, count an end-key as a single-column range scan key.
        if (keySize == 0 && m_endExpression != null) {
            keySize = 1;
        }

        String scanType = "unique-scan";
        if (m_lookupType != IndexLookupType.EQ)
            scanType = "range-scan";

        String cover = "covering";
        if (indexSize > keySize)
            cover = String.format("%d/%d cols", keySize, indexSize);

        String usageInfo = String.format("(%s %s)", scanType, cover);
        if (keySize == 0)
            usageInfo = "(for sort order only)";

        String retval = "INDEX SCAN of \"" + m_targetTableName + "\"";
        retval += " using \"" + m_targetIndexName + "\"";
        retval += " " + usageInfo;
        return retval;
    }

    public void setBindings(ArrayList<AbstractExpression> bindings) {
        m_bindings  = bindings;
    }

    public ArrayList<AbstractExpression> getBindings() {
        return m_bindings;
    }
}<|MERGE_RESOLUTION|>--- conflicted
+++ resolved
@@ -288,14 +288,9 @@
         stats.incrementStatistic(0, StatsField.TREE_INDEX_LEVELS_TRAVERSED, (long)(Math.log(tableEstimates.maxTuples)));
 
         // get the width of the index and number of columns used
-<<<<<<< HEAD
-        int colCount = m_catalogIndex.getColumns().size();
-        int keyWidth = m_searchKeys.size();
-=======
         // need doubles for math
         double colCount = m_catalogIndex.getColumns().size();
-        double keyWidth = m_searchkeyExpressions.size();
->>>>>>> b008c108
+        double keyWidth = m_searchKeys.size();
         assert(keyWidth <= colCount);
 
         // count a range scan as a half covered column
