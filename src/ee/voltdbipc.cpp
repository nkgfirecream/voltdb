--- conflicted
+++ resolved
@@ -74,9 +74,12 @@
     ERRORCODE_NEED_QUEUED_EXPORT_BYTES_STAT = 95,     // Retrieve value for stats
 
     ERRORCODE_CRASH_VOLTDB = 99,                      // Crash with reason string
+
+    // This is an error code used only in the java to indicate a serious
+    // ipc protocol error. It is only listed here for completeness.
+    // ERRORCODE_WRONG_SERIALIZED_BYTES = 101,
     // These definitions MUST MATCH the definitions in ExecutionEngineIPC.java
 
-    ERRORCODE_UNSET = -1,        // not in the java
     ERRORCODE_ALREADY_SENT = -1; // not in the java
 
 // Set this to true to indicate to the ee threads to terminate gracefully
@@ -121,15 +124,19 @@
     // query to stop.
     // Return 0 if the Topend wants the EE to stop processing the current fragment
     // or the number of tuples the EE should process before repeating this call.
-    virtual int64_t fragmentProgressUpdate(int32_t batchIndex, std::string planNodeName,
-                std::string targetTableName, int64_t targetTableSize, int64_t tuplesProcessed,
-                int64_t currMemoryInBytes, int64_t peakMemoryInBytes);
+    virtual int64_t fragmentProgressUpdate(
+                int32_t batchIndex,
+                PlanNodeType planNodeType,
+                int64_t tuplesProcessed,
+                int64_t currMemoryInBytes,
+                int64_t peakMemoryInBytes);
 
     virtual std::string planForFragmentId(int64_t fragmentId);
 
-    virtual void crashVoltDB(voltdb::FatalException e);
+    virtual void crashVoltDB(const voltdb::FatalException& e);
 
     virtual int64_t getQueuedExportBytes(int32_t partitionId, std::string signature);
+
     virtual void pushExportBuffer(
             int64_t exportGeneration,
             int32_t partitionId,
@@ -138,7 +145,16 @@
             bool sync,
             bool endOfStream);
 
-    virtual void pushDRBuffer(int32_t partitionId, StreamBlock *block);
+    virtual int64_t pushDRBuffer(int32_t partitionId, StreamBlock *block);
+
+    virtual int reportDRConflict(int32_t partitionId, int32_t remoteClusterId,
+            int64_t remoteTimestamp, std::string tableName, DRRecordType action,
+            DRConflictType deleteConflict,
+            Table *existingMetaTableForDelete, Table *existingTupleTableForDelete,
+            Table *expectedMetaTableForDelete, Table *expectedTupleTableForDelete,
+            DRConflictType insertConflict,
+            Table *existingMetaTableForInsert, Table *existingTupleTableForInsert,
+            Table *newMetaTableForInsert, Table *newTupleTableForInsert);
 
     virtual void fallbackToEEAllocatedBuffer(char *buffer, size_t length);
 
@@ -162,56 +178,6 @@
     /// There MAY be an advantage to making the eethread function a static memeber function
     /// and making execute private -- but not a huge one.
     void execute(struct ipc_command *cmd);
-
-    /// helper for loadNextDependency
-    char *retrieveDependency(int32_t dependencyId, size_t *dependencySz);
-
-    int64_t fragmentProgressUpdate(
-            int32_t batchIndex,
-            voltdb::PlanNodeType planNodeType,
-            int64_t tuplesProcessed,
-            int64_t currMemoryInBytes,
-            int64_t peakMemoryInBytes);
-
-    std::string decodeBase64AndDecompress(const std::string& base64Data);
-
-    /**
-     * Retrieve a plan from Java via the IPC connection for a fragment id.
-     * Plan is JSON. Returns the empty string on failure, but failure is
-     * probably going to be detected somewhere else.
-     */
-    std::string planForFragmentId(int64_t fragmentId);
-
-    bool execute(struct ipc_command *cmd);
-
-    int64_t pushDRBuffer(int32_t partitionId, voltdb::StreamBlock *block);
-
-    /**
-     * Log a statement on behalf of the IPC log proxy at the specified log level
-     * @param LoggerId ID of the logger that received this statement
-     * @param level Log level of the statement
-     * @param statement null terminated UTF-8 string containing the statement to log
-     */
-    void log(voltdb::LoggerId loggerId, voltdb::LogLevel level, const char *statement) const;
-
-    void crashVoltDB(voltdb::FatalException e);
-
-    /*
-     * Cause the engine to terminate gracefully after finishing execution of the current command.
-     * Useful when running Valgrind because you can terminate at the point where you think memory has leaked
-     * and this method will make sure that the VoltDBEngine is deleted and that the program will attempt
-     * to free all memory allocated on the heap.
-     */
-    void terminate();
-
-    int64_t getQueuedExportBytes(int32_t partitionId, std::string signature);
-    void pushExportBuffer(int64_t exportGeneration, int32_t partitionId, std::string signature, voltdb::StreamBlock *block, bool sync, bool endOfStream);
-
-    int reportDRConflict(int32_t partitionId, int32_t remoteClusterId, int64_t remoteTimestamp, std::string tableName, voltdb::DRRecordType action,
-            voltdb::DRConflictType deleteConflict, voltdb::Table *existingMetaTableForDelete, voltdb::Table *existingTupleTableForDelete,
-            voltdb::Table *expectedMetaTableForDelete, voltdb::Table *expectedTupleTableForDelete,
-            voltdb::DRConflictType insertConflict, voltdb::Table *existingMetaTableForInsert, voltdb::Table *existingTupleTableForInsert,
-            voltdb::Table *newMetaTableForInsert, voltdb::Table *newTupleTableForInsert);
 
 private:
     // The IPC command implementations in no particular order.
@@ -242,7 +208,8 @@
     void getUSOForExportTable(struct ipc_command *cmd);
     int8_t stub(struct ipc_command *cmd);
 
-
+    // Possible modes of response to IPC calls. Each response is serialized in
+    // a format that is recognized by ExecutionEngineIPC.java.
     void sendSimpleSuccess();
     template<typename T> void sendPrimitiveResult(const T& result);
     void sendSerializedResult();
@@ -264,7 +231,7 @@
     size_t m_tupleBufferSize;
 };
 
-/* java sends all data with this header */
+/* ExecutionEngineIPC.java sends all commands with this header */
 struct ipc_command {
     int32_t msgsize;
     int32_t command;
@@ -280,8 +247,8 @@
 // properly typed local variables using a smart implicitly
 // template-driven ntohXX-enabled deserializer.
 // This would completely hide the raw values that these overlay classes
-// expose to the unwary programmer who may forget to apply ntohXX before
-// using the value.
+// expose to the unwary programmer -- a temptation to use the raw value
+// and mistakenly bypass the ntohXX conversion.
 /*
  * Structure describing an executePlanFragments message header.
  */
@@ -435,6 +402,7 @@
 inline short htont(const short& raw) { return htons(raw); }
 inline int htont(const int& raw) { return htonl(raw); }
 inline long htont(const long& raw) { return htonll(raw); }
+inline long long htont(const long long& raw) { return htonll(raw); }
 inline unsigned long htont(const unsigned long& raw) { return htonll(raw); }
 
 // file static help function to do a blocking write.
@@ -475,7 +443,8 @@
         return *this;
     }
 
-    // It's not allowed to override valid tags.
+    // For safety, not allowing override of already valid tags
+    // or even override of UNSET tags with a still UNSET tag.
     IpcResponseBuilder& overrideResponseCode(int8_t validTag) {
         assert(static_cast<char>(ERRORCODE_UNSET) == m_content[0]);
         assert(ERRORCODE_UNSET != validTag);
@@ -550,7 +519,7 @@
 }
 
 inline void VoltDBIPC::sendSerializedException(int8_t errorCode) {
-    int32_t size = static_cast<int32_t>(m_engine->getExceptionOutputSerializer()->size());
+    int32_t size = static_cast<int32_t>(m_engine->getExceptionOutputSize());
     // Callers should have reset the reusable buffers with an initial position
     // of 1 to save room for the response code set here and should have added
     // at least a 4-byte length for whatever exception detail follows.
@@ -571,101 +540,105 @@
 void VoltDBIPC::execute(struct ipc_command *cmd) {
     int8_t result = ERRORCODE_ALREADY_SENT;
 
-    if (0)
+    if (0) {
         std::cout << "IPC client command: " << ntohl(cmd->command) << std::endl;
-
+    }
+    
     // commands must match java's ExecutionEngineIPC.Command
     // could enumerate but they're only used in this one place.
-    switch (ntohl(cmd->command)) {
-    case 0:
-        initialize(cmd);
-        result = ERRORCODE_ALREADY_SENT;
-        break;
-    case 2:
-        result = loadCatalog(cmd);
-        break;
-    case 3:
-        result = toggleProfiler(cmd);
-        break;
-    case 4:
-        result = tick(cmd);
-        break;
-    case 5:
-        getStats(cmd);
-        result = ERRORCODE_ALREADY_SENT;
-        break;
-    case 6:
-        // also writes results directly
-        executePlanFragments(cmd);
-        result = ERRORCODE_ALREADY_SENT;
-        break;
-    case 9:
-        result = loadTable(cmd);
-        break;
-    case 10:
-        result = releaseUndoToken(cmd);
-        break;
-    case 11:
-        result = undoUndoToken(cmd);
-        break;
-    case 13:
-        result = setLogLevels(cmd);
-        break;
-    case 16:
-        quiesce(cmd);
-        result = ERRORCODE_ALREADY_SENT;
-        break;
-    case 17:
-        activateTableStream(cmd);
-        result = ERRORCODE_ALREADY_SENT;
-        break;
-    case 18:
-        tableStreamSerializeMore(cmd);
-        result = ERRORCODE_ALREADY_SENT;
-        break;
-    case 19:
-        result = updateCatalog(cmd);
-        break;
-    case 20:
-        exportAction(cmd);
-        result = ERRORCODE_ALREADY_SENT;
-        break;
-    case 21:
-        processRecoveryMessage(cmd);
-        result = ERRORCODE_ALREADY_SENT;
-        break;
-    case 22:
-        tableHashCode(cmd);
-        result = ERRORCODE_ALREADY_SENT;
-        break;
-    case 23:
-        hashinate(cmd);
-        result = ERRORCODE_ALREADY_SENT;
-        break;
-    case 24:
-        threadLocalPoolAllocations();
-        result = ERRORCODE_ALREADY_SENT;
-        break;
-    case 25:
-        getUSOForExportTable(cmd);
-        result = ERRORCODE_ALREADY_SENT;
-        break;
-=======
->>>>>>> Compact refactor of ipc/EE/Fast(de)der
-    case 27:
-        updateHashinator(cmd);
-        result = ERRORCODE_ALREADY_SENT;
-        break;
-    case 28:
-        executeTask(cmd);
-        result = ERRORCODE_ALREADY_SENT;
-        break;
-    case 29:
-        applyBinaryLog(cmd);
-        result = ERRORCODE_ALREADY_SENT;
-        break;
-    default:
-        result = stub(cmd);
+    try {
+        switch (ntohl(cmd->command)) {
+        case 0:
+            initialize(cmd);
+            result = ERRORCODE_ALREADY_SENT;
+            break;
+        case 2:
+            result = loadCatalog(cmd);
+            break;
+        case 3:
+            result = toggleProfiler(cmd);
+            break;
+        case 4:
+            result = tick(cmd);
+            break;
+        case 5:
+            getStats(cmd);
+            result = ERRORCODE_ALREADY_SENT;
+            break;
+        case 6:
+            // also writes results directly
+            executePlanFragments(cmd);
+            result = ERRORCODE_ALREADY_SENT;
+            break;
+        case 9:
+            result = loadTable(cmd);
+            break;
+        case 10:
+            result = releaseUndoToken(cmd);
+            break;
+        case 11:
+            result = undoUndoToken(cmd);
+            break;
+        case 13:
+            result = setLogLevels(cmd);
+            break;
+        case 16:
+            quiesce(cmd);
+            result = ERRORCODE_ALREADY_SENT;
+            break;
+        case 17:
+            activateTableStream(cmd);
+            result = ERRORCODE_ALREADY_SENT;
+            break;
+        case 18:
+            tableStreamSerializeMore(cmd);
+            result = ERRORCODE_ALREADY_SENT;
+            break;
+        case 19:
+            result = updateCatalog(cmd);
+            break;
+        case 20:
+            exportAction(cmd);
+            result = ERRORCODE_ALREADY_SENT;
+            break;
+        case 21:
+            processRecoveryMessage(cmd);
+            result = ERRORCODE_ALREADY_SENT;
+            break;
+        case 22:
+            tableHashCode(cmd);
+            result = ERRORCODE_ALREADY_SENT;
+            break;
+        case 23:
+            hashinate(cmd);
+            result = ERRORCODE_ALREADY_SENT;
+            break;
+        case 24:
+            threadLocalPoolAllocations();
+            result = ERRORCODE_ALREADY_SENT;
+            break;
+        case 25:
+            getUSOForExportTable(cmd);
+            result = ERRORCODE_ALREADY_SENT;
+            break;
+        case 27:
+            updateHashinator(cmd);
+            result = ERRORCODE_ALREADY_SENT;
+            break;
+        case 28:
+            executeTask(cmd);
+            result = ERRORCODE_ALREADY_SENT;
+            break;
+        case 29:
+            applyBinaryLog(cmd);
+            result = ERRORCODE_ALREADY_SENT;
+            break;
+        default:
+            result = stub(cmd);
+        }
+    }
+    catch (const FatalException &e) {
+        crashVoltDB(e);
     }
 
     // Send pass/fail results for some simple commands.
@@ -699,31 +672,16 @@
 int8_t VoltDBIPC::loadCatalog(struct ipc_command *cmd) {
     printf("loadCatalog\n");
     assert(m_engine);
-<<<<<<< HEAD
     if ( ! m_engine) {
         return ERRORCODE_ERROR;
-    }
-
-    catalog_load *msg = reinterpret_cast<catalog_load*>(cmd);
-    try {
-        if (m_engine->loadCatalog(ntohll(msg->timestamp), std::string(msg->data)) == true) {
-            return ERRORCODE_SUCCESS;
-        }
-=======
-    if (!m_engine) {
-        return kErrorCode_Error;
     }
     catalog_load *msg = reinterpret_cast<catalog_load*>(cmd);
     try {
         m_engine->loadCatalog(ntohll(msg->timestamp), std::string(msg->data));
-        return kErrorCode_Success;
->>>>>>> fd460b0b
-    //TODO: FatalException and SerializableException should be universally caught and handled in "execute",
+        return ERRORCODE_SUCCESS;
+    }
+    //TODO: SerializableException should be universally caught and handled in "execute",
     // rather than in hard-to-maintain "execute method" boilerplate code like this.
-    }
-    catch (const FatalException& e) {
-        crashVoltDB(e);
-    }
     catch (const SerializableEEException &e) {} //TODO: We don't really want to quietly SQUASH non-fatal exceptions.
 
     return ERRORCODE_ERROR;
@@ -741,21 +699,8 @@
         char data[];
     };
     struct updatecatalog *uc = (struct updatecatalog*)cmd;
-    try {
-<<<<<<< HEAD
-        if (m_engine->updateCatalog(ntohll(uc->timestamp), std::string(uc->data)) == true) {
-            return ERRORCODE_SUCCESS;
-        }
-    } catch (const FatalException &e) {
-=======
-        m_engine->updateCatalog(ntohll(uc->timestamp), std::string(uc->data));
-        return kErrorCode_Success;
-    }
-    catch (const FatalException &e) {
->>>>>>> fd460b0b
-        crashVoltDB(e);
-    }
-    return ERRORCODE_ERROR;
+    m_engine->updateCatalog(ntohll(uc->timestamp), std::string(uc->data));
+    return ERRORCODE_SUCCESS;
 }
 
 void VoltDBIPC::initialize(struct ipc_command *cmd) {
@@ -797,7 +742,7 @@
     cs->hostnameLength = ntohl(cs->hostnameLength);
 
     std::string hostname(cs->data, cs->hostnameLength);
-    m_engine = new VoltDBEngine(this, new voltdb::StdoutLogProxy());
+    m_engine = new VoltDBEngine(this, new StdoutLogProxy());
     m_engine->getLogManager()->setLogLevels(cs->logLevels);
     m_reusedResultBuffer = new char[MAX_MSG_SZ];
     std::memset(m_reusedResultBuffer, 0, MAX_MSG_SZ);
@@ -809,43 +754,15 @@
     m_tupleBuffer = new char[m_tupleBufferSize];
     std::memset(m_tupleBuffer, 0, m_tupleBufferSize);
 
-    try {
-<<<<<<< HEAD
-        m_engine = new VoltDBEngine(this, new StdoutLogProxy());
-        m_engine->getLogManager()->setLogLevels(cs->logLevels);
-        m_reusedResultBuffer = new char[MAX_MSG_SZ];
-        std::memset(m_reusedResultBuffer, 0, MAX_MSG_SZ);
-        m_exceptionBuffer = new char[MAX_MSG_SZ];
-        m_engine->setBuffers( NULL, 0, m_reusedResultBuffer, MAX_MSG_SZ, m_exceptionBuffer, MAX_MSG_SZ);
-        // The tuple buffer gets expanded (doubled) as needed, but never compacted.
-        m_tupleBufferSize = MAX_MSG_SZ;
-        m_tupleBuffer = new char[m_tupleBufferSize];
-        std::memset(m_tupleBuffer, 0, m_tupleBufferSize);
-        m_engine->initialize(cs->clusterId, cs->siteId, cs->partitionId,
-                cs->hostId,
-                hostname,
-                cs->drClusterId,
-                cs->defaultDrBufferSize,
-                cs->tempTableMemory,
-                createDrReplicatedStream);
-        sendSimpleSuccess();
-    } catch (const FatalException &e) {
-=======
-        m_engine->initialize(cs->clusterId,
-                             cs->siteId,
-                             cs->partitionId,
-                             cs->hostId,
-                             hostname,
-                             cs->drClusterId,
-                             cs->defaultDrBufferSize,
-                             cs->tempTableMemory,
-                             createDrReplicatedStream);
-        return kErrorCode_Success;
-    }
-    catch (const FatalException &e) {
->>>>>>> fd460b0b
-        crashVoltDB(e);
-    }
+    m_engine->initialize(cs->clusterId,
+            cs->siteId,
+            cs->partitionId,
+            cs->hostId,
+            hostname,
+            cs->drClusterId,
+            cs->defaultDrBufferSize,
+            cs->tempTableMemory,
+            createDrReplicatedStream);
 }
 
 int8_t VoltDBIPC::toggleProfiler(struct ipc_command *cmd) {
@@ -874,14 +791,7 @@
     }
 
     struct undo_token * cs = (struct undo_token*) cmd;
-
-    try {
-        m_engine->releaseUndoToken(ntohll(cs->token));
-    }
-    catch (const FatalException &e) {
-        crashVoltDB(e);
-    }
-
+    m_engine->releaseUndoToken(ntohll(cs->token));
     return ERRORCODE_SUCCESS;
 }
 
@@ -892,14 +802,7 @@
     }
 
     struct undo_token * cs = (struct undo_token*) cmd;
-
-    try {
-        m_engine->undoUndoToken(ntohll(cs->token));
-    }
-    catch (const FatalException &e) {
-        crashVoltDB(e);
-    }
-
+    m_engine->undoUndoToken(ntohll(cs->token));
     return ERRORCODE_SUCCESS;
 }
 
@@ -918,14 +821,8 @@
     struct tick * cs = (struct tick*) cmd;
     //std::cout << "tick: time=" << cs->time << " txn=" << cs->lastTxnId << std::endl;
 
-    try {
-        // no return code. can't fail!
-        m_engine->tick(ntohll(cs->time), ntohll(cs->lastSpHandle));
-    }
-    catch (const FatalException &e) {
-        crashVoltDB(e);
-    }
-
+    // no return code. can't fail!
+    m_engine->tick(ntohll(cs->time), ntohll(cs->lastSpHandle));
     return ERRORCODE_SUCCESS;
 }
 
@@ -936,14 +833,7 @@
     }__attribute__((packed));
 
     struct quiesce *cs = (struct quiesce*)cmd;
-
-    try {
-        m_engine->quiesce(ntohll(cs->lastSpHandle));
-    }
-    catch (const FatalException &e) {
-        crashVoltDB(e);
-    }
-
+    m_engine->quiesce(ntohll(cs->lastSpHandle));
     sendSimpleSuccess();
 }
 
@@ -980,56 +870,25 @@
     // and reset to space for the results output
     m_engine->resetReusedResultOutputBuffer(1); // reserve 1 byte to add status code
 
-    try {
-        errors = m_engine->executePlanFragments(numFrags,
-                                                fragmentIds,
-                                                inputDepIds,
-                                                serialize_in,
-                                                ntohll(queryCommand->txnId),
-                                                ntohll(queryCommand->spHandle),
-                                                ntohll(queryCommand->lastCommittedSpHandle),
-                                                ntohll(queryCommand->uniqueId),
-                                                ntohll(queryCommand->undoToken));
-    }
-    catch (const FatalException &e) {
-        crashVoltDB(e);
-    }
-
+    errors = m_engine->executePlanFragments(numFrags,
+            fragmentIds,
+            inputDepIds,
+            serialize_in,
+            ntohll(queryCommand->txnId),
+            ntohll(queryCommand->spHandle),
+            ntohll(queryCommand->lastCommittedSpHandle),
+            ntohll(queryCommand->uniqueId),
+            ntohll(queryCommand->undoToken));
     // write the results array back across the wire
     if (errors == 0) {
         // write the results array back across the wire
-<<<<<<< HEAD
         sendSerializedResult();
-    } else {
+    }
+    else {
         sendSerializedException(ERRORCODE_ERROR);
     }
 }
 
-=======
-        const int32_t size = m_engine->getResultsSize();
-        char *resultBuffer = m_engine->getReusedResultBuffer();
-        resultBuffer[0] = kErrorCode_Success;
-        writeOrDie(m_fd, (unsigned char*)resultBuffer, size);
-    }
-    else {
-        sendException(kErrorCode_Error);
-    }
-}
-
-void VoltDBIPC::sendException(int8_t errorCode) {
-    writeOrDie(m_fd, (unsigned char*)&errorCode, sizeof(int8_t));
-
-    const void* exceptionData = m_engine->getExceptionOutputData();
-    int32_t exceptionLength =
-      static_cast<int32_t>(ntohl(*reinterpret_cast<const int32_t*>(exceptionData)));
-    printf("Sending exception length %d\n", exceptionLength);
-    fflush(stdout);
-
-    const std::size_t expectedSize = exceptionLength + sizeof(int32_t);
-    writeOrDie(m_fd, (const unsigned char*)exceptionData, expectedSize);
-}
-
->>>>>>> fd460b0b
 int8_t VoltDBIPC::loadTable(struct ipc_command *cmd) {
     load_table_cmd *loadTableCommand = (load_table_cmd*) cmd;
 
@@ -1050,35 +909,21 @@
     // ...and fast serialized table last.
     void* offset = loadTableCommand->data;
     int sz = static_cast<int> (ntohl(cmd->msgsize) - sizeof(load_table_cmd));
-    try {
-        ReferenceSerializeInputBE serialize_in(offset, sz);
-        m_engine->setUndoToken(undoToken);
-
-        bool success = m_engine->loadTable(tableId, serialize_in,
-                                           txnId, spHandle, lastCommittedSpHandle, uniqueId,
-                                           returnUniqueViolations, shouldDRStream);
-        if (success) {
-<<<<<<< HEAD
-            return ERRORCODE_SUCCESS;
-=======
-            return kErrorCode_Success;
->>>>>>> fd460b0b
-        }
-    }
-    catch (const FatalException &e) {
-        crashVoltDB(e);
+    ReferenceSerializeInputBE serialize_in(offset, sz);
+    m_engine->setUndoToken(undoToken);
+
+    bool success = m_engine->loadTable(tableId, serialize_in,
+                                       txnId, spHandle, lastCommittedSpHandle, uniqueId,
+                                       returnUniqueViolations, shouldDRStream);
+    if (success) {
+        return ERRORCODE_SUCCESS;
     }
     return ERRORCODE_ERROR;
 }
 
 int8_t VoltDBIPC::setLogLevels(struct ipc_command *cmd) {
     int64_t logLevels = *((int64_t*)&cmd->data[0]);
-    try {
-        m_engine->getLogManager()->setLogLevels(logLevels);
-    }
-    catch (const FatalException &e) {
-        crashVoltDB(e);
-    }
+    m_engine->getLogManager()->setLogLevels(logLevels);
     return ERRORCODE_SUCCESS;
 }
 
@@ -1105,17 +950,10 @@
     }
 
     // deal with error response codes
-<<<<<<< HEAD
     if (ERRORCODE_ERROR == responseCode) {
         return 0;
     }
     if (ERRORCODE_SUCCESS != responseCode) {
-=======
-    if (kErrorCode_DependencyNotFound == responseCode) {
-        return NULL;
-    }
-    else if (kErrorCode_DependencyFound != responseCode) {
->>>>>>> fd460b0b
         printf("Received unexpected response code %d to retrieve dependency request\n",
                 (int)responseCode);
         fflush(stdout);
@@ -1309,7 +1147,7 @@
 // FatalException subtypes may want to define state and bahavior that would be
 // useful in these methods. They would get lost in the copy-construction of a
 // generic base FatalException instance.
-void VoltDBIPC::crashVoltDB(FatalException e) {
+void VoltDBIPC::crashVoltDB(const FatalException& e) {
     const char *reasonBytes = e.m_reason.c_str();
     int32_t reasonLength = static_cast<int32_t>(strlen(reasonBytes));
     int32_t lineno = static_cast<int32_t>(e.m_lineno);
@@ -1383,50 +1221,25 @@
 
     m_engine->resetReusedResultOutputBuffer(1); // reserve 1 byte to add status code
 
-    try {
-        int result = m_engine->getStats(
-                static_cast<int>(selector),
-                locators,
-                numLocators,
-                interval,
-                now);
-
-        delete [] locators;
-
-        // write the results array back across the wire
-<<<<<<< HEAD
-        if (result == 1) {
-            sendSerializedResult();
-        }
-        else if (result == 0) {
-            int32_t zero = 0;
-            sendPrimitiveResult(zero);
-        }
-        else {
-            sendSerializedException(ERRORCODE_ERROR);
-=======
-        const int8_t successResult = kErrorCode_Success;
-        if (result == 0 || result == 1) {
-            writeOrDie(m_fd, (const unsigned char*)&successResult, sizeof(int8_t));
-
-            if (result == 1) {
-                const int32_t size = m_engine->getResultsSize();
-                // write the dependency tables back across the wire
-                // the result set includes the total serialization size
-                writeOrDie(m_fd, (unsigned char*)(m_engine->getReusedResultBuffer()), size);
-            }
-            else {
-                int32_t zero = 0;
-                writeOrDie(m_fd, (const unsigned char*)&zero, sizeof(int32_t));
-            }
-        }
-        else {
-            sendException(kErrorCode_Error);
->>>>>>> fd460b0b
-        }
-    }
-    catch (const FatalException &e) {
-        crashVoltDB(e);
+    int result = m_engine->getStats(
+            static_cast<int>(selector),
+            locators,
+            numLocators,
+            interval,
+            now);
+
+    delete [] locators;
+
+    // write the results array back across the wire
+    if (result == 1) {
+        sendSerializedResult();
+    }
+    else if (result == 0) {
+        int32_t zero = 0;
+        sendPrimitiveResult(zero);
+    }
+    else {
+        sendSerializedException(ERRORCODE_ERROR);
     }
 }
 
@@ -1441,24 +1254,8 @@
     int sz = static_cast<int> (ntohl(cmd->msgsize) - sizeof(activate_tablestream));
     int64_t undoToken = ntohll(activateTableStreamCommand->undoToken);
     ReferenceSerializeInputBE serialize_in(offset, sz);
-
-    try {
-<<<<<<< HEAD
-        bool result = m_engine->activateTableStream(tableId, streamType, undoToken, serialize_in);
-        sendPrimitiveResult(result);
-    } catch (const FatalException &e) {
-=======
-        if (m_engine->activateTableStream(tableId, streamType, undoToken, serialize_in)) {
-            return kErrorCode_Success;
-        }
-        else {
-            return kErrorCode_Error;
-        }
-    }
-    catch (const FatalException &e) {
->>>>>>> fd460b0b
-        crashVoltDB(e);
-    }
+    bool result = m_engine->activateTableStream(tableId, streamType, undoToken, serialize_in);
+    sendPrimitiveResult(result);
 }
 
 void VoltDBIPC::tableStreamSerializeMore(struct ipc_command *cmd) {
@@ -1472,89 +1269,82 @@
     // ptr/offset/length triplets referencing segments of m_tupleBuffer, which
     // is reallocated as needed.
     const int bufferCount = ntohl(tableStreamSerializeMore->bufferCount);
-    try {
-
-        if (bufferCount <= 0) {
-            throwFatalException("Bad buffer count in tableStreamSerializeMore: %d", bufferCount);
+    if (bufferCount <= 0) {
+        throwFatalException("Bad buffer count in tableStreamSerializeMore: %d", bufferCount);
+    }
+
+    // Need two passes, one to determine size, the other to populate buffer
+    // data. Can't do this until the base buffer is properly allocated.
+    // Note that m_reusedResultBuffer is used for input data and
+    // m_tupleBuffer is used for output data.
+
+    void *inptr = tableStreamSerializeMore->data;
+    int sz = static_cast<int> (ntohl(cmd->msgsize) - sizeof(tablestream_serialize_more));
+    ReferenceSerializeInputBE in1(inptr, sz);
+
+    // Pass 1 - calculate size and allow for status code byte and count length integers.
+    size_t outputSize = 1 + sizeof(int32_t) + sizeof(int64_t); // status code + buffercount + remaining
+    for (size_t i = 0; i < bufferCount; i++) {
+        in1.readLong(); in1.readInt(); // skip address and offset, used for jni only
+        outputSize += in1.readInt() + 4;
+    }
+
+    // Reallocate buffer as needed.
+    // Avoid excessive thrashing by over-allocating in powers of 2.
+    if (outputSize > m_tupleBufferSize) {
+        while (outputSize > m_tupleBufferSize) {
+            m_tupleBufferSize *= 2;
         }
-
-        // Need two passes, one to determine size, the other to populate buffer
-        // data. Can't do this until the base buffer is properly allocated.
-        // Note that m_reusedResultBuffer is used for input data and
-        // m_tupleBuffer is used for output data.
-
-        void *inptr = tableStreamSerializeMore->data;
-        int sz = static_cast<int> (ntohl(cmd->msgsize) - sizeof(tablestream_serialize_more));
-        ReferenceSerializeInputBE in1(inptr, sz);
-
-        // Pass 1 - calculate size and allow for status code byte and count length integers.
-        size_t outputSize = 1 + sizeof(int32_t) + sizeof(int64_t); // status code + buffercount + remaining
-        for (size_t i = 0; i < bufferCount; i++) {
-            in1.readLong(); in1.readInt(); // skip address and offset, used for jni only
-            outputSize += in1.readInt() + 4;
+        delete [] m_tupleBuffer;
+        m_tupleBuffer = new char[m_tupleBufferSize];
+    }
+
+    // Pass 2 - rescan input stream and generate final buffer data.
+    ReferenceSerializeInputBE in2(inptr, sz);
+    // 1 byte status and 4 byte count
+    size_t offset = 5;
+    ReferenceSerializeOutput out1(m_reusedResultBuffer, MAX_MSG_SZ);
+    out1.writeInt(bufferCount);
+    for (size_t i = 0; i < bufferCount; i++) {
+        in2.readLong(); in2.readInt(); // skip address and offset, used for jni only
+        int length = in2.readInt();
+        out1.writeLong((long)m_tupleBuffer);
+        // Allow for the length int written later.
+        offset += sizeof(int);
+        out1.writeInt(static_cast<int>(offset));
+        out1.writeInt(length);
+        offset += length;
+    }
+
+    // Perform table stream serialization.
+    ReferenceSerializeInputBE out2(m_reusedResultBuffer, MAX_MSG_SZ);
+    std::vector<int> positions;
+    int64_t remaining = m_engine->tableStreamSerializeMore(tableId, streamType, out2, positions);
+
+    // Finalize the tuple buffer by adding the status code, buffer count,
+    // and remaining tuple count.
+    // Inject positions (lengths) into previously skipped int-size gaps.
+    m_tupleBuffer[0] = static_cast<char>(ERRORCODE_SUCCESS);
+    *reinterpret_cast<int32_t*>(&m_tupleBuffer[1]) = htonl(bufferCount);
+    offset = 1 + sizeof(int32_t);
+    *reinterpret_cast<int64_t*>(&m_tupleBuffer[offset]) = htonll(remaining);
+    offset += sizeof(int64_t);
+    // output position when success (including finished)
+    if (remaining >= 0) {
+        std::vector<int>::const_iterator ipos;
+        for (ipos = positions.begin(); ipos != positions.end(); ++ipos) {
+            int length = *ipos;
+            *reinterpret_cast<int32_t*>(&m_tupleBuffer[offset]) = htonl(length);
+            offset += length + sizeof(int32_t);
         }
-
-        // Reallocate buffer as needed.
-        // Avoid excessive thrashing by over-allocating in powers of 2.
-        if (outputSize > m_tupleBufferSize) {
-            while (outputSize > m_tupleBufferSize) {
-                m_tupleBufferSize *= 2;
-            }
-            delete [] m_tupleBuffer;
-            m_tupleBuffer = new char[m_tupleBufferSize];
-        }
-
-        // Pass 2 - rescan input stream and generate final buffer data.
-        ReferenceSerializeInputBE in2(inptr, sz);
-        // 1 byte status and 4 byte count
-        size_t offset = 5;
-        ReferenceSerializeOutput out1(m_reusedResultBuffer, MAX_MSG_SZ);
-        out1.writeInt(bufferCount);
-        for (size_t i = 0; i < bufferCount; i++) {
-            in2.readLong(); in2.readInt(); // skip address and offset, used for jni only
-            int length = in2.readInt();
-            out1.writeLong((long)m_tupleBuffer);
-            // Allow for the length int written later.
-            offset += sizeof(int);
-            out1.writeInt(static_cast<int>(offset));
-            out1.writeInt(length);
-            offset += length;
-        }
-
-        // Perform table stream serialization.
-        ReferenceSerializeInputBE out2(m_reusedResultBuffer, MAX_MSG_SZ);
-        std::vector<int> positions;
-        int64_t remaining = m_engine->tableStreamSerializeMore(tableId, streamType, out2, positions);
-
-        // Finalize the tuple buffer by adding the status code, buffer count,
-        // and remaining tuple count.
-        // Inject positions (lengths) into previously skipped int-size gaps.
-        m_tupleBuffer[0] = static_cast<char>(ERRORCODE_SUCCESS);
-        *reinterpret_cast<int32_t*>(&m_tupleBuffer[1]) = htonl(bufferCount);
-        offset = 1 + sizeof(int32_t);
-        *reinterpret_cast<int64_t*>(&m_tupleBuffer[offset]) = htonll(remaining);
-        offset += sizeof(int64_t);
-        // output position when success (including finished)
-        if (remaining >= 0) {
-            std::vector<int>::const_iterator ipos;
-            for (ipos = positions.begin(); ipos != positions.end(); ++ipos) {
-                int length = *ipos;
-                *reinterpret_cast<int32_t*>(&m_tupleBuffer[offset]) = htonl(length);
-                offset += length + sizeof(int32_t);
-            }
-        }
-        if (remaining <= 0) {
-            // If we failed or finished, we've set the count, so stop right there.
-            outputSize = offset;
-        }
-
-        // Ship it.
-        writeOrDie(m_fd, m_tupleBuffer, outputSize);
-
-    }
-    catch (const FatalException &e) {
-        crashVoltDB(e);
-    }
+    }
+    if (remaining <= 0) {
+        // If we failed or finished, we've set the count, so stop right there.
+        outputSize = offset;
+    }
+
+    // Ship it.
+    writeOrDie(m_fd, m_tupleBuffer, outputSize);
 }
 
 void VoltDBIPC::processRecoveryMessage( struct ipc_command *cmd) {
@@ -1616,51 +1406,26 @@
         hashinator.reset(ElasticHashinator::newInstance(hash->data, NULL, 0));
         break;
     default:
-        try {
-            throwFatalException("Unrecognized hashinator type %d", hashinatorType);
-        }
-        catch (const FatalException &e) {
-            crashVoltDB(e);
-        }
+        throwFatalException("Unrecognized hashinator type %d", hashinatorType);
     }
     void* offset = hash->data + configLength;
     int sz = static_cast<int> (ntohl(cmd->msgsize) - sizeof(hash));
     ReferenceSerializeInputBE serialize_in(offset, sz);
 
-    try {
-        int cnt = serialize_in.readShort();
-        assert(cnt> -1);
-        Pool *pool = m_engine->getStringPool();
-        deserializeParameterSetCommon(cnt, serialize_in, params, pool);
-        int retval = hashinator->hashinate(params[0]);
-        pool->purge();
-<<<<<<< HEAD
-        sendPrimitiveResult(retval);
-    } catch (const FatalException &e) {
-=======
-    }
-    catch (const FatalException &e) {
->>>>>>> fd460b0b
-        crashVoltDB(e);
-    }
-
+    int cnt = serialize_in.readShort();
+    assert(cnt> -1);
+    Pool *pool = m_engine->getStringPool();
+    deserializeParameterSetCommon(cnt, serialize_in, params, pool);
+    int retval = hashinator->hashinate(params[0]);
+    pool->purge();
+    sendPrimitiveResult(retval);
 }
 
 void VoltDBIPC::updateHashinator(struct ipc_command *cmd) {
     hashinate_msg* hash = (hashinate_msg*)cmd;
-
     HashinatorType hashinatorType = static_cast<HashinatorType>(ntohl(hash->hashinatorType));
-    try {
-        m_engine->updateHashinator(hashinatorType, hash->data, NULL, 0);
-<<<<<<< HEAD
-        sendSimpleSuccess();
-    } catch (const FatalException &e) {
-=======
-    }
-    catch (const FatalException &e) {
->>>>>>> fd460b0b
-        crashVoltDB(e);
-    }
+    m_engine->updateHashinator(hashinatorType, hash->data, NULL, 0);
+    sendSimpleSuccess();
 }
 
 void VoltDBIPC::signalHandler(int signum, siginfo_t *info, void *context) {
@@ -1763,57 +1528,22 @@
     execute_task *task = (execute_task*)cmd;
     voltdb::TaskType taskId = static_cast<voltdb::TaskType>(ntohll(task->taskId));
     m_engine->resetReusedResultOutputBuffer(1); // reserve 1 byte to add status code
-    try {
-<<<<<<< HEAD
-        m_engine->executeTask(taskId, task->task);
-        sendSerializedResult();
-=======
-        execute_task *task = (execute_task*)cmd;
-        voltdb::TaskType taskId = static_cast<voltdb::TaskType>(ntohll(task->taskId));
-        ReferenceSerializeInputBE input(task->task, MAX_MSG_SZ);
-        m_engine->resetReusedResultOutputBuffer(1);
-        m_engine->executeTask(taskId, input);
-        int32_t responseLength = m_engine->getResultsSize();
-        char *resultsBuffer = m_engine->getReusedResultBuffer();
-        resultsBuffer[0] = kErrorCode_Success;
-        writeOrDie(m_fd, (unsigned char*)resultsBuffer, responseLength);
->>>>>>> fd460b0b
-    }
-    catch (const FatalException& e) {
-        crashVoltDB(e);
-    }
+    ReferenceSerializeInputBE input(task->task, MAX_MSG_SZ);
+    m_engine->executeTask(taskId, input);
+    sendSerializedResult();
 }
 
 void VoltDBIPC::applyBinaryLog(struct ipc_command *cmd) {
-    try {
-        apply_binary_log *params = (apply_binary_log*)cmd;
-        m_engine->resetReusedResultOutputBuffer(1);
-<<<<<<< HEAD
-        m_engine->applyBinaryLog(ntohll(params->txnId),
-                                 ntohll(params->spHandle),
-                                 ntohll(params->lastCommittedSpHandle),
-                                 ntohll(params->uniqueId),
-                                 ntohl(params->remoteClusterId),
-                                 ntohll(params->undoToken),
-                                 params->log);
-        sendSimpleSuccess();
-=======
-        int64_t rows = m_engine->applyBinaryLog(ntohll(params->txnId),
-                                        ntohll(params->spHandle),
-                                        ntohll(params->lastCommittedSpHandle),
-                                        ntohll(params->uniqueId),
-                                        ntohl(params->remoteClusterId),
-                                        ntohll(params->undoToken),
-                                        params->log);
-        char response[9];
-        response[0] = kErrorCode_Success;
-        *reinterpret_cast<int64_t*>(&response[1]) = htonll(rows);
-        writeOrDie(m_fd, (unsigned char*)response, 9);
->>>>>>> fd460b0b
-    }
-    catch (const FatalException& e) {
-        crashVoltDB(e);
-    }
+    apply_binary_log *params = (apply_binary_log*)cmd;
+    m_engine->resetReusedResultOutputBuffer(1);
+    int64_t rows = m_engine->applyBinaryLog(ntohll(params->txnId),
+            ntohll(params->spHandle),
+            ntohll(params->lastCommittedSpHandle),
+            ntohll(params->uniqueId),
+            ntohl(params->remoteClusterId),
+            ntohll(params->undoToken),
+            params->log);
+    sendPrimitiveResult(rows);
 }
 
 int64_t VoltDBIPC::pushDRBuffer(int32_t partitionId, voltdb::StreamBlock *block) {
@@ -1868,26 +1598,18 @@
                 return NULL;
             }
             if (b == -1) {
-<<<<<<< HEAD
                 printf("unexpected connection read error reading header\n");
-=======
-                printf("client error\n");
                 close(fd);
->>>>>>> fd460b0b
                 return NULL;
             }
             bytesread += b;
         }
 
-<<<<<<< HEAD
         // read the message body into the reusable data buffer
         int msg_size = ntohl(((ipc_command*) data.get())->msgsize);
-        if (verbose) { printf("Received message size %d\n", msg_size); }
-=======
-        // read the message body from the same data buffer
-        int msg_size = ntohl(((struct ipc_command*) data.get())->msgsize);
-        //printf("Received message size %d\n", msg_size);
->>>>>>> fd460b0b
+        if (verbose) {
+            printf("Received message size %d\n", msg_size);
+        }
         if (msg_size > max_ipc_message_size) {
             max_ipc_message_size = msg_size;
             char* newdata = new char[max_ipc_message_size];
@@ -1904,13 +1626,9 @@
                 return NULL;
             }
             if (b == -1) {
-<<<<<<< HEAD
                 printf("unexpected connection read error reading message after %jd of %d expected message bytes\n",
                        bytesread, msg_size);
-=======
-                printf("client error\n");
                 close(fd);
->>>>>>> fd460b0b
                 return NULL;
             }
             bytesread += b;
@@ -1981,7 +1699,7 @@
 
     struct sockaddr_in address;
     address.sin_family = AF_INET;
-    address.sin_port = htons(port);
+    address.sin_port = htons((short)port);
     address.sin_addr.s_addr = INADDR_ANY;
 
     // read args which presumably configure VoltDBIPC
