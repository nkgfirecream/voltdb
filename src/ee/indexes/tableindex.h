--- conflicted
+++ resolved
@@ -74,11 +74,7 @@
                      const std::vector<int32_t>& a_columnIndices,
                      const std::vector<AbstractExpression*>& a_indexedExpressions,
                      bool a_unique, bool a_countable,
-<<<<<<< HEAD
                      const std::string& a_indexId,
-=======
-                     const std::string& a_expressionsAsText,
->>>>>>> 71815b2d
                      const TupleSchema *a_tupleSchema) :
       name(a_name),
       type(a_type),
@@ -86,37 +82,7 @@
       indexedExpressions(a_indexedExpressions),
       unique(a_unique),
       countable(a_countable),
-<<<<<<< HEAD
       indexId(a_indexId),
-      tupleSchema(a_tupleSchema)
-    {}
-
-    TableIndexScheme(const TableIndexScheme& other) :
-      name(other.name),
-      type(other.type),
-      columnIndices(other.columnIndices),
-      indexedExpressions(other.indexedExpressions),
-      unique(other.unique),
-      countable(other.countable),
-      indexId(other.indexId),
-      tupleSchema(other.tupleSchema)
-    {}
-
-    TableIndexScheme& operator=(const TableIndexScheme& other)
-    {
-        name = other.name;
-        type = other.type;
-        columnIndices = other.columnIndices;
-        indexedExpressions = other.indexedExpressions;
-        unique = other.unique;
-        countable = other.countable;
-        indexId = other.indexId;
-        tupleSchema = other.tupleSchema;
-        return *this;
-    }
-
-=======
-      expressionsAsText(a_expressionsAsText),
       tupleSchema(a_tupleSchema)
     {}
 
@@ -143,7 +109,7 @@
       indexedExpressions(a_indexedExpressions),
       unique(a_unique),
       countable(a_countable),
-      expressionsAsText(""),
+      indexId(""),
       tupleSchema(a_tupleSchema)
     {
     }
@@ -155,7 +121,7 @@
       indexedExpressions(other.indexedExpressions),
       unique(other.unique),
       countable(other.countable),
-      expressionsAsText(other.expressionsAsText),
+      indexId(other.indexId),
       tupleSchema(other.tupleSchema)
     {}
 
@@ -167,12 +133,11 @@
         indexedExpressions = other.indexedExpressions;
         unique = other.unique;
         countable = other.countable;
-        expressionsAsText = other.expressionsAsText;
+        indexId = other.indexId;
         tupleSchema = other.tupleSchema;
         return *this;
     }
 
->>>>>>> 71815b2d
     static const std::vector<TableIndexScheme> noOptionalIndices()
     {
         return std::vector<TableIndexScheme>();
@@ -184,11 +149,7 @@
     std::vector<AbstractExpression*> indexedExpressions;
     bool unique;
     bool countable;
-<<<<<<< HEAD
     std::string indexId;
-=======
-    std::string expressionsAsText;
->>>>>>> 71815b2d
     const TupleSchema *tupleSchema;
 };
 
