/* Copyright (c) 2001-2009, The HSQL Development Group
 * All rights reserved.
 *
 * Redistribution and use in source and binary forms, with or without
 * modification, are permitted provided that the following conditions are met:
 *
 * Redistributions of source code must retain the above copyright notice, this
 * list of conditions and the following disclaimer.
 *
 * Redistributions in binary form must reproduce the above copyright notice,
 * this list of conditions and the following disclaimer in the documentation
 * and/or other materials provided with the distribution.
 *
 * Neither the name of the HSQL Development Group nor the names of its
 * contributors may be used to endorse or promote products derived from this
 * software without specific prior written permission.
 *
 * THIS SOFTWARE IS PROVIDED BY THE COPYRIGHT HOLDERS AND CONTRIBUTORS "AS IS"
 * AND ANY EXPRESS OR IMPLIED WARRANTIES, INCLUDING, BUT NOT LIMITED TO, THE
 * IMPLIED WARRANTIES OF MERCHANTABILITY AND FITNESS FOR A PARTICULAR PURPOSE
 * ARE DISCLAIMED. IN NO EVENT SHALL HSQL DEVELOPMENT GROUP, HSQLDB.ORG,
 * OR CONTRIBUTORS BE LIABLE FOR ANY DIRECT, INDIRECT, INCIDENTAL, SPECIAL,
 * EXEMPLARY, OR CONSEQUENTIAL DAMAGES (INCLUDING, BUT NOT LIMITED TO,
 * PROCUREMENT OF SUBSTITUTE GOODS OR SERVICES;
 * LOSS OF USE, DATA, OR PROFITS; OR BUSINESS INTERRUPTION) HOWEVER CAUSED AND
 * ON ANY THEORY OF LIABILITY, WHETHER IN CONTRACT, STRICT LIABILITY, OR TORT
 * (INCLUDING NEGLIGENCE OR OTHERWISE) ARISING IN ANY WAY OUT OF THE USE OF THIS
 * SOFTWARE, EVEN IF ADVISED OF THE POSSIBILITY OF SUCH DAMAGE.
 */


package org.hsqldb_voltpatches;

import org.hsqldb_voltpatches.ParserDQL.CompileContext;
import org.hsqldb_voltpatches.lib.IntValueHashMap;
import org.hsqldb_voltpatches.store.ValuePool;
import org.hsqldb_voltpatches.types.BinaryData;
import org.hsqldb_voltpatches.types.BinaryType;
import org.hsqldb_voltpatches.types.BlobData;
import org.hsqldb_voltpatches.types.CharacterType;
import org.hsqldb_voltpatches.types.DTIType;
import org.hsqldb_voltpatches.types.DateTimeType;
import org.hsqldb_voltpatches.types.NumberType;
import org.hsqldb_voltpatches.types.Type;

/**
 * Implementation of SQL standard function calls
 *
 * @author Fred Toussi (fredt@users dot sourceforge.net)
 * @version 1.9.0
 * @since 1.9.0
 */
public class FunctionSQL extends Expression {

    private final static int   FUNC_POSITION_CHAR                    = 1;     // numeric
    private final static int   FUNC_POSITION_BINARY                  = 2;
    private final static int   FUNC_OCCURENCES_REGEX                 = 3;
    private final static int   FUNC_POSITION_REGEX                   = 4;
    protected final static int FUNC_EXTRACT                          = 5;
    protected final static int FUNC_BIT_LENGTH                       = 6;
    protected final static int FUNC_CHAR_LENGTH                      = 7;
    protected final static int FUNC_OCTET_LENGTH                     = 8;
    private final static int   FUNC_CARDINALITY                      = 9;
    private final static int   FUNC_ABS                              = 10;
    private final static int   FUNC_MOD                              = 11;
    protected final static int FUNC_LN                               = 12;
    private final static int   FUNC_EXP                              = 13;
    private final static int   FUNC_POWER                            = 14;
    private final static int   FUNC_SQRT                             = 15;
    private final static int   FUNC_FLOOR                            = 16;
    private final static int   FUNC_CEILING                          = 17;
    private final static int   FUNC_WIDTH_BUCKET                     = 20;
    protected final static int FUNC_SUBSTRING_CHAR                   = 21;    // string
    private final static int   FUNC_SUBSTRING_REG_EXPR               = 22;
    private final static int   FUNC_SUBSTRING_REGEX                  = 23;
    protected final static int FUNC_FOLD_LOWER                       = 24;
    protected final static int FUNC_FOLD_UPPER                       = 25;
    private final static int   FUNC_TRANSCODING                      = 26;
    private final static int   FUNC_TRANSLITERATION                  = 27;
    private final static int   FUNC_REGEX_TRANSLITERATION            = 28;
    protected final static int FUNC_TRIM_CHAR                        = 29;
    final static int           FUNC_OVERLAY_CHAR                     = 30;
    private final static int   FUNC_CHAR_NORMALIZE                   = 31;
    private final static int   FUNC_SUBSTRING_BINARY                 = 32;
    private final static int   FUNC_TRIM_BINARY                      = 33;
    private final static int   FUNC_OVERLAY_BINARY                   = 40;
    protected final static int FUNC_CURRENT_DATE                     = 41;    // datetime
    protected final static int FUNC_CURRENT_TIME                     = 42;
    protected final static int FUNC_CURRENT_TIMESTAMP                = 43;
    protected final static int FUNC_LOCALTIME                        = 44;
    private final static int   FUNC_LOCALTIMESTAMP                   = 50;
    private final static int   FUNC_CURRENT_CATALOG                  = 51;    // general
    private final static int   FUNC_CURRENT_DEFAULT_TRANSFORM_GROUP  = 52;
    private final static int   FUNC_CURRENT_PATH                     = 53;
    private final static int   FUNC_CURRENT_ROLE                     = 54;
    private final static int   FUNC_CURRENT_SCHEMA                   = 55;
    private final static int   FUNC_CURRENT_TRANSFORM_GROUP_FOR_TYPE = 56;
    private final static int   FUNC_CURRENT_USER                     = 57;
    private final static int   FUNC_SESSION_USER                     = 58;
    private final static int   FUNC_SYSTEM_USER                      = 59;
    protected final static int FUNC_USER                             = 60;
    private final static int   FUNC_VALUE                            = 61;

    //
    static final short[] noParamList              = new short[]{};
    static final short[] emptyParamList           = new short[] {
        Tokens.OPENBRACKET, Tokens.CLOSEBRACKET
    };
    static final short[] optionalNoParamList      = new short[] {
        Tokens.X_OPTION, 2, Tokens.OPENBRACKET, Tokens.CLOSEBRACKET
    };
    static final short[] singleParamList          = new short[] {
        Tokens.OPENBRACKET, Tokens.QUESTION, Tokens.CLOSEBRACKET
    };
    static final short[] optionalIntegerParamList = new short[] {
        Tokens.X_OPTION, 3, Tokens.OPENBRACKET, Tokens.X_POS_INTEGER,
        Tokens.CLOSEBRACKET
    };
    static final short[] doubleParamList = new short[] {
        Tokens.OPENBRACKET, Tokens.QUESTION, Tokens.COMMA, Tokens.QUESTION,
        Tokens.CLOSEBRACKET
    };
    static final short[] tripleParamList = new short[] {
        Tokens.OPENBRACKET, Tokens.QUESTION, Tokens.COMMA, Tokens.QUESTION,
        Tokens.COMMA, Tokens.QUESTION, Tokens.CLOSEBRACKET
    };
    static final short[] quadParamList = new short[] {
        Tokens.OPENBRACKET, Tokens.QUESTION, Tokens.COMMA, Tokens.QUESTION,
        Tokens.COMMA, Tokens.QUESTION, Tokens.COMMA, Tokens.QUESTION,
        Tokens.CLOSEBRACKET
    };

    //
    static IntValueHashMap valueFuncMap   = new IntValueHashMap();
    static IntValueHashMap regularFuncMap = new IntValueHashMap();

    static {
        regularFuncMap.put(Tokens.T_POSITION, FUNC_POSITION_CHAR);
        /*
        regularFuncMap.put(Token.T_OCCURENCES_REGEX, FUNC_OCCURENCES_REGEX);
        */
        regularFuncMap.put(Tokens.T_POSITION_REGEX, FUNC_POSITION_REGEX);
        regularFuncMap.put(Tokens.T_EXTRACT, FUNC_EXTRACT);
        regularFuncMap.put(Tokens.T_BIT_LENGTH, FUNC_BIT_LENGTH);
        regularFuncMap.put(Tokens.T_CHAR_LENGTH, FUNC_CHAR_LENGTH);
        regularFuncMap.put(Tokens.T_CHARACTER_LENGTH, FUNC_CHAR_LENGTH);
        regularFuncMap.put(Tokens.T_OCTET_LENGTH, FUNC_OCTET_LENGTH);
        /*
        regularFuncMap.put(Token.T_CARDINALITY, FUNC_CARDINALITY);
        */
        regularFuncMap.put(Tokens.T_ABS, FUNC_ABS);
        regularFuncMap.put(Tokens.T_MOD, FUNC_MOD);
        regularFuncMap.put(Tokens.T_LN, FUNC_LN);
        regularFuncMap.put(Tokens.T_EXP, FUNC_EXP);
        regularFuncMap.put(Tokens.T_POWER, FUNC_POWER);
        regularFuncMap.put(Tokens.T_SQRT, FUNC_SQRT);
        regularFuncMap.put(Tokens.T_FLOOR, FUNC_FLOOR);
        regularFuncMap.put(Tokens.T_CEILING, FUNC_CEILING);
        regularFuncMap.put(Tokens.T_CEIL, FUNC_CEILING);
        regularFuncMap.put(Tokens.T_WIDTH_BUCKET, FUNC_WIDTH_BUCKET);
        regularFuncMap.put(Tokens.T_SUBSTRING, FUNC_SUBSTRING_CHAR);
        /*
        regularFuncMap.put(Token.T_SUBSTRING_REG_EXPR,
                           FUNC_SUBSTRING_REG_EXPR);
        */
        regularFuncMap.put(Tokens.T_SUBSTRING_REGEX, FUNC_SUBSTRING_REGEX);
        regularFuncMap.put(Tokens.T_LOWER, FUNC_FOLD_LOWER);
        regularFuncMap.put(Tokens.T_UPPER, FUNC_FOLD_UPPER);
        /*
        regularFuncMap.put(Token.T_TRANSCODING, FUNC_TRANSCODING);
        regularFuncMap.put(Token.T_TRANSLITERATION, FUNC_TRANSLITERATION);
        regularFuncMap.put(Token.T_TRASLATION,
                           FUNC_REGEX_TRANSLITERATION);
        */
        regularFuncMap.put(Tokens.T_TRIM, FUNC_TRIM_CHAR);
        regularFuncMap.put(Tokens.T_OVERLAY, FUNC_OVERLAY_CHAR);
        /*
        regularFuncMap.put(Token.T_NORMALIZE, FUNC_CHAR_NORMALIZE);
        */
        regularFuncMap.put(Tokens.T_TRIM, FUNC_TRIM_BINARY);
    }

    static {
        valueFuncMap.put(Tokens.T_CURRENT_DATE, FUNC_CURRENT_DATE);
        valueFuncMap.put(Tokens.T_CURRENT_TIME, FUNC_CURRENT_TIME);
        valueFuncMap.put(Tokens.T_CURRENT_TIMESTAMP, FUNC_CURRENT_TIMESTAMP);
        valueFuncMap.put(Tokens.T_LOCALTIME, FUNC_LOCALTIME);
        valueFuncMap.put(Tokens.T_LOCALTIMESTAMP, FUNC_LOCALTIMESTAMP);
        valueFuncMap.put(Tokens.T_CURRENT_CATALOG, FUNC_CURRENT_CATALOG);
        /*
        valueFuncMap.put(Token.T_CURRENT_DEFAULT_TRANSFORM_GROUP,
                FUNC_CURRENT_DEFAULT_TRANSFORM_GROUP);
        */
        valueFuncMap.put(Tokens.T_CURRENT_PATH, FUNC_CURRENT_PATH);
        valueFuncMap.put(Tokens.T_CURRENT_ROLE, FUNC_CURRENT_ROLE);
        valueFuncMap.put(Tokens.T_CURRENT_SCHEMA, FUNC_CURRENT_SCHEMA);
        /*
        valueFuncMap.put(Token.T_CURRENT_TRANSFORM_GROUP_FOR_TYPE,
                FUNC_CURRENT_TRANSFORM_GROUP_FOR_TYPE);
        */
        valueFuncMap.put(Tokens.T_CURRENT_USER, FUNC_CURRENT_USER);
        valueFuncMap.put(Tokens.T_SESSION_USER, FUNC_SESSION_USER);
        valueFuncMap.put(Tokens.T_SYSTEM_USER, FUNC_SYSTEM_USER);
        valueFuncMap.put(Tokens.T_USER, FUNC_USER);
        valueFuncMap.put(Tokens.T_VALUE, FUNC_VALUE);
    }

    //
    int     funcType;
    String  name;
    short[] parseList;
    short[] parseListAlt;
    boolean isValueFunction;
    // A VoltDB extension to control SQL functions,
    // their types and whether they are implemented in VoltDB.
    protected int parameterArg = -1;
    protected String voltDisabled;
    private static String DISABLED_IN_FUNCTIONSQL_CONSTRUCTOR = "SQL Function";
    // End of VoltDB extension

    public static FunctionSQL newSQLFunction(String token,
            CompileContext context) {

        int id = regularFuncMap.get(token, -1);

        if (id == -1) {
            id = valueFuncMap.get(token, -1);
        }

        if (id == -1) {
            return null;
        }

        FunctionSQL function = new FunctionSQL(id);

        if (id == FUNC_VALUE) {
            if (context.currentDomain == null) {
                return null;
            }

            function.dataType = context.currentDomain;
        }

        return function;
    }

    public static boolean isFunction(String token) {
        return isRegularFunction(token) || isValueFunction(token);
    }

    public static boolean isRegularFunction(String token) {
        return regularFuncMap.containsKey(token);
    }

    public static boolean isValueFunction(String token) {
        return valueFuncMap.containsKey(token);
    }

    protected FunctionSQL() {

        super(OpTypes.SQL_FUNCTION);

        nodes = Expression.emptyExpressionArray;
    }

    protected FunctionSQL(int id) {

        this();

        this.funcType = id;

        switch (id) {

            case FUNC_POSITION_CHAR :
            case FUNC_POSITION_BINARY :
                name      = Tokens.T_POSITION;
                parseList = new short[] {
                    Tokens.OPENBRACKET, Tokens.QUESTION, Tokens.IN,
                    Tokens.QUESTION, Tokens.X_OPTION, 5, Tokens.USING,
                    Tokens.X_KEYSET, 2, Tokens.CHARACTERS, Tokens.OCTETS,
                    Tokens.CLOSEBRACKET
                };
                break;

            case FUNC_OCCURENCES_REGEX :
            case FUNC_POSITION_REGEX :
                // A VoltDB extension to customize the SQL function set support
                voltDisabled = DISABLED_IN_FUNCTIONSQL_CONSTRUCTOR;
                // End of VoltDB extension
                break;

            case FUNC_EXTRACT :
                name      = Tokens.T_EXTRACT;
                parseList = new short[] {
                    Tokens.OPENBRACKET, Tokens.X_KEYSET, 16, Tokens.YEAR,
                    Tokens.MONTH, Tokens.DAY, Tokens.HOUR, Tokens.MINUTE,
                    Tokens.SECOND, Tokens.DAY_OF_WEEK, Tokens.WEEK_OF_YEAR,
                    Tokens.QUARTER, Tokens.DAY_OF_YEAR, Tokens.DAY_OF_MONTH,
                    Tokens.DAY_NAME, Tokens.MONTH_NAME,
                    Tokens.SECONDS_MIDNIGHT, Tokens.TIMEZONE_HOUR,
                    Tokens.TIMEZONE_MINUTE, Tokens.FROM, Tokens.QUESTION,
                    Tokens.CLOSEBRACKET
                };
                break;

            case FUNC_CHAR_LENGTH :
                name      = Tokens.T_CHAR_LENGTH;
                parseList = new short[] {
                    Tokens.OPENBRACKET, Tokens.QUESTION, Tokens.X_OPTION, 5,
                    Tokens.USING, Tokens.X_KEYSET, 2, Tokens.CHARACTERS,
                    Tokens.OCTETS, Tokens.CLOSEBRACKET
                };
                break;

            case FUNC_BIT_LENGTH :
                name      = Tokens.T_BIT_LENGTH;
                parseList = singleParamList;
                // A VoltDB extension to customize the SQL function set support
                voltDisabled = DISABLED_IN_FUNCTIONSQL_CONSTRUCTOR;
                // End of VoltDB extension
                break;

            case FUNC_OCTET_LENGTH :
                name      = Tokens.T_OCTET_LENGTH;
                parseList = singleParamList;
                break;

            case FUNC_CARDINALITY :
                parseList = singleParamList;
                // A VoltDB extension to customize the SQL function set support
                voltDisabled = DISABLED_IN_FUNCTIONSQL_CONSTRUCTOR;
                // End of VoltDB extension
                break;

            case FUNC_ABS :
                name      = Tokens.T_ABS;
                parseList = singleParamList;
                break;

            case FUNC_MOD :
                name      = Tokens.T_MOD;
                parseList = singleParamList;
                // A VoltDB extension to customize the SQL function set support
                voltDisabled = DISABLED_IN_FUNCTIONSQL_CONSTRUCTOR;
                // End of VoltDB extension
                break;

            case FUNC_LN :
                name      = Tokens.T_LN;
                parseList = singleParamList;
                // A VoltDB extension to customize the SQL function set support
                voltDisabled = DISABLED_IN_FUNCTIONSQL_CONSTRUCTOR;
                // End of VoltDB extension
                break;

            case FUNC_EXP :
                name      = Tokens.T_EXP;
                parseList = singleParamList;
                break;

            case FUNC_POWER :
                name      = Tokens.T_POWER;
                parseList = doubleParamList;
                break;

            case FUNC_SQRT :
                name      = Tokens.T_SQRT;
                parseList = singleParamList;
                break;

            case FUNC_FLOOR :
                name      = Tokens.T_FLOOR;
                parseList = singleParamList;
                break;

            case FUNC_CEILING :
                name      = Tokens.T_CEILING;
                parseList = singleParamList;
                break;

            case FUNC_WIDTH_BUCKET :
                name      = Tokens.T_WIDTH_BUCKET;
                parseList = quadParamList;
                // A VoltDB extension to customize the SQL function set support
                voltDisabled = DISABLED_IN_FUNCTIONSQL_CONSTRUCTOR;
                // End of VoltDB extension
                break;

            // A VoltDB extension to customize the SQL function set support
            case FUNC_SUBSTRING_BINARY :
                voltDisabled = DISABLED_IN_FUNCTIONSQL_CONSTRUCTOR;
                // $FALL-THROUGH$
            case FUNC_SUBSTRING_CHAR :
            /* disable 2 lines ...
            case FUNC_SUBSTRING_CHAR :
            case FUNC_SUBSTRING_BINARY :
            ... disabled 2 lines */
            // End of VoltDB extension
                name      = Tokens.T_SUBSTRING;
                parseList = new short[] {
                    Tokens.OPENBRACKET, Tokens.QUESTION, Tokens.FROM,
                    Tokens.QUESTION, Tokens.X_OPTION, 2, Tokens.FOR,
                    Tokens.QUESTION, Tokens.X_OPTION, 5, Tokens.USING,
                    Tokens.X_KEYSET, 2, Tokens.CHARACTERS, Tokens.OCTETS,
                    Tokens.CLOSEBRACKET
                };
                parseListAlt = new short[] {
                    Tokens.OPENBRACKET, Tokens.QUESTION, Tokens.COMMA,
                    Tokens.QUESTION, Tokens.COMMA, Tokens.QUESTION,
                    Tokens.CLOSEBRACKET
                };
                break;

            /*
            case FUNCTION_SUBSTRING_REG_EXPR :
                break;
            case FUNCTION_SUBSTRING_REGEX :
                break;
            */
            case FUNC_FOLD_LOWER :
                name      = Tokens.T_LOWER;
                parseList = singleParamList;
                // A VoltDB extension to customize the SQL function set support
                voltDisabled = DISABLED_IN_FUNCTIONSQL_CONSTRUCTOR;
                // End of VoltDB extension
                break;

            case FUNC_FOLD_UPPER :
                name      = Tokens.T_UPPER;
                parseList = singleParamList;
                // A VoltDB extension to customize the SQL function set support
                voltDisabled = DISABLED_IN_FUNCTIONSQL_CONSTRUCTOR;
                // End of VoltDB extension
                break;

            /*
            case FUNCTION_TRANSCODING :
                break;
            case FUNCTION_TRANSLITERATION :
                break;
            case FUNCTION_REGEX_TRANSLITERATION :
                break;
             */
            case FUNC_TRIM_CHAR :
            case FUNC_TRIM_BINARY :
                name      = Tokens.T_TRIM;
                parseList = new short[] {
                    Tokens.OPENBRACKET, Tokens.X_OPTION, 11,    //
                    Tokens.X_OPTION, 5,                         //
                    Tokens.X_KEYSET, 3, Tokens.LEADING, Tokens.TRAILING,
                    Tokens.BOTH,                                //
                    Tokens.X_OPTION, 1, Tokens.QUESTION,        //
                    Tokens.FROM, Tokens.QUESTION, Tokens.CLOSEBRACKET
                };
                break;

            /*
            case FUNCTION_CHAR_NORMALIZE :
                break;
            */
            // A VoltDB extension to customize the SQL function set support
            case FUNC_OVERLAY_BINARY :
                voltDisabled = DISABLED_IN_FUNCTIONSQL_CONSTRUCTOR;
                // $FALL-THROUGH$
            case FUNC_OVERLAY_CHAR :
            /* disable 2 lines ...
            case FUNC_OVERLAY_CHAR :
            case FUNC_OVERLAY_BINARY :
            ... disabled 2 lines */
            // End of VoltDB extension
                name      = Tokens.T_OVERLAY;
                parseList = new short[] {
                    Tokens.OPENBRACKET, Tokens.QUESTION, Tokens.PLACING,
                    Tokens.QUESTION, Tokens.FROM, Tokens.QUESTION,
                    Tokens.X_OPTION, 2, Tokens.FOR, Tokens.QUESTION,
                    Tokens.X_OPTION, 2, Tokens.USING, Tokens.CHARACTERS,
                    Tokens.CLOSEBRACKET
                };
                // A VoltDB extension to customize the SQL function set support
                voltDisabled = DISABLED_IN_FUNCTIONSQL_CONSTRUCTOR;
                // End of VoltDB extension
                break;

            case FUNC_CURRENT_CATALOG :
                name            = Tokens.T_CURRENT_CATALOG;
                parseList       = noParamList;
                isValueFunction = true;
                // A VoltDB extension to customize the SQL function set support
                voltDisabled = DISABLED_IN_FUNCTIONSQL_CONSTRUCTOR;
                // End of VoltDB extension
                break;

            /*
            case FUNC_CURRENT_DEFAULT_TRANSFORM_GROUP :
                break;
            case FUNC_CURRENT_PATH :
                break;
            */
            case FUNC_CURRENT_ROLE :
                name            = Tokens.T_CURRENT_ROLE;
                parseList       = noParamList;
                isValueFunction = true;
                // A VoltDB extension to customize the SQL function set support
                voltDisabled = DISABLED_IN_FUNCTIONSQL_CONSTRUCTOR;
                // End of VoltDB extension
                break;

            case FUNC_CURRENT_SCHEMA :
                name            = Tokens.T_CURRENT_SCHEMA;
                parseList       = noParamList;
                isValueFunction = true;
                // A VoltDB extension to customize the SQL function set support
                voltDisabled = DISABLED_IN_FUNCTIONSQL_CONSTRUCTOR;
                // End of VoltDB extension
                break;

            /*
            case FUNC_CURRENT_TRANSFORM_GROUP_FOR_TYPE :
                break;
            */
            case FUNC_CURRENT_USER :
                name            = Tokens.T_CURRENT_USER;
                parseList       = noParamList;
                isValueFunction = true;
                // A VoltDB extension to customize the SQL function set support
                voltDisabled = DISABLED_IN_FUNCTIONSQL_CONSTRUCTOR;
                // End of VoltDB extension
                break;

            case FUNC_SESSION_USER :
                name            = Tokens.T_SESSION_USER;
                parseList       = noParamList;
                isValueFunction = true;
                // A VoltDB extension to customize the SQL function set support
                voltDisabled = DISABLED_IN_FUNCTIONSQL_CONSTRUCTOR;
                // End of VoltDB extension
                break;

            case FUNC_SYSTEM_USER :
                name            = Tokens.T_SYSTEM_USER;
                parseList       = noParamList;
                isValueFunction = true;
                // A VoltDB extension to customize the SQL function set support
                voltDisabled = DISABLED_IN_FUNCTIONSQL_CONSTRUCTOR;
                // End of VoltDB extension
                break;

            case FUNC_USER :
                name            = Tokens.T_USER;
                parseList       = optionalNoParamList;
                isValueFunction = true;
                // A VoltDB extension to customize the SQL function set support
                voltDisabled = DISABLED_IN_FUNCTIONSQL_CONSTRUCTOR;
                // End of VoltDB extension
                break;

            case FUNC_VALUE :
                name            = Tokens.T_VALUE;
                parseList       = noParamList;
                isValueFunction = false;
                // A VoltDB extension to customize the SQL function set support
                voltDisabled = DISABLED_IN_FUNCTIONSQL_CONSTRUCTOR;
                // End of VoltDB extension
                break;

            case FUNC_CURRENT_DATE :
                name            = Tokens.T_CURRENT_DATE;
                parseList       = noParamList;
                isValueFunction = true;
                // A VoltDB extension to customize the SQL function set support
                voltDisabled = DISABLED_IN_FUNCTIONSQL_CONSTRUCTOR;
                // End of VoltDB extension
                break;

            case FUNC_CURRENT_TIME :
                name            = Tokens.T_CURRENT_TIME;
                parseList       = optionalIntegerParamList;
                isValueFunction = true;
                // A VoltDB extension to customize the SQL function set support
                voltDisabled = DISABLED_IN_FUNCTIONSQL_CONSTRUCTOR;
                // End of VoltDB extension
                break;

            case FUNC_CURRENT_TIMESTAMP :
                name            = Tokens.T_CURRENT_TIMESTAMP;
                parseList       = optionalIntegerParamList;
                isValueFunction = true;
                break;

            case FUNC_LOCALTIME :
                name            = Tokens.T_LOCALTIME;
                parseList       = optionalIntegerParamList;
                isValueFunction = true;
                // A VoltDB extension to customize the SQL function set support
                voltDisabled = DISABLED_IN_FUNCTIONSQL_CONSTRUCTOR;
                // End of VoltDB extension
                break;

            case FUNC_LOCALTIMESTAMP :
                name            = Tokens.T_LOCALTIMESTAMP;
                parseList       = optionalIntegerParamList;
                isValueFunction = true;
                // A VoltDB extension to customize the SQL function set support
                voltDisabled = DISABLED_IN_FUNCTIONSQL_CONSTRUCTOR;
                // End of VoltDB extension
                break;

            default :
                throw Error.runtimeError(ErrorCode.U_S0500, "FunctionSQL");
        }
    }

    public void setArguments(Expression[] newNodes) {
        this.nodes = newNodes;
    }

    public Expression getFunctionExpression() {
        return this;
    }

    /**
     * Evaluates and returns this Function in the context of the session.<p>
     */
    public Object getValue(Session session) {

        Object[] data = new Object[nodes.length];

        for (int i = 0; i < nodes.length; i++) {
            Expression e = nodes[i];

            if (e != null) {
                data[i] = e.getValue(session, e.dataType);
            }
        }

        return getValue(session, data);
    }

    Object getValue(Session session, Object[] data) {

        switch (funcType) {

            case FUNC_POSITION_CHAR : {
                if (data[0] == null || data[1] == null) {
                    return null;
                }

                long result =
                    ((CharacterType) nodes[1].dataType).position(
                        session, data[1], data[0], nodes[0].dataType, 0) + 1;

                if (nodes[2] != null
                        && ((Number) nodes[2].valueData).intValue()
                           == Tokens.OCTETS) {
                    result *= 2;
                }

                return ValuePool.getLong(result);
            }
            case FUNC_POSITION_BINARY : {
                if (data[0] == null || data[1] == null) {
                    return null;
                }

                long result =
                    ((BinaryType) nodes[1].dataType).position(
                        session, (BlobData) data[1], (BlobData) data[0],
                        nodes[0].dataType, 0) + 1;

                if (nodes[2] != null
                        && ((Number) nodes[2].valueData).intValue()
                           == Tokens.OCTETS) {
                    result *= 2;
                }

                return ValuePool.getLong(result);
            }
            /*
            case FUNC_OCCURENCES_REGEX :
            case FUNC_POSITION_REGEX :
            */
            case FUNC_EXTRACT : {
                if (data[1] == null) {
                    return null;
                }

                int part = ((Number) nodes[0].valueData).intValue();

                part = DTIType.getFieldNameTypeForToken(part);

                switch (part) {

                    case Types.SQL_INTERVAL_SECOND : {
                        return ((DTIType) nodes[1].dataType).getSecondPart(
                            data[1]);
                    }
                    case DTIType.MONTH_NAME :
                    case DTIType.DAY_NAME : {
                        return ((DateTimeType) nodes[1].dataType)
                            .getPartString(session, data[1], part);
                    }
                    default : {
                        int value =
                            ((DTIType) nodes[1].dataType).getPart(session,
                                data[1], part);

                        return ValuePool.getInt(value);
                    }
                }
            }
            case FUNC_CHAR_LENGTH : {
                if (data[0] == null) {
                    return null;
                }

                long result = ((CharacterType) nodes[0].dataType).size(session,
                    data[0]);

                return ValuePool.getLong(result);
            }
            case FUNC_BIT_LENGTH : {
                if (data[0] == null) {
                    return null;
                }

                long result;

                if (nodes[0].dataType.isBinaryType()) {
                    result = ((BlobData) data[0]).bitLength(session);
                } else {
                    result =
                        16 * ((CharacterType) nodes[0].dataType).size(session,
                            data[0]);
                }

                return ValuePool.getLong(result);
            }
            case FUNC_OCTET_LENGTH : {
                if (data[0] == null) {
                    return null;
                }

                long result;

                if (nodes[0].dataType.isBinaryType()) {
                    result = ((BlobData) data[0]).length(session);
                } else {
                    result =
                        2 * ((CharacterType) nodes[0].dataType).size(session,
                            data[0]);
                }

                return ValuePool.getLong(result);
            }
            /*
            case FUNC_CARDINALITY :
            */
            case FUNC_ABS : {
                if (data[0] == null) {
                    return null;
                }

                return dataType.absolute(data[0]);
            }
            case FUNC_MOD : {
                if (data[0] == null || data[1] == null) {
                    return null;
                }

                // non-integral arguments are accepted with conversion

                /** @todo - check if widening has an effect */
                Object value =
                    ((NumberType) nodes[0].dataType).divide(nodes[0],
                        nodes[1]);

                value = ((NumberType) nodes[0].dataType).subtract(nodes[0],
                        value, nodes[1].dataType);

                // result type is the same as argList[1]
                return ((NumberType) dataType).convertToTypeLimits(session,
                        value);
            }
            case FUNC_LN : {
                if (data[0] == null) {
                    return null;
                }

                double d = ((Number) data[0]).doubleValue();

                if (d <= 0) {
                    throw Error.error(ErrorCode.X_2201E);
                }

                d = Math.log(d);

                return ValuePool.getDouble(Double.doubleToLongBits(d));
            }
            case FUNC_EXP : {
                if (data[0] == null) {
                    return null;
                }

                double val = Math.exp(((Number) data[0]).doubleValue());
                // A VoltDB extension to tweak compliance with standard sql error handling
                if (Double.isNaN(val) || Double.isInfinite(val)) {
                    throw Error.error(ErrorCode.X_2201F);
                }
                // End of VoltDB extension

                return ValuePool.getDouble(Double.doubleToLongBits(val));
            }
            case FUNC_POWER : {
                if (data[0] == null || data[1] == null) {
                    return null;
                }

                double base     = ((Number) data[0]).doubleValue();
                double exponent = ((Number) data[1]).doubleValue();
                double val;

                // A VoltDB extension to tweak compliance with standard sql error handling
                //VOLTDB's HSQL_BACKEND doesn't object to negative exponents -- why should it?
                /* disable 3 lines ...
                if (exponent < 0) {
                    throw Error.error(ErrorCode.X_2201F);
                }
                ... disabled 2 lines */
                // End of VoltDB extension

                if (base == 0) {
                    if (exponent < 0) {
                        throw Error.error(ErrorCode.X_2201F);
                    } else if (exponent == 0) {
                        val = 1;
                    } else {
                        val = 0;
                    }
                } else {
                    val = Math.pow(base, exponent);
                    // A VoltDB extension to tweak compliance with standard sql error handling
                    if (Double.isNaN(val) || Double.isInfinite(val)) {
                        throw Error.error(ErrorCode.X_2201F);
                    }
                    // End of VoltDB extension
                }

                return ValuePool.getDouble(Double.doubleToLongBits(val));
            }
            case FUNC_SQRT : {
                if (data[0] == null) {
                    return null;
                }

                double val = Math.sqrt(((Number) data[0]).doubleValue());
                // A VoltDB extension to tweak compliance with standard sql error handling
                if (Double.isNaN(val) || Double.isInfinite(val)) {
                    throw Error.error(ErrorCode.X_2201F);
                }
                // End of VoltDB extension

                return ValuePool.getDouble(Double.doubleToLongBits(val));
            }
            case FUNC_FLOOR : {
                if (data[0] == null) {
                    return null;
                }

                return ((NumberType) dataType).floor(data[0]);
            }
            case FUNC_CEILING : {
                if (data[0] == null) {
                    return null;
                }

                return ((NumberType) dataType).ceiling(data[0]);
            }
            case FUNC_WIDTH_BUCKET : {
                return null;
            }
            case FUNC_SUBSTRING_CHAR : {
                if (data[0] == null || data[1] == null) {
                    return null;
                }

                Object value;

                value = Type.SQL_BIGINT.convertToType(session, data[1],
                                                      nodes[1].dataType);

                long offset = ((Number) value).longValue() - 1;
                long length = 0;

                if (nodes[2] != null) {
                    if (data[2] == null) {
                        return null;
                    }

                    value = Type.SQL_BIGINT.convertToType(session, data[2],
                                                          nodes[2].dataType);
                    length = ((Number) value).longValue();
                }

                if (nodes[3] != null
                        && ((Number) nodes[2].valueData).intValue()
                           == Tokens.OCTETS) {

                    // not clear what the rules on USING OCTECTS are with UTF
                }

                return ((CharacterType) dataType).substring(session, data[0],
                        offset, length, nodes[2] != null, false);
            }
            /*
            case FUNCTION_SUBSTRING_REG_EXPR :
                break;
            case FUNCTION_SUBSTRING_REGEX :
                break;
            */
            case FUNC_FOLD_LOWER :
                if (data[0] == null) {
                    return null;
                }

                return ((CharacterType) dataType).lower(session, data[0]);

            case FUNC_FOLD_UPPER :
                if (data[0] == null) {
                    return null;
                }

                return ((CharacterType) dataType).upper(session, data[0]);

            /*
            case FUNCTION_TRANSCODING :
                break;
            case FUNCTION_TRANSLITERATION :
                break;
            case FUNCTION_REGEX_TRANSLITERATION :
                break;
             */
            case FUNC_TRIM_CHAR : {
                if (data[1] == null || data[2] == null) {
                    return null;
                }

                boolean leading  = false;
                boolean trailing = false;

                switch (((Number) nodes[0].valueData).intValue()) {

                    case Tokens.BOTH :
                        leading = trailing = true;
                        break;

                    case Tokens.LEADING :
                        leading = true;
                        break;

                    case Tokens.TRAILING :
                        trailing = true;
                        break;

                    default :
                        throw Error.runtimeError(ErrorCode.U_S0500,
                                                 "FunctionSQL");
                }

                String string = (String) data[1];

                if (string.length() != 1) {
                    throw Error.error(ErrorCode.X_22027);
                }

                int character = string.charAt(0);

                return ((CharacterType) dataType).trim(session, data[2],
                                                       character, leading,
                                                       trailing);
            }
            case FUNC_OVERLAY_CHAR : {
                if (data[0] == null || data[1] == null || data[2] == null) {
                    return null;
                }

                Object value;

                value = Type.SQL_BIGINT.convertToType(session, data[2],
                                                      nodes[2].dataType);

                long offset = ((Number) value).longValue() - 1;
                long length = 0;

                if (nodes[3] != null) {
                    if (data[3] == null) {
                        return null;
                    }

                    value = Type.SQL_BIGINT.convertToType(session, data[3],
                                                          nodes[3].dataType);
                    length = ((Number) value).longValue();
                }

                return ((CharacterType) dataType).overlay(null, data[0],
                        data[1], offset, length, nodes[3] != null);
            }
            /*
            case FUNCTION_CHAR_NORMALIZE :
                break;
            */
            case FUNC_SUBSTRING_BINARY : {
                if (data[0] == null || data[1] == null) {
                    return null;
                }

                Object value;

                value = Type.SQL_BIGINT.convertToType(session, data[1],
                                                      nodes[1].dataType);

                long offset = ((Number) value).longValue() - 1;
                long length = 0;

                if (nodes[2] != null) {
                    if (data[2] == null) {
                        return null;
                    }

                    value = Type.SQL_BIGINT.convertToType(session, data[2],
                                                          nodes[2].dataType);
                    length = ((Number) value).intValue();
                }

                return ((BinaryType) dataType).substring(session,
                        (BlobData) data[0], offset, length, nodes[2] != null);
            }
            case FUNC_TRIM_BINARY : {
                if (data[1] == null || data[2] == null) {
                    return null;
                }

                boolean leading  = false;
                boolean trailing = false;
                int     spec     = ((Number) nodes[0].valueData).intValue();

                switch (spec) {

                    case Tokens.BOTH :
                        leading = trailing = true;
                        break;

                    case Tokens.LEADING :
                        leading = true;
                        break;

                    case Tokens.TRAILING :
                        trailing = true;
                        break;

                    default :
                        throw Error.runtimeError(ErrorCode.U_S0500,
                                                 "FunctionSQL");
                }

                BlobData string = (BlobData) data[1];

                if (string.length(session) != 1) {
                    throw Error.error(ErrorCode.X_22027);
                }

                byte[] bytes = string.getBytes();

                return ((BinaryType) dataType).trim(session,
                                                    (BlobData) data[3],
                                                    bytes[0], leading,
                                                    trailing);
            }
            case FUNC_OVERLAY_BINARY : {
                if (data[0] == null || data[1] == null || data[2] == null) {
                    return null;
                }

                Object value;

                value = Type.SQL_BIGINT.convertToType(session, data[2],
                                                      nodes[2].dataType);

                long offset = ((Number) value).longValue() - 1;
                long length = 0;

                if (nodes[3] != null) {
                    if (data[3] == null) {
                        return null;
                    }

                    value = Type.SQL_BIGINT.convertToType(session, data[3],
                                                          nodes[3].dataType);
                    length = ((Number) value).longValue();
                }

                return ((BinaryType) dataType).overlay(session,
                                                       (BlobData) data[0],
                                                       (BlobData) data[1],
                                                       offset, length,
                                                       nodes[3] != null);
            }
            case FUNC_CURRENT_CATALOG :
                return session.database.getCatalogName().name;

            /*
            case FUNC_CURRENT_DEFAULT_TRANSFORM_GROUP :
            case FUNC_CURRENT_PATH :
            */
            case FUNC_CURRENT_ROLE :
                return null;

            case FUNC_CURRENT_SCHEMA :
                return session.currentSchema.name;

            /*
            case FUNC_CURRENT_TRANSFORM_GROUP_FOR_TYPE :
            */
            case FUNC_CURRENT_USER :
                return session.getGrantee().getNameString();

            case FUNC_SESSION_USER :
                return session.getGrantee().getNameString();

            case FUNC_SYSTEM_USER :
                return session.getGrantee().getNameString();

            case FUNC_USER :
                return session.getGrantee().getNameString();

            case FUNC_VALUE :
                return session.sessionData.currentValue;

            case FUNC_CURRENT_DATE :
                return session.getCurrentDate();

            case FUNC_CURRENT_TIME :
                return dataType.convertToTypeLimits(
                    session, session.getCurrentTime(true));

            case FUNC_CURRENT_TIMESTAMP :
                return dataType.convertToTypeLimits(
                    session, session.getCurrentTimestamp(true));

            case FUNC_LOCALTIME :
                return dataType.convertToTypeLimits(
                    session, session.getCurrentTime(false));

            case FUNC_LOCALTIMESTAMP :
                return dataType.convertToTypeLimits(
                    session, session.getCurrentTimestamp(false));

            default :
                throw Error.runtimeError(ErrorCode.U_S0500, "FunctionSQL");
        }
    }

    public void resolveTypes(Session session, Expression parent) {

        for (int i = 0; i < nodes.length; i++) {
            if (nodes[i] != null) {
                nodes[i].resolveTypes(session, this);
            }
        }

        switch (funcType) {

            case FUNC_POSITION_CHAR :
            case FUNC_POSITION_BINARY : {
                if (nodes[0].dataType == null) {
                    if (nodes[1].dataType == null) {
                        throw Error.error(ErrorCode.X_42567);
                    }

                    if (nodes[1].dataType.typeCode == Types.SQL_CLOB
                            || nodes[1].dataType.isBinaryType()) {
                        nodes[0].dataType = nodes[1].dataType;
                    } else {
                        nodes[0].dataType = Type.SQL_VARCHAR_DEFAULT;
                    }
                }

                if (nodes[1].dataType == null) {
                    if (nodes[0].dataType.typeCode == Types.SQL_CLOB
                            || nodes[0].dataType.isBinaryType()) {
                        nodes[1].dataType = nodes[0].dataType;
                    } else {
                        nodes[1].dataType = Type.SQL_VARCHAR_DEFAULT;
                    }
                }

                if (nodes[0].dataType.isCharacterType()
                        && nodes[1].dataType.isCharacterType()) {
                    funcType = FUNC_POSITION_CHAR;
                } else if (nodes[0].dataType.isBinaryType()
                           && nodes[1].dataType.isBinaryType()) {
                    if (nodes[0].dataType.isBitType()
                            || nodes[1].dataType.isBitType()) {
                        throw Error.error(ErrorCode.X_42565);
                    }

                    funcType = FUNC_POSITION_BINARY;
                } else {
                    throw Error.error(ErrorCode.X_42565);
                }

                dataType = Type.SQL_BIGINT;

                break;
            }
            /*
            case FUNC_OCCURENCES_REGEX :
            case FUNC_POSITION_REGEX :
            */
            case FUNC_EXTRACT : {
                if (nodes[1].dataType == null) {
                    throw Error.error(ErrorCode.X_42567);
                }

                if (!nodes[1].dataType.isDateTimeType()
                        && !nodes[1].dataType.isIntervalType()) {
                    throw Error.error(ErrorCode.X_42565);
                }

                int     part = ((Number) nodes[0].valueData).intValue();
                DTIType type = (DTIType) nodes[1].dataType;

                part     = DTIType.getFieldNameTypeForToken(part);
                dataType = type.getExtractType(part);

                break;
            }
            case FUNC_BIT_LENGTH : {
                if (nodes[0].dataType == null) {
                    nodes[0].dataType = Type.SQL_BIT_VARYING_MAX_LENGTH;
                }

                if (!nodes[0].dataType.isCharacterType()
                        && !nodes[0].dataType.isBinaryType()) {
                    throw Error.error(ErrorCode.X_42565);
                }

                dataType = Type.SQL_BIGINT;

                break;
            }
            case FUNC_CHAR_LENGTH :
                if (!nodes[0].dataType.isCharacterType()) {
                    throw Error.error(ErrorCode.X_42565);
                }

            // $FALL-THROUGH$
            case FUNC_OCTET_LENGTH : {
                if (nodes[0].dataType == null) {
                    nodes[0].dataType = Type.SQL_VARCHAR_DEFAULT;
                }

                if (!nodes[0].dataType.isCharacterType()
                        && !nodes[0].dataType.isBinaryType()) {
                    throw Error.error(ErrorCode.X_42565);
                }

                dataType = Type.SQL_BIGINT;

                break;
            }
            case FUNC_CARDINALITY : {
                dataType = Type.SQL_BIGINT;

                break;
            }
            case FUNC_MOD : {
                if (nodes[0].dataType == null) {
                    nodes[1].dataType = nodes[0].dataType;
                }

                if (nodes[1].dataType == null) {
                    nodes[0].dataType = nodes[1].dataType;
                }

                if (nodes[0].dataType == null) {
                    throw Error.error(ErrorCode.X_42567);
                }

                if (!nodes[0].dataType.isNumberType()
                        || !nodes[1].dataType.isNumberType()) {
                    throw Error.error(ErrorCode.X_42565);
                }

                nodes[0].dataType =
                    ((NumberType) nodes[0].dataType).getIntegralType();
                nodes[1].dataType =
                    ((NumberType) nodes[1].dataType).getIntegralType();
                dataType = nodes[1].dataType;
                // A VoltDB extension to customize the SQL function set support
                parameterArg = 1;
                // End of VoltDB extension

                break;
            }
            case FUNC_POWER : {
                if (nodes[0].dataType == null) {
                    // A VoltDB extension to customize the SQL function set support
                    // VoltDB swapped out this odd propagation of nulls.
                    // VoltDB simply gives missing types the benefit of the doubt.
                    nodes[0].dataType = Type.SQL_DOUBLE;
                    // For VoltDB, the retest for null below is now redundant.
                    /* disable 1 line ...
                    nodes[1].dataType = nodes[0].dataType;
                    ... disabled 1 line */
                    // End of VoltDB extension
                }

                if (nodes[1].dataType == null) {
                    // VoltDB swapped out this odd propagation of nulls.
                    // ORIGINAL HSQL CODE: nodes[0].dataType = nodes[1].dataType;
                    // VoltDB simply gives missing types the benefit of the doubt.
                    nodes[1].dataType = Type.SQL_DOUBLE;
                    // A VoltDB extension to customize the SQL function set support
                    // VoltDB swapped out this odd propagation of nulls.
                    /* disable 1 line ...
                    nodes[0].dataType = nodes[1].dataType;
                    ... disabled 1 line */
                    // End of VoltDB extension
                }

                if (nodes[0].dataType == null) {
                    throw Error.error(ErrorCode.X_42567);
                }

                if (!nodes[0].dataType.isNumberType()
                        || !nodes[1].dataType.isNumberType()) {
                    throw Error.error(ErrorCode.X_42565);
                }

                nodes[0].dataType = Type.SQL_DOUBLE;
                nodes[1].dataType = Type.SQL_DOUBLE;
                dataType          = Type.SQL_DOUBLE;

                break;
            }
            case FUNC_LN :
            case FUNC_EXP :
            case FUNC_SQRT : {
                if (nodes[0].dataType == null) {
                    nodes[0].dataType = Type.SQL_DOUBLE;
                }

                if (!nodes[0].dataType.isNumberType()) {
                    throw Error.error(ErrorCode.X_42565);
                }

                nodes[0].dataType = Type.SQL_DOUBLE;
                dataType          = Type.SQL_DOUBLE;

                break;
            }
            case FUNC_ABS :
                if (nodes[0].dataType != null
                        && nodes[0].dataType.isIntervalType()) {
                    dataType = nodes[0].dataType;
                    // A VoltDB extension to customize the SQL function set support
                    parameterArg = 0;
                    // End of VoltDB extension

                    break;
                }

            // $FALL-THROUGH$
            case FUNC_FLOOR :
            case FUNC_CEILING : {
                if (nodes[0].dataType == null) {
                    nodes[0].dataType = Type.SQL_DOUBLE;
                }

                if (!nodes[0].dataType.isNumberType()) {
                    throw Error.error(ErrorCode.X_42565);
                }

                dataType = nodes[0].dataType;
                // A VoltDB extension to customize the SQL function set support
                parameterArg = 0;
                // End of VoltDB extension

                break;
            }
            case FUNC_WIDTH_BUCKET : {
                if (nodes[0].dataType == null || nodes[1].dataType == null
                        || nodes[2].dataType == null
                        || nodes[3].dataType == null) {
                    throw Error.error(ErrorCode.X_42567);
                }

                if (!nodes[0].dataType.isNumberType()
                        || !nodes[1].dataType.isNumberType()
                        || !nodes[2].dataType.isNumberType()
                        || !nodes[3].dataType.isIntegralType()) {
                    throw Error.error(ErrorCode.X_42565);
                }

                dataType = nodes[3].dataType;
                // A VoltDB extension to customize the SQL function set support
                parameterArg = 3;
                // End of VoltDB extension

                break;
            }
            case FUNC_SUBSTRING_CHAR :
            case FUNC_SUBSTRING_BINARY : {
                if (nodes[0].dataType == null) {

                    // in 20.6 parameter not allowed as type cannot be determined as binary or char
                    throw Error.error(ErrorCode.X_42567);
                }

                if (nodes[1].dataType == null) {
                    nodes[1].dataType = NumberType.SQL_NUMERIC_DEFAULT_INT;
                }

                if (!nodes[1].dataType.isNumberType()) {
                    throw Error.error(ErrorCode.X_42565);
                }

                if (nodes[2] != null) {
                    if (nodes[2].dataType == null) {
                        nodes[2].dataType = NumberType.SQL_NUMERIC_DEFAULT_INT;
                    }

                    if (!nodes[2].dataType.isNumberType()) {
                        throw Error.error(ErrorCode.X_42565);
                    }

                    nodes[2].dataType =
                        ((NumberType) nodes[2].dataType).getIntegralType();
                }

                dataType = nodes[0].dataType;
                // A VoltDB extension to customize the SQL function set support
                parameterArg = 0;
                // End of VoltDB extension

                if (dataType.isCharacterType()) {
                    funcType = FUNC_SUBSTRING_CHAR;

                    if (dataType.typeCode == Types.SQL_CHAR) {
                        dataType =
                            CharacterType.getCharacterType(Types.SQL_VARCHAR,
                                                           dataType.precision);
                    }
                } else if (dataType.isBinaryType()) {
                    funcType = FUNC_SUBSTRING_BINARY;
                } else {
                    throw Error.error(ErrorCode.X_42565);
                }

                if (nodes.length > 3 && nodes[3] != null) {

                    // always boolean constant if defined
                }

                break;
            }
            /*
            case FUNCTION_SUBSTRING_REG_EXPR :
                break;
            case FUNCTION_SUBSTRING_REGEX :
                break;
            */
            case FUNC_FOLD_LOWER :
            case FUNC_FOLD_UPPER :
                if (nodes[0].dataType == null) {
                    throw Error.error(ErrorCode.X_42567);
                }

                dataType = nodes[0].dataType;
                // A VoltDB extension to customize the SQL function set support
                parameterArg = 0;
                // End of VoltDB extension

                if (!dataType.isCharacterType()) {
                    throw Error.error(ErrorCode.X_42565);
                }
                break;

            /*
            case FUNCTION_TRANSCODING :
                break;
            case FUNCTION_TRANSLITERATION :
                break;
            case FUNCTION_REGEX_TRANSLITERATION :
                break;
             */
            case FUNC_TRIM_CHAR :
            case FUNC_TRIM_BINARY :
                if (nodes[0] == null) {
                    nodes[0] =
                        new ExpressionValue(ValuePool.getInt(Tokens.BOTH),
                                            Type.SQL_INTEGER);
                }

                if (nodes[2].dataType == null) {
                    throw Error.error(ErrorCode.X_42567);
                }

                dataType = nodes[2].dataType;
                // A VoltDB extension to customize the SQL function set support
                parameterArg = 2;
                // End of VoltDB extension

                if (dataType.isCharacterType()) {
                    funcType = FUNC_TRIM_CHAR;

                    if (dataType.typeCode == Types.SQL_CHAR) {
                        dataType =
                            CharacterType.getCharacterType(Types.SQL_VARCHAR,
                                                           dataType.precision);
                    }

                    if (nodes[1] == null) {
                        nodes[1] = new ExpressionValue(" ", Type.SQL_CHAR);
                    }
                } else if (dataType.isBinaryType()) {
                    funcType = FUNC_TRIM_BINARY;

                    if (nodes[1] == null) {
                        nodes[1] = new ExpressionValue(
                            new BinaryData(new byte[]{ 0 }, false),
                            Type.SQL_BINARY);
                    }
                } else {
                    throw Error.error(ErrorCode.X_42565);
                }
                break;

            case FUNC_OVERLAY_CHAR :
            case FUNC_OVERLAY_BINARY : {
                if (nodes[0].dataType == null) {
                    if (nodes[1].dataType == null) {
                        throw Error.error(ErrorCode.X_42567);
                    }

                    if (nodes[1].dataType.typeCode == Types.SQL_CLOB
                            || nodes[1].dataType.isBinaryType()) {
                        nodes[0].dataType = nodes[1].dataType;
                    } else {
                        nodes[0].dataType = Type.SQL_VARCHAR_DEFAULT;
                    }
                }

                if (nodes[1].dataType == null) {
                    if (nodes[0].dataType.typeCode == Types.SQL_CLOB
                            || nodes[0].dataType.isBinaryType()) {
                        nodes[1].dataType = nodes[0].dataType;
                    } else {
                        nodes[1].dataType = Type.SQL_VARCHAR_DEFAULT;
                    }
                }

                if (nodes[0].dataType.isCharacterType()
                        && nodes[1].dataType.isCharacterType()) {
                    funcType = FUNC_OVERLAY_CHAR;

                    if (nodes[0].dataType.typeCode == Types.SQL_CLOB
                            || nodes[1].dataType.typeCode == Types.SQL_CLOB) {
                        dataType = CharacterType.getCharacterType(
                            Types.SQL_CLOB,
                            nodes[0].dataType.precision
                            + nodes[1].dataType.precision);
                    } else {
                        dataType = CharacterType.getCharacterType(
                            Types.SQL_VARCHAR,
                            nodes[0].dataType.precision
                            + nodes[1].dataType.precision);
                    }
                } else if (nodes[0].dataType.isBinaryType()
                           && nodes[1].dataType.isBinaryType()) {
                    funcType = FUNC_OVERLAY_BINARY;

                    if (nodes[0].dataType.typeCode == Types.SQL_BLOB
                            || nodes[1].dataType.typeCode == Types.SQL_BLOB) {
                        dataType = BinaryType.getBinaryType(
                            Types.SQL_BLOB,
                            nodes[0].dataType.precision
                            + nodes[1].dataType.precision);
                    } else {
                        dataType = BinaryType.getBinaryType(
                            Types.SQL_VARBINARY,
                            nodes[0].dataType.precision
                            + nodes[1].dataType.precision);
                    }
                } else {
                    throw Error.error(ErrorCode.X_42565);
                }
                // A VoltDB extension to customize the SQL function set support
                parameterArg = 0;
                // End of VoltDB extension

                if (nodes[2].dataType == null) {
                    nodes[2].dataType = NumberType.SQL_NUMERIC_DEFAULT_INT;
                }

                if (!nodes[2].dataType.isNumberType()) {
                    throw Error.error(ErrorCode.X_42565);
                }

                nodes[2].dataType =
                    ((NumberType) nodes[2].dataType).getIntegralType();

                if (nodes[3] != null) {
                    if (nodes[3].dataType == null) {
                        nodes[3].dataType = NumberType.SQL_NUMERIC_DEFAULT_INT;
                    }

                    if (!nodes[3].dataType.isNumberType()) {
                        throw Error.error(ErrorCode.X_42565);
                    }

                    nodes[3].dataType =
                        ((NumberType) nodes[3].dataType).getIntegralType();
                }

                break;
            }
            /*
            case FUNCTION_CHAR_NORMALIZE :
                break;
            */
            case FUNC_CURRENT_CATALOG :
            case FUNC_CURRENT_DEFAULT_TRANSFORM_GROUP :
            case FUNC_CURRENT_PATH :
            case FUNC_CURRENT_ROLE :
            case FUNC_CURRENT_SCHEMA :
            case FUNC_CURRENT_TRANSFORM_GROUP_FOR_TYPE :
            case FUNC_CURRENT_USER :
            case FUNC_SESSION_USER :
            case FUNC_SYSTEM_USER :
            case FUNC_USER :
                dataType = SqlInvariants.SQL_IDENTIFIER;
                break;

            case FUNC_VALUE :
                break;

            case FUNC_CURRENT_DATE :
                dataType = CharacterType.SQL_DATE;
                break;

            case FUNC_CURRENT_TIME : {
                int precision = DateTimeType.defaultTimeFractionPrecision;

                if (nodes[0] != null) {
                    precision = ((Integer) nodes[0].valueData).intValue();
                }

                dataType =
                    DateTimeType.getDateTimeType(Types.SQL_TIME_WITH_TIME_ZONE,
                                                 precision);

                break;
            }
            case FUNC_CURRENT_TIMESTAMP : {
                // A VoltDB extension to disable TIME ZONE support
                dataType = Type.SQL_TIMESTAMP;
                /* disable 8 lines ...
                int precision = DateTimeType.defaultTimestampFractionPrecision;

                if (nodes[0] != null) {
                    precision = ((Integer) nodes[0].valueData).intValue();
                }

                dataType = DateTimeType.getDateTimeType(
                    Types.SQL_TIMESTAMP_WITH_TIME_ZONE, precision);
                ... disabled 1 line */
                // End of VoltDB extension

                break;
            }
            case FUNC_LOCALTIME : {
                int precision = DateTimeType.defaultTimeFractionPrecision;

                if (nodes.length > 0 && nodes[0] != null) {
                    precision = ((Integer) nodes[0].valueData).intValue();
                }

                dataType = DateTimeType.getDateTimeType(Types.SQL_TIME,
                        precision);

                break;
            }
            case FUNC_LOCALTIMESTAMP : {
                int precision = DateTimeType.defaultTimestampFractionPrecision;

                if (nodes[0] != null) {
                    precision = ((Integer) nodes[0].valueData).intValue();
                }

                dataType = DateTimeType.getDateTimeType(Types.SQL_TIMESTAMP,
                        precision);

                break;
            }
            default :
                throw Error.runtimeError(ErrorCode.U_S0500, "FunctionSQL");
        }
    }

    public String getSQL() {

        StringBuffer sb = new StringBuffer();

        switch (funcType) {

            case FUNC_POSITION_CHAR :
            case FUNC_POSITION_BINARY : {
                sb.append(Tokens.T_POSITION).append('(')                 //
                    .append(nodes[0].getSQL()).append(' ')               //
                    .append(Tokens.T_IN).append(' ')                     //
                    .append(nodes[1].getSQL());

                if (nodes[2] != null
                        && Boolean.TRUE.equals(nodes[2].valueData)) {
                    sb.append(' ').append(Tokens.T_USING).append(' ').append(
                        Tokens.T_OCTETS);
                }

                sb.append(')');

                break;
            }
            case FUNC_OCCURENCES_REGEX :
                break;

            case FUNC_POSITION_REGEX :
                break;

            case FUNC_EXTRACT : {
                int type = ((Integer) nodes[0].valueData).intValue();

                type = DTIType.getFieldNameTypeForToken(type);

                String token = DTIType.getFieldNameTokenForType(type);

                sb.append(Tokens.T_EXTRACT).append('(').append(token)    //
                    .append(' ').append(Tokens.T_FROM).append(' ')       //
                    .append(nodes[1].getSQL()).append(')');

                break;
            }
            case FUNC_CHAR_LENGTH : {
                sb.append(Tokens.T_CHAR_LENGTH).append('(')              //
                    .append(nodes[0].getSQL()).append(')');

                break;
            }
            case FUNC_BIT_LENGTH : {
                sb.append(Tokens.T_BIT_LENGTH).append('(')               //
                    .append(nodes[0].getSQL()).append(')');

                break;
            }
            case FUNC_OCTET_LENGTH : {
                sb.append(Tokens.T_OCTET_LENGTH).append('(')             //
                    .append(nodes[0].getSQL()).append(')');

                break;
            }
            /*
            case FUNC_CARDINALITY :{
                buf.append(Token.T_CARDINALITY).append('(').append(
                    argList[0].getSQL()).append(')');

                break;
            }
            */
            case FUNC_ABS : {
                sb.append(Tokens.T_ABS).append('(')                      //
                    .append(nodes[0].getSQL()).append(')');

                break;
            }
            case FUNC_MOD : {
                sb.append(Tokens.T_MOD).append('(')                      //
                    .append(nodes[0].getSQL()).append(',')               //
                    .append(nodes[1].getSQL()).append(')');

                break;
            }
            case FUNC_LN : {
                sb.append(Tokens.T_LN).append('(')                       //
                    .append(nodes[0].getSQL()).append(')');

                break;
            }
            case FUNC_EXP : {
                sb.append(Tokens.T_EXP).append('(')                      //
                    .append(nodes[0].getSQL()).append(')');

                break;
            }
            case FUNC_POWER : {
                sb.append(Tokens.T_POWER).append('(')                    //
                    .append(nodes[0].getSQL()).append(',')               //
                    .append(nodes[1].getSQL()).append(')');

                break;
            }
            case FUNC_SQRT : {
                sb.append(Tokens.T_SQRT).append('(')                     //
                    .append(nodes[0].getSQL()).append(')');

                break;
            }
            case FUNC_FLOOR : {
                sb.append(Tokens.T_FLOOR).append('(')                    //
                    .append(nodes[0].getSQL()).append(')');

                break;
            }
            case FUNC_CEILING : {
                sb.append(Tokens.T_CEILING).append('(').                 //
                    append(nodes[0].getSQL()).append(')');

                break;
            }
            case FUNC_WIDTH_BUCKET : {
                sb.append(Tokens.T_WIDTH_BUCKET).append('(')             //
                    .append(nodes[0].getSQL()).append(',')               //
                    .append(nodes[1].getSQL()).append(',')               //
                    .append(nodes[2].getSQL()).append(',')               //
                    .append(nodes[3].getSQL()).append(')');

                break;
            }
            case FUNC_SUBSTRING_CHAR :
            case FUNC_SUBSTRING_BINARY :
                sb.append(Tokens.T_SUBSTRING).append('(')                //
                    .append(nodes[0].getSQL()).append(' ')               //
                    .append(Tokens.T_FROM).append(' ')                   //
                    .append(nodes[1].getSQL());

                if (nodes[2] != null) {
                    sb.append(' ').append(Tokens.T_FOR).append(' ')      //
                        .append(nodes[2].getSQL());
                }

                if (nodes.length > 3 && nodes[3] != null) {
                    if (Boolean.TRUE.equals(nodes[3].valueData)) {
                        sb.append(' ').append(Tokens.T_USING).append(
                            ' ').append(Tokens.T_OCTETS);
                    }
                }

                sb.append(')');
                break;

            /*
            case FUNCTION_SUBSTRING_REGEX :
                break;
            */
            case FUNC_FOLD_LOWER :
                sb.append(Tokens.T_LOWER).append('(').append(
                    nodes[0].getSQL()).append(')');
                break;

            case FUNC_FOLD_UPPER :
                sb.append(Tokens.T_UPPER).append('(').append(
                    nodes[0].getSQL()).append(')');
                break;

            /*
            case FUNCTION_TRANSCODING :
                break;
            case FUNCTION_TRANSLITERATION :
                break;
            case FUNCTION_REGEX_TRANSLITERATION :
                break;
             */
            case FUNC_OVERLAY_CHAR :
            case FUNC_OVERLAY_BINARY :
                sb.append(Tokens.T_OVERLAY).append('(')                  //
                    .append(nodes[0].getSQL()).append(' ')               //
                    .append(Tokens.T_PLACING).append(' ')                //
                    .append(nodes[1].getSQL()).append(' ')               //
                    .append(Tokens.T_FROM).append(' ')                   //
                    .append(nodes[2].getSQL());

                if (nodes[3] != null) {
                    sb.append(' ').append(Tokens.T_FOR).append(' ').append(
                        nodes[3].getSQL());
                }

                if (nodes[4] != null) {
                    if (Boolean.TRUE.equals(nodes[4].valueData)) {
                        sb.append(' ').append(Tokens.T_USING).append(
                            ' ').append(Tokens.T_OCTETS);
                    }
                }

                sb.append(')');
                break;

            /*
            case FUNCTION_NORMALIZE :
                break;
            */
            case FUNC_TRIM_CHAR :
            case FUNC_TRIM_BINARY :
                String spec = null;

                switch (((Number) nodes[0].valueData).intValue()) {

                    case Tokens.BOTH :
                        spec = Tokens.T_BOTH;
                        break;

                    case Tokens.LEADING :
                        spec = Tokens.T_LEADING;
                        break;

                    case Tokens.TRAILING :
                        spec = Tokens.T_TRAILING;
                        break;
                }

                sb.append(Tokens.T_TRIM).append('(')                     //
                    .append(spec).append(' ')                            //
                    .append(nodes[1].getSQL()).append(' ')               //
                    .append(Tokens.T_FROM).append(' ')                   //
                    .append(nodes[2].getSQL()).append(')');
                break;

            case FUNC_CURRENT_CATALOG :
            case FUNC_CURRENT_DEFAULT_TRANSFORM_GROUP :
            case FUNC_CURRENT_PATH :
            case FUNC_CURRENT_ROLE :
            case FUNC_CURRENT_SCHEMA :
            case FUNC_CURRENT_TRANSFORM_GROUP_FOR_TYPE :
            case FUNC_CURRENT_USER :
            case FUNC_SESSION_USER :
            case FUNC_SYSTEM_USER :
            case FUNC_USER :
            case FUNC_CURRENT_DATE :
            case FUNC_VALUE :
                return name;

            case FUNC_LOCALTIME :
            case FUNC_CURRENT_TIME : {
                int precision = DateTimeType.defaultTimeFractionPrecision;

                if (nodes[0] != null) {
                    precision = ((Number) nodes[0].valueData).intValue();
                }

                if (precision == DateTimeType.defaultTimeFractionPrecision) {
                    return name;
                }

                sb.append(name).append(Tokens.T_OPENBRACKET).append(precision);
                sb.append(Tokens.T_CLOSEBRACKET);

                return sb.toString();
            }
            case FUNC_LOCALTIMESTAMP :
            case FUNC_CURRENT_TIMESTAMP : {
                int precision = DateTimeType.defaultTimestampFractionPrecision;

                if (nodes[0] != null) {
                    precision = ((Number) nodes[0].valueData).intValue();
                }

                if (precision
                        == DateTimeType.defaultTimestampFractionPrecision) {
                    return name;
                }

                sb.append(name).append(Tokens.T_OPENBRACKET).append(precision);
                sb.append(Tokens.T_CLOSEBRACKET);

                return sb.toString();
            }
            default :
                throw Error.runtimeError(ErrorCode.U_S0500, "FunctionSQL");
        }

        return sb.toString();
    }

    public boolean equals(Object other) {

        if (other instanceof FunctionSQL
                && funcType == ((FunctionSQL) other).funcType) {
            return super.equals(other);
        }

        return false;
    }

    public int hashCode() {
        return opType + funcType;
    }

    /**
     * Returns a String representation of this object. <p>
     */
    public String describe(Session session, int blanks) {

        StringBuffer sb = new StringBuffer();

        sb.append('\n');

        for (int i = 0; i < blanks; i++) {
            sb.append(' ');
        }

        sb.append("FUNCTION ").append("=[\n");
        sb.append(name).append("(");

        for (int i = 0; i < nodes.length; i++) {
            sb.append("[").append(nodes[i].describe(session)).append("]");
        }

        sb.append(") returns ").append(dataType.getNameString());
        sb.append("]\n");

        return sb.toString();
    }

    public boolean isValueFunction() {
        return isValueFunction;
    }

    /************************* Volt DB Extensions *************************/

<<<<<<< HEAD
    // FunctionCustom adds a few values to the range of constants defined above that should probaby be kept unique.
    // types.DTIType and Types add a few values to the range used by VoltDB for implementing EXTRACT variants.
    // These are based on other ranges of constants that DO overlap with these FUNC_ constant, so they
    // are dynamically adjusted for use as pseudo-FUNC_ constants with the following fixed offset.
    private final static int   SQL_EXTRACT_VOLT_FUNC_OFFSET = 1000;

    // Assume that 10000-19999 are available for VoltDB-specific use in specialized implementations of existing HSQL functions.
=======
    // FunctionCustom adds a few values to the range of FUNC_ constants above that should probaby be
    // kept unique. types.DTIType and Types add a few values to the range used by VoltDB for
    // implementing EXTRACT variants. These are based on other ranges of constants that
    // DO overlap with these FUNC_ constant, so they are dynamically adjusted with the
    // following fixed offset when used as function ids.
    private final static int   SQL_EXTRACT_VOLT_FUNC_OFFSET = 1000;

    // Assume that 10000-19999 are available for VoltDB-specific use
    // in specialized implementations of existing HSQL functions.
>>>>>>> 00e3a875
    private final static int   FUNC_VOLT_SUBSTRING_CHAR_FROM = 10000;

    /**
     * VoltDB added method to get a non-catalog-dependent
     * representation of this HSQLDB object.
     * @param session The current Session object may be needed to resolve
     * some names.
     * @return XML, correctly indented, representing this object.
     * @throws HSQLParseException
     */
    VoltXMLElement voltAnnotateFunctionXML(VoltXMLElement exp)
    {
        // XXX Should this throw HSQLParseException instead?
        assert(getType() == OpTypes.SQL_FUNCTION);

        exp.attributes.put("name", name);
        exp.attributes.put("valuetype", dataType.getNameString());
        if (parameterArg != -1) {
            exp.attributes.put("parameter", String.valueOf(parameterArg));
        }
        int volt_funcType = funcType;

        switch (funcType) {
        case FUNC_SUBSTRING_CHAR :
            // A little tweaking is needed here because VoltDB wants to define separate functions for 2-argument and 3-argument SUBSTRING
            if (nodes[2] == null) {
                exp.attributes.put("volt_alias", "substring_from");
                volt_funcType = FUNC_VOLT_SUBSTRING_CHAR_FROM;
            } else {
                exp.attributes.put("volt_alias", "substring_from_for");
            }
            break;
        case FUNC_EXTRACT :
            // A little tweaking is needed here because VoltDB wants to define separate functions for each extract "field" (hard-coded node[0] value).
            String volt_alias = null;
            int keywordConstant = ((Integer) nodes[0].valueData).intValue();
            switch (keywordConstant) {
            case Tokens.DAY_NAME :
            // case DTIType.DAY_NAME :
                volt_alias = "day_name";
                break;
            case Tokens.MONTH_NAME :
            // case DTIType.MONTH_NAME :
                volt_alias = "month_name";
                break;
            case Tokens.QUARTER :
            // case DTIType.QUARTER :
                volt_alias = "quarter";
                break;
            case Tokens.DAY_OF_MONTH :
            // case DTIType.DAY_OF_MONTH :
                volt_alias = "day_of_month";
                break;
            case Tokens.DAY_OF_YEAR :
            // case DTIType.DAY_OF_YEAR :
                volt_alias = "day_of_year";
                break;
            case Tokens.DAY_OF_WEEK :
            // case DTIType.DAY_OF_WEEK :
                volt_alias = "day_of_week";
                break;
            case Tokens.WEEK_OF_YEAR :
            // case DTIType.WEEK_OF_YEAR :
                volt_alias = "week_of_year";
                break;
            case Types.SQL_INTERVAL_YEAR :
                volt_alias = "interval_year";
                break;
            case Types.SQL_INTERVAL_MONTH :
                volt_alias = "interval_month";
                break;
            case Types.SQL_INTERVAL_DAY :
                volt_alias = "interval_day";
                break;
            case Types.SQL_INTERVAL_HOUR :
                volt_alias = "interval_hour";
                break;
            case Types.SQL_INTERVAL_MINUTE :
                volt_alias = "interval_minute";
                break;
            case Types.SQL_INTERVAL_SECOND :
                volt_alias = "interval_second";
                break;
            case Tokens.YEAR :
                volt_alias = "year";
                break;
            case Tokens.MONTH :
                volt_alias = "month";
                break;
            case Tokens.DAY :
                volt_alias = "day";
                break;
            case Tokens.HOUR :
                volt_alias = "hour";
                break;
            case Tokens.MINUTE :
                volt_alias = "minute";
                break;
            case Tokens.SECOND :
                volt_alias = "interval_second";
                break;
            case Tokens.SECONDS_MIDNIGHT :
            // case DTIType.SECONDS_MIDNIGHT :
                volt_alias = "seconds_midnight";
                break;
            case Tokens.TIMEZONE_HOUR :
            // case DTIType.TIMEZONE_HOUR :
                volt_alias = "timezone_hour";
                break;
            case Tokens.TIMEZONE_MINUTE :
            // case DTIType.TIMEZONE_MINUTE :
                volt_alias = "timezone_minute";
                break;
            default :
                throw Error.runtimeError(ErrorCode.U_S0500, "DateTimeTypeForVoltDB: " + String.valueOf(keywordConstant));
            }

            exp.attributes.put("function_id", String.valueOf(keywordConstant + SQL_EXTRACT_VOLT_FUNC_OFFSET));
            exp.attributes.put("volt_alias", volt_alias);
            // Having accounted for the first argument, remove it from the child expression list.
            exp.children.remove(0);
            return exp;

        case FunctionForVoltDB.FunctionId.FUNC_VOLT_SINCE_EPOCH :
            volt_alias = null;
            keywordConstant = ((Integer) nodes[0].valueData).intValue();
            int since_epoch_func = -1;
            switch (keywordConstant) {
            case Tokens.SECOND :
                volt_alias = "since_epoch_second";
                since_epoch_func = FunctionForVoltDB.FunctionId.FUNC_VOLT_SINCE_EPOCH_SECOND;
                break;
            case Tokens.MILLIS :
            case Tokens.MILLISECOND:
                volt_alias = "since_epoch_millisecond";
                since_epoch_func = FunctionForVoltDB.FunctionId.FUNC_VOLT_SINCE_EPOCH_MILLISECOND;
                break;
            case Tokens.MICROS :
            case Tokens.MICROSECOND :
                volt_alias = "since_epoch_microsecond";
                since_epoch_func = FunctionForVoltDB.FunctionId.FUNC_VOLT_SINCE_EPOCH_MICROSECOND;
                break;
            default:
                throw Error.runtimeError(ErrorCode.U_S0500, "DateTimeTypeForVoltDB: " + String.valueOf(keywordConstant));
            }

            exp.attributes.put("function_id", String.valueOf(since_epoch_func));
            exp.attributes.put("volt_alias", volt_alias);

            // Having accounted for the first argument, remove it from the child expression list.
            exp.children.remove(0);
            return exp;

        case FunctionForVoltDB.FunctionId.FUNC_VOLT_TO_TIMESTAMP :
            volt_alias = null;
            keywordConstant = ((Integer) nodes[0].valueData).intValue();
            int to_timestamp_func = -1;
            switch (keywordConstant) {
            case Tokens.SECOND :
                volt_alias = "to_timestamp_second";
                to_timestamp_func = FunctionForVoltDB.FunctionId.FUNC_VOLT_TO_TIMESTAMP_SECOND;
                break;
            case Tokens.MILLIS :
            case Tokens.MILLISECOND :
                volt_alias = "to_timestamp_millisecond";
                to_timestamp_func = FunctionForVoltDB.FunctionId.FUNC_VOLT_TO_TIMESTAMP_MILLISECOND;
                break;
            case Tokens.MICROS :
            case Tokens.MICROSECOND :
                volt_alias = "to_timestamp_microsecond";
                to_timestamp_func = FunctionForVoltDB.FunctionId.FUNC_VOLT_TO_TIMESTAMP_MICROSECOND;
                break;
            default:
                throw Error.runtimeError(ErrorCode.U_S0500, "DateTimeTypeForVoltDB: " + String.valueOf(keywordConstant));
            }

            exp.attributes.put("function_id", String.valueOf(to_timestamp_func));
            exp.attributes.put("volt_alias", volt_alias);

            // Having accounted for the first argument, remove it from the child expression list.
            exp.children.remove(0);
            return exp;

        case FunctionForVoltDB.FunctionId.FUNC_VOLT_TRUNCATE_TIMESTAMP :
            volt_alias = null;
            keywordConstant = ((Integer) nodes[0].valueData).intValue();
            int truncate_func = -1;
            switch (keywordConstant) {
            case Tokens.YEAR :
                volt_alias = "truncate_year";
                truncate_func = FunctionForVoltDB.FunctionId.FUNC_VOLT_TRUNCATE_YEAR;
                break;
            case Tokens.QUARTER :
                volt_alias = "truncate_quarter";
                truncate_func = FunctionForVoltDB.FunctionId.FUNC_VOLT_TRUNCATE_QUARTER;
                break;
            case Tokens.MONTH :
                volt_alias = "truncate_month";
                truncate_func = FunctionForVoltDB.FunctionId.FUNC_VOLT_TRUNCATE_MONTH;
                break;
            case Tokens.DAY :
                volt_alias = "truncate_day";
                truncate_func = FunctionForVoltDB.FunctionId.FUNC_VOLT_TRUNCATE_DAY;
                break;
            case Tokens.HOUR :
                volt_alias = "truncate_hour";
                truncate_func = FunctionForVoltDB.FunctionId.FUNC_VOLT_TRUNCATE_HOUR;
                break;
            case Tokens.MINUTE :
                volt_alias = "truncate_minute";
                truncate_func = FunctionForVoltDB.FunctionId.FUNC_VOLT_TRUNCATE_MINUTE;
                break;
            case Tokens.SECOND :
                volt_alias = "truncate_second";
                truncate_func = FunctionForVoltDB.FunctionId.FUNC_VOLT_TRUNCATE_SECOND;
                break;
            case Tokens.MILLIS:
            case Tokens.MILLISECOND :
                volt_alias = "truncate_millisecond";
                truncate_func = FunctionForVoltDB.FunctionId.FUNC_VOLT_TRUNCATE_MILLISECOND;
                break;
            case Tokens.MICROS:
            case Tokens.MICROSECOND :
                volt_alias = "truncate_microseconcd";
                truncate_func = FunctionForVoltDB.FunctionId.FUNC_VOLT_TRUNCATE_MICROSECOND;
                break;
            default:
                throw Error.runtimeError(ErrorCode.U_S0500, "DateTimeTypeForVoltDB: " + String.valueOf(keywordConstant));
            }

            exp.attributes.put("function_id", String.valueOf(truncate_func));
            exp.attributes.put("volt_alias", volt_alias);

            // Having accounted for the first argument, remove it from the child expression list.
            exp.children.remove(0);
            return exp;


        default :
            if (voltDisabled != null) {
                exp.attributes.put("disabled", voltDisabled);
            }
            break;
        }

        exp.attributes.put("function_id", String.valueOf(volt_funcType));

        switch (funcType) {
        case FUNC_SUBSTRING_CHAR :
            // A little tweaking is needed here because VoltDB wants to define separate functions for 2-argument and 3-argument SUBSTRING
            if (nodes[2] == null) {
                exp.attributes.put("volt_alias", "substring_from");
            } else {
                exp.attributes.put("volt_alias", "substring_from_for");
            }
            break;
        default :
            break;
        }

        return exp;
    }

    public static int voltGetCurrentTimestampId() {
        return FUNC_CURRENT_TIMESTAMP;
    }
    /**********************************************************************/
}<|MERGE_RESOLUTION|>--- conflicted
+++ resolved
@@ -2035,15 +2035,6 @@
 
     /************************* Volt DB Extensions *************************/
 
-<<<<<<< HEAD
-    // FunctionCustom adds a few values to the range of constants defined above that should probaby be kept unique.
-    // types.DTIType and Types add a few values to the range used by VoltDB for implementing EXTRACT variants.
-    // These are based on other ranges of constants that DO overlap with these FUNC_ constant, so they
-    // are dynamically adjusted for use as pseudo-FUNC_ constants with the following fixed offset.
-    private final static int   SQL_EXTRACT_VOLT_FUNC_OFFSET = 1000;
-
-    // Assume that 10000-19999 are available for VoltDB-specific use in specialized implementations of existing HSQL functions.
-=======
     // FunctionCustom adds a few values to the range of FUNC_ constants above that should probaby be
     // kept unique. types.DTIType and Types add a few values to the range used by VoltDB for
     // implementing EXTRACT variants. These are based on other ranges of constants that
@@ -2053,7 +2044,6 @@
 
     // Assume that 10000-19999 are available for VoltDB-specific use
     // in specialized implementations of existing HSQL functions.
->>>>>>> 00e3a875
     private final static int   FUNC_VOLT_SUBSTRING_CHAR_FROM = 10000;
 
     /**
