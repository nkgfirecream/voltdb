--- conflicted
+++ resolved
@@ -1648,7 +1648,6 @@
         }
     }
 
-<<<<<<< HEAD
     /**
      * Get all normal tables from the catalog. A normal table is one that's NOT a materialized
      * view, nor an export table. For the lack of a better name, I call it normal.
@@ -1667,7 +1666,8 @@
             }
         }
         return tables;
-=======
+    }
+
     // Calculate the width of an index:
     // -- if the index is a pure-column index, return number of columns in the index
     // -- if the index is an expression index, return number of expressions used to create the index
@@ -1687,7 +1687,5 @@
         }
 
         return indexSize;
-
->>>>>>> 5defb326
     }
 }