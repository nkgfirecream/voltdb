--- conflicted
+++ resolved
@@ -840,17 +840,13 @@
     private void parseHavingExpression(VoltXMLElement havingNode, boolean isDistributed) {
         m_aggregationList.clear();
         assert(havingNode.children.size() == 1);
-<<<<<<< HEAD
-        having = parseExpressionTree(havingNode.children.get(0));
+        m_having = parseExpressionTree(havingNode.children.get(0));
         parseHavingExpression(isDistributed);
     }
 
     private void parseHavingExpression(boolean isDistributed) {
-        assert(having != null);
-=======
-        m_having = parseExpressionTree(havingNode.children.get(0));
         assert(m_having != null);
->>>>>>> 869731f2
+
         if (isDistributed) {
             m_having = m_having.replaceAVG();
             updateAvgExpressions();
@@ -973,7 +969,6 @@
         return retval;
     }
 
-<<<<<<< HEAD
     /**
     * Converts an IN expression into the equivalent EXISTS one
     * IN (SELECT" forms e.g. "(A, B) IN (SELECT X, Y, FROM ...) ==
@@ -991,9 +986,9 @@
         // representing individual columns
         Collection<AbstractExpression> inExprList = ExpressionUtil.uncombineAny(inListExpr.getLeft());
         int idx = 0;
-        assert(inExprList.size() == selectStmt.displayColumns.size());
+        assert(inExprList.size() == selectStmt.m_displayColumns.size());
         selectStmt.m_aggregationList = new ArrayList<AbstractExpression>();
-        boolean  hasPriorHaving = selectStmt.having != null;
+        boolean  hasPriorHaving = selectStmt.m_having != null;
 
         // Iterate over the columns from the IN list and the subquery output schema
         // For each pair create a new equality expression.
@@ -1001,7 +996,7 @@
         // must be added to the subquery's HAVING expressions. If not, it should be added
         // to the WHERE expressions
         for (AbstractExpression expr : inExprList) {
-            ParsedSelectStmt.ParsedColInfo colInfo = selectStmt.displayColumns.get(idx++);
+            ParsedSelectStmt.ParsedColInfo colInfo = selectStmt.m_displayColumns.get(idx++);
             assert(colInfo.expression != null);
             // The TVE and the aggregated expressions from the IN clause will be
             // parameters to the child select statement once the IN expression is
@@ -1032,10 +1027,10 @@
         }
         // Add new HAVING expressions
         if (!havingList.isEmpty()) {
-            if (selectStmt.having != null) {
-                havingList.add(selectStmt.having);
-            }
-            selectStmt.having = ExpressionUtil.combine(havingList);
+            if (selectStmt.m_having != null) {
+                havingList.add(selectStmt.m_having);
+            }
+            selectStmt.m_having = ExpressionUtil.combine(havingList);
         }
         // TODO ENG-451-inexists. If the subselect does not have HAVING expression
         // it looks safe to remove DISPLAY, ORDER BY, GROUP BY columns, DISTINCT clauses
@@ -1047,25 +1042,25 @@
             // The better approach seems to recognize that this SELECT statement
             // is part of the IN expression (HSQL) and skip the above elements
             // during the initial parsing
-            selectStmt.distinct = false;
-            selectStmt.hasComplexAgg = false;
-            selectStmt.hasComplexGroupby = false;
-            selectStmt.hasAggregateExpression = false;
-            selectStmt.hasAverage = false;
-            selectStmt.displayColumns.clear();
-            selectStmt.aggResultColumns.clear();
-            selectStmt.orderColumns.clear();
-            selectStmt.groupByColumns.clear();
-
-            selectStmt.projectSchema = null;
-
-            selectStmt.groupByExpressions = null;
-
-            selectStmt.avgPushdownDisplayColumns = null;
-            selectStmt.avgPushdownAggResultColumns = null;
-            selectStmt.avgPushdownOrderColumns = null;
-            selectStmt.avgPushdownHaving = null;
-            selectStmt.avgPushdownNewAggSchema = null;
+            selectStmt.m_distinct = false;
+            selectStmt.m_hasComplexAgg = false;
+            selectStmt.m_hasComplexGroupby = false;
+            selectStmt.m_hasAggregateExpression = false;
+            selectStmt.m_hasAverage = false;
+            selectStmt.m_displayColumns.clear();
+            selectStmt.m_aggResultColumns.clear();
+            selectStmt.m_orderColumns.clear();
+            selectStmt.m_groupByColumns.clear();
+
+            selectStmt.m_projectSchema = null;
+
+            selectStmt.m_groupByExpressions = null;
+
+            selectStmt.m_avgPushdownDisplayColumns = null;
+            selectStmt.m_avgPushdownAggResultColumns = null;
+            selectStmt.m_avgPushdownOrderColumns = null;
+            selectStmt.m_avgPushdownHaving = null;
+            selectStmt.m_avgPushdownNewAggSchema = null;
 
             // add a single dummy output column
             ParsedColInfo col = new ParsedColInfo();
@@ -1080,11 +1075,11 @@
             col.columnName = "$$_EXISTS_$$";
             col.alias = "$$_EXISTS_$$";
             col.index = 0;
-            selectStmt.displayColumns.add(col);
+            selectStmt.m_displayColumns.add(col);
         }
 
         // reprocess HAVING expressions
-        if (selectStmt.having != null) {
+        if (selectStmt.m_having != null) {
             selectStmt.parseHavingExpression(false);
         }
         selectStmt.m_aggregationList = null;
@@ -1092,7 +1087,7 @@
         if (selectStmt.needComplexAggregation()) {
             selectStmt.fillUpAggResultColumns();
         } else {
-            selectStmt.aggResultColumns = selectStmt.displayColumns;
+            selectStmt.m_aggResultColumns = selectStmt.m_displayColumns;
         }
         selectStmt.placeTVEsinColumns();
 
@@ -1157,7 +1152,7 @@
         return expr;
     }
 
-=======
+
     public boolean hasJoinOrder() {
         return m_joinOrder != null || m_hasLargeNumberOfTableJoins;
     }
@@ -1351,7 +1346,7 @@
                 }
                 joinOrderSubTree = JoinNode.reconstructJoinTreeFromTableNodes(joinOrderSubNodes);
                 //Collect all the join/where conditions to reassign them later
-                AbstractExpression combinedWhereExpr = subTree.getAllInnerJoinFilters();
+                AbstractExpression combinedWhereExpr = subTree.getAllFilters();
                 if (combinedWhereExpr != null) {
                     joinOrderSubTree.setWhereExpression((AbstractExpression)combinedWhereExpr.clone());
                 }
@@ -1367,8 +1362,6 @@
         return true;
     }
 
-
->>>>>>> 869731f2
     public boolean hasAggregateExpression () {
         return m_hasAggregateExpression;
     }
