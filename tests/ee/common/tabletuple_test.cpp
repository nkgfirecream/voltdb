--- conflicted
+++ resolved
@@ -45,11 +45,7 @@
     vector<int32_t> all_inline_lengths;
     all_inline_lengths.push_back(NValue::
                                  getTupleStorageSize(VALUE_TYPE_BIGINT));
-<<<<<<< HEAD
-    all_inline_lengths.push_back(UNINLINEABLE_OBJECT_LENGTH/4 - 1);
-=======
     all_inline_lengths.push_back(UNINLINEABLE_OBJECT_LENGTH/MAX_BYTES_PER_UTF8_CHARACTER - 1);
->>>>>>> 8b991153
     TupleSchema* all_inline_schema =
         TupleSchema::createTupleSchemaForTest(all_types,
                                        all_inline_lengths,
