--- conflicted
+++ resolved
@@ -227,15 +227,12 @@
                 break;
             }
         }
-<<<<<<< HEAD
-=======
         VOLT_TRACE("Search key after substitutions: '%s'", searchKey.debugNoHeader().c_str());
 
         if (earlyReturnForSearchKeyOutOfRange) {
             m_outputTable->insertTuple(tmptup);
             return true;
         }
->>>>>>> 33971b68
     }
 
     if (m_numOfEndkeys != 0) {
