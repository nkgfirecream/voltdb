--- conflicted
+++ resolved
@@ -2421,9 +2421,6 @@
     log = logging.getLogger('werkzeug')
     log.setLevel(logging.NOTSET)
     log.addHandler(handler)
-<<<<<<< HEAD
-=======
-    sys.stderr.write('* Running on http://%s:%u/ (Press CTRL+C to quit)\n' %(bindIp, __PORT__))
->>>>>>> c0fcc474
+
 
     APP.run(threaded=True, host=bindIp, port=__PORT__)