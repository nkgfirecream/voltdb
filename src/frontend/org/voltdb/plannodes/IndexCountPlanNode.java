/* This file is part of VoltDB.
 * Copyright (C) 2008-2014 VoltDB Inc.
 *
 * This program is free software: you can redistribute it and/or modify
 * it under the terms of the GNU Affero General Public License as
 * published by the Free Software Foundation, either version 3 of the
 * License, or (at your option) any later version.
 *
 * This program is distributed in the hope that it will be useful,
 * but WITHOUT ANY WARRANTY; without even the implied warranty of
 * MERCHANTABILITY or FITNESS FOR A PARTICULAR PURPOSE.  See the
 * GNU Affero General Public License for more details.
 *
 * You should have received a copy of the GNU Affero General Public License
 * along with VoltDB.  If not, see <http://www.gnu.org/licenses/>.
 */

package org.voltdb.plannodes;

import java.util.ArrayList;
import java.util.Collection;
import java.util.List;
import java.util.Map;

import org.json_voltpatches.JSONException;
import org.json_voltpatches.JSONObject;
import org.json_voltpatches.JSONString;
import org.json_voltpatches.JSONStringer;
import org.voltdb.VoltType;
import org.voltdb.catalog.Cluster;
import org.voltdb.catalog.Column;
import org.voltdb.catalog.ColumnRef;
import org.voltdb.catalog.Database;
import org.voltdb.catalog.Index;
import org.voltdb.catalog.Table;
import org.voltdb.compiler.DatabaseEstimates;
import org.voltdb.compiler.ScalarValueHints;
import org.voltdb.expressions.AbstractExpression;
import org.voltdb.expressions.ComparisonExpression;
import org.voltdb.expressions.ConstantValueExpression;
import org.voltdb.expressions.ExpressionUtil;
import org.voltdb.expressions.OperatorExpression;
import org.voltdb.expressions.TupleValueExpression;
import org.voltdb.planner.parseinfo.StmtTargetTableScan;
import org.voltdb.types.ExpressionType;
import org.voltdb.types.IndexLookupType;
import org.voltdb.types.PlanNodeType;
import org.voltdb.utils.CatalogUtil;

public class IndexCountPlanNode extends AbstractScanPlanNode {

    public enum Members {
        TARGET_INDEX_NAME,
        SEARCHKEY_EXPRESSIONS,
        ENDKEY_EXPRESSIONS,
        SKIP_NULL_PREDICATE,
        LOOKUP_TYPE,
        END_TYPE;
    }

    /**
     * Attributes
     */

    // The index to use in the scan operation
    protected String m_targetIndexName;

    //
    protected List<AbstractExpression> m_endkeyExpressions = new ArrayList<AbstractExpression>();

    // This list of expressions corresponds to the values that we will use
    // at runtime in the lookup on the index
    protected List<AbstractExpression> m_searchkeyExpressions = new ArrayList<AbstractExpression>();

    // The overall index lookup operation type
    protected IndexLookupType m_lookupType = IndexLookupType.EQ;

    // The overall index lookup operation type
    protected IndexLookupType m_endType = IndexLookupType.EQ;

    // A reference to the Catalog index object which defined the index which
    // this index scan is going to use
    protected Index m_catalogIndex = null;

    private ArrayList<AbstractExpression> m_bindings;

    private AbstractExpression m_skip_null_predicate;

    public IndexCountPlanNode() {
        super();
    }

    public IndexCountPlanNode(String tableName, String tableAlias) {
        super(tableName, tableAlias);
        assert(tableName != null && tableAlias != null);
    }

    private IndexCountPlanNode(IndexScanPlanNode isp, AggregatePlanNode apn,
                               IndexLookupType endType, List<AbstractExpression> endKeys)
    {
        super(isp.m_targetTableName, isp.m_targetTableAlias);

        m_catalogIndex = isp.m_catalogIndex;

        m_estimatedOutputTupleCount = 1;
        m_tableSchema = isp.m_tableSchema;
        m_tableScanSchema = isp.m_tableScanSchema.clone();

        m_targetIndexName = isp.m_targetIndexName;

        m_tableScan = isp.getTableScan();

        m_predicate = null;
        m_bindings = isp.getBindings();

        m_outputSchema = apn.getOutputSchema().clone();
        m_hasSignificantOutputSchema = true;

        if (!isp.isReverseScan()) {
            m_lookupType = isp.m_lookupType;
            m_searchkeyExpressions = isp.m_searchkeyExpressions;

            m_endType = endType;
            m_endkeyExpressions.addAll(endKeys);

            setSkipNullPredicate(false);
        } else {
            // for reverse scan, swap everything of searchkey and endkey
            // because we added the last < / <= to searchkey but not endExpr
            assert(endType == IndexLookupType.EQ);
            m_lookupType = endType;     // must be EQ, but doesn't matter, since previous lookup type is not GT
            m_searchkeyExpressions.addAll(endKeys);
            m_endType = isp.m_lookupType;
            m_endkeyExpressions = isp.getSearchKeyExpressions();

            setSkipNullPredicate(true);
        }
    }

    private void setSkipNullPredicate(boolean isReverseScan) {

        int nextKeyIndex = -1;

        if (isReverseScan) {
            if (m_searchkeyExpressions.size() < m_endkeyExpressions.size()) {
                assert(m_endType == IndexLookupType.LT || m_endType == IndexLookupType.LTE);
                assert( m_endkeyExpressions.size() - m_searchkeyExpressions.size() == 1);
                nextKeyIndex = m_searchkeyExpressions.size();
            }
        } else {
            // useful for underflow case to eliminate nulls
            if (m_searchkeyExpressions.size() >= m_endkeyExpressions.size()) {
                if (m_lookupType == IndexLookupType.GT || m_lookupType == IndexLookupType.GTE) {
                    assert(m_searchkeyExpressions.size() > 0);
                    nextKeyIndex = m_searchkeyExpressions.size() - 1;
                }
            }
        }
        if (nextKeyIndex < 0) {
            return ;
        }

        List<AbstractExpression> exprs = new ArrayList<AbstractExpression>();

        String exprsjson = m_catalogIndex.getExpressionsjson();
        List<AbstractExpression> indexedExprs = null;
        if (exprsjson.isEmpty()) {
            indexedExprs = new ArrayList<AbstractExpression>();

            List<ColumnRef> indexedColRefs = CatalogUtil.getSortedCatalogItems(m_catalogIndex.getColumns(), "index");
            for (int i = 0; i <= nextKeyIndex; i++) {
                ColumnRef colRef = indexedColRefs.get(i);
                Column col = colRef.getColumn();
                TupleValueExpression tve = new TupleValueExpression(m_targetTableName, m_targetTableAlias,
                        col.getTypeName(), col.getTypeName());
                tve.setValueType(VoltType.get((byte)col.getType()));
                tve.setValueSize(col.getSize());
                tve.resolveForTable((Table)m_catalogIndex.getParent());
                indexedExprs.add(tve);
            }
        } else {
            try {
                indexedExprs = AbstractExpression.fromJSONArrayString(exprsjson, m_tableScan);
            } catch (JSONException e) {
                e.printStackTrace();
                assert(false);
            }

        }
        AbstractExpression expr;
        for (int i = 0; i < nextKeyIndex; i++) {
            AbstractExpression idxExpr = indexedExprs.get(i);
            expr = new ComparisonExpression(ExpressionType.COMPARE_EQUAL,
                    idxExpr, (AbstractExpression) m_searchkeyExpressions.get(i).clone());
            exprs.add(expr);
        }
        AbstractExpression nullExpr = indexedExprs.get(nextKeyIndex);
        expr = new OperatorExpression(ExpressionType.OPERATOR_IS_NULL, nullExpr, null);
        exprs.add(expr);
        m_skip_null_predicate = ExpressionUtil.combine(exprs);
        m_skip_null_predicate.finalizeValueTypes();
    }

    // Create an IndexCountPlanNode that replaces the parent aggregate and chile indexscan
    // UNLESS the indexscan's end expressions aren't a form that can be modeled with an end key.
    // The supported forms for end expression are:
    //   - null
    //   - one filter expression per index key component (ANDed together) as "combined" for the IndexScan.
    //   - fewer filter expressions than index key components with one of them (the last) being a LT comparison.
    //   - 1 fewer filter expressions than index key components, but all ANDed equality filters
    // The LT restriction comes because when index key prefixes are identical to the prefix-only end key,
    // the entire index key sorts greater than the prefix-only end-key, because it is always longer.
    // These prefix-equal cases would be missed in an EQ or LTE filter, causing undercounts.
    // A prefix-only LT filter is intended to discard prefix-equal cases, so it is allowed.
    // @return the IndexCountPlanNode or null if one is not possible.
    public static IndexCountPlanNode createOrNull(IndexScanPlanNode isp, AggregatePlanNode apn)
    {
        // add support for reverse scan
        // for ASC scan, check endExpression; for DESC scan, need to check searchkeys
        List<AbstractExpression> endKeys = new ArrayList<AbstractExpression>();
        // Initially assume that there will be an equality filter on all key components.
        IndexLookupType endType = IndexLookupType.EQ;
        List<AbstractExpression> endComparisons = ExpressionUtil.uncombine(isp.getEndExpression());
        for (AbstractExpression ae: endComparisons) {
            // There should be no more end expressions after an LT or LTE has reset the end type.
            assert(endType == IndexLookupType.EQ);

            if (ae.getExpressionType() == ExpressionType.COMPARE_LESSTHAN) {
                endType = IndexLookupType.LT;
            }
            else if (ae.getExpressionType() == ExpressionType.COMPARE_LESSTHANOREQUALTO) {
                endType = IndexLookupType.LTE;
            } else {
                assert(ae.getExpressionType() == ExpressionType.COMPARE_EQUAL);
            }

            // PlanNodes all need private deep copies of expressions
            // so that the resolveColumnIndexes results
            // don't get bashed by other nodes or subsequent planner runs
            endKeys.add((AbstractExpression)ae.getRight().clone());
        }

        int indexSize = 0;
        String jsonstring = isp.getCatalogIndex().getExpressionsjson();
        List<ColumnRef> indexedColRefs = null;
        List<AbstractExpression> indexedExprs = null;
        if (jsonstring.isEmpty()) {
            indexedColRefs = CatalogUtil.getSortedCatalogItems(isp.getCatalogIndex().getColumns(), "index");
            indexSize = indexedColRefs.size();
        } else {
            try {
                indexedExprs = AbstractExpression.fromJSONArrayString(jsonstring, isp.getTableScan());
                indexSize = indexedExprs.size();
            } catch (JSONException e) {
                // TODO Auto-generated catch block
                e.printStackTrace();
            }
        }

        // decide whether to pad last endKey to solve
        // SELECT COUNT(*) FROM T WHERE C1 = ? AND C2 > / >= ?
        if (!isp.isReverseScan() &&
                endType == IndexLookupType.EQ &&
                endKeys.size() > 0 &&
                endKeys.size() == indexSize - 1 &&
                isp.getSearchKeyExpressions().size() == indexSize) {

            VoltType missingKeyType = VoltType.INVALID;
            boolean canPadding = true;

            // need to check the filter we are missing is the last indexable expr
            // and find out the missing key
            if (jsonstring.isEmpty()) {
                int lastIndex = indexedColRefs.get(indexSize - 1).getColumn().getIndex();
                for (AbstractExpression expr : endComparisons) {
                    if (((TupleValueExpression)(expr.getLeft())).getColumnIndex() == lastIndex) {
                        canPadding = false;
                        break;
                    }
                }
                if (canPadding) {
                    missingKeyType = VoltType.get((byte)(indexedColRefs.get(indexSize - 1).getColumn().getType()));
                }
            } else {
                AbstractExpression lastIndexableExpr = indexedExprs.get(indexSize - 1);
                for (AbstractExpression expr : endComparisons) {
                    if (expr.getLeft().bindingToIndexedExpression(lastIndexableExpr) != null) {
                        canPadding = false;
                        break;
                    }
                }
                if (canPadding) {
                    missingKeyType = lastIndexableExpr.getValueType();
                }
            }
            if (canPadding && missingKeyType.isMaxValuePaddable()) {
                ConstantValueExpression missingKey = new ConstantValueExpression();
                missingKey.setValueType(missingKeyType);
                missingKey.setValue(String.valueOf(VoltType.getPaddedMaxTypeValue(missingKeyType)));
                missingKey.setValueSize(missingKeyType.getLengthInBytesForFixedTypes());
                endType = IndexLookupType.LTE;
                endKeys.add(missingKey);
            } else {
                return null;
            }
        }

        // check endkey for ASC or searchkey for DESC case separately

        // Avoid the cases that would cause undercounts for prefix matches.
        // A prefix-only key exists and does not use LT.
        if (!isp.isReverseScan() &&
            (endType != IndexLookupType.LT) &&
            (endKeys.size() > 0) &&
            (endKeys.size() < indexSize)) {
            return null;
        }

        // DESC case
        if ((isp.getSearchKeyExpressions().size() > 0) &&
                (isp.getSearchKeyExpressions().size() < indexSize)) {
            return null;
        }
        return new IndexCountPlanNode(isp, apn, endType, endKeys);
    }

    @Override
<<<<<<< HEAD
    public void getTablesAndIndexes(Collection<String> tablesRead,
                                    Collection<String> tableAliasesRead,
                                    Collection<String> tableUpdated,
                                    Collection<String> tableAliaseUpdated,
                                    Collection<String> indexes)
    {
        super.getTablesAndIndexes(tablesRead, tableAliasesRead, tableUpdated, tableAliaseUpdated, indexes);
=======
    public void getTablesAndIndexes(Map<String, StmtTargetTableScan> tablesRead,
            Collection<String> indexes)
    {
        super.getTablesAndIndexes(tablesRead, indexes);
>>>>>>> 2244ddbc
        if (indexes != null) {
            assert(m_targetIndexName.length() > 0);
            indexes.add(m_targetIndexName);
        }
    }

    @Override
    public PlanNodeType getPlanNodeType() {
        return PlanNodeType.INDEXCOUNT;
    }

    @Override
    public void validate() throws Exception {
        super.validate();

        // There needs to be at least one search key expression
        if (m_searchkeyExpressions.isEmpty()) {
            throw new Exception("ERROR: There were no search key expressions defined for " + this);
        }

        for (AbstractExpression exp : m_searchkeyExpressions) {
            exp.validate();
        }
    }

    /**
     * Should just return true -- there's only one order for a single row
     * @return true
     */
    @Override
    public boolean isOrderDeterministic() {
        return true;
    }

    @Override
    public void generateOutputSchema(Database db){}

    @Override
    public void resolveColumnIndexes(){}

    @Override
    public void computeCostEstimates(long childOutputTupleCountEstimate, Cluster cluster, Database db, DatabaseEstimates estimates, ScalarValueHints[] paramHints) {
        // Cost counting index scans as constant, almost negligible work.
        // This might be unfair, as the tree has O(logn) complexity, but we
        // really want to pick this kind of search over others.
        m_estimatedProcessedTupleCount = 1;
        m_estimatedOutputTupleCount = 1;
    }

    @Override
    public void toJSONString(JSONStringer stringer) throws JSONException {
        super.toJSONString(stringer);
        stringer.key(Members.LOOKUP_TYPE.name()).value(m_lookupType.toString());
        stringer.key(Members.END_TYPE.name()).value(m_endType.toString());
        stringer.key(Members.TARGET_INDEX_NAME.name()).value(m_targetIndexName);

        stringer.key(Members.ENDKEY_EXPRESSIONS.name());
        if ( m_endkeyExpressions.isEmpty()) {
            stringer.value(null);
        } else {
            stringer.array();
            for (AbstractExpression ae : m_endkeyExpressions) {
                assert (ae instanceof JSONString);
                stringer.value(ae);
            }
            stringer.endArray();
        }

        stringer.key(Members.SEARCHKEY_EXPRESSIONS.name()).array();
        for (AbstractExpression ae : m_searchkeyExpressions) {
            assert (ae instanceof JSONString);
            stringer.value(ae);
        }
        stringer.endArray();

        if (m_skip_null_predicate != null) {
            stringer.key(Members.SKIP_NULL_PREDICATE.name()).value(m_skip_null_predicate);
        }
    }

    @Override
    public void loadFromJSONObject( JSONObject jobj, Database db ) throws JSONException {
        super.loadFromJSONObject(jobj, db);

        m_lookupType = IndexLookupType.get( jobj.getString( Members.LOOKUP_TYPE.name() ) );
        m_endType = IndexLookupType.get( jobj.getString( Members.END_TYPE.name() ) );
        m_targetIndexName = jobj.getString(Members.TARGET_INDEX_NAME.name());
        m_catalogIndex = db.getTables().get(super.m_targetTableName).getIndexes().get(m_targetIndexName);
        //load end_expression
        AbstractExpression.loadFromJSONArrayChild(m_endkeyExpressions, jobj,
                Members.ENDKEY_EXPRESSIONS.name(), m_tableScan);
        AbstractExpression.loadFromJSONArrayChild(m_searchkeyExpressions, jobj,
                Members.SEARCHKEY_EXPRESSIONS.name(), m_tableScan);

        m_skip_null_predicate = AbstractExpression.fromJSONChild(jobj, Members.SKIP_NULL_PREDICATE.name(), m_tableScan);
    }

    @Override
    protected String explainPlanForNode(String indent) {
        assert(m_catalogIndex != null);

        int indexSize = CatalogUtil.getCatalogIndexSize(m_catalogIndex);
        int searchkeySize = m_searchkeyExpressions.size();
        int endkeySize = m_endkeyExpressions.size();

        int keySize = Math.max(searchkeySize, endkeySize);
        String scanType = "tree-counter";

        String cover = "covering";
        if (indexSize > keySize)
            cover = String.format("%d/%d cols", keySize, indexSize);

        String usageInfo = String.format("(%s %s)", scanType, cover);

        String[] asIndexed = new String[indexSize];
        // Not really expecting to need these fall-back labels,
        // but in the case of an unexpected error accessing the catalog data,
        // they beat an NPE.
        for (int ii = 0; ii < keySize; ++ii) {
            asIndexed[ii] = "(index key " + ii + ")";
        }
        String jsonExpr = m_catalogIndex.getExpressionsjson();
        // if this is a pure-column index...
        if (jsonExpr.isEmpty()) {
            // grab the short names of the indexed columns in use.
            for (ColumnRef cref : m_catalogIndex.getColumns()) {
                Column col = cref.getColumn();
                asIndexed[cref.getIndex()] = col.getName();
            }
        }
        else {
            try {
                List<AbstractExpression> indexExpressions =
                    AbstractExpression.fromJSONArrayString(jsonExpr, m_tableScan);
                int ii = 0;
                for (AbstractExpression ae : indexExpressions) {
                    asIndexed[ii++] = ae.explain(m_targetTableName);
                }
            } catch (JSONException e) {
                // If something unexpected went wrong,
                // just fall back on the positional key labels.
            }
        }

        // Explain the search keys that describe the boundaries of the index count, like
        // "(event_type = 1 AND event_start > x.start_time)"
        if (searchkeySize > 0) {
            String start = explainKeys(asIndexed, m_searchkeyExpressions, m_targetTableName, m_lookupType);
            usageInfo += "\n" + indent + " count matches from " + start;
        }
        if (endkeySize > 0) {
            String end = explainKeys(asIndexed, m_endkeyExpressions, m_targetTableName, m_endType);
            usageInfo += "\n" + indent + " count matches to " + end;
        }
        if (m_skip_null_predicate != null) {
            String predicate = m_skip_null_predicate.explain(m_targetTableName);
            usageInfo += "\n" + indent + " discounting rows where " + predicate;
        }
        // Describe the table name and either a user-provided name of the index or
        // its user-specified role ("primary key").
        String retval = "INDEX COUNT of \"" + m_targetTableName + "\"";
        String indexDescription = " using \"" + m_targetIndexName + "\"";
        // Replace ugly system-generated index name with a description of its user-specified role.
        if (m_targetIndexName.startsWith("SYS_IDX_PK_") ||
            m_targetIndexName.startsWith("SYS_IDX_SYS_PK_") ||
            m_targetIndexName.startsWith("MATVIEW_PK_INDEX") ) {
            indexDescription = " using its primary key index";
        }
        // Bring all the pieces together describing the index, how it is scanned,
        // and whatever extra filter processing is done to the result.
        retval += indexDescription;
        retval += usageInfo;
        return retval;
    }

    private static String explainKeys(String[] asIndexed, List<AbstractExpression> keyExpressions,
            String targetTableName, IndexLookupType lookupType) {
        String conjunction = "";
        String result = "(";
        int prefixSize = keyExpressions.size() - 1;
        for (int ii = 0; ii < prefixSize; ++ii) {
            result += conjunction +
                asIndexed[ii] + " = " + keyExpressions.get(ii).explain(targetTableName);
            conjunction = ") AND (";
        }
        // last element
        result += conjunction +
            asIndexed[prefixSize] + " " + lookupType.getSymbol() + " " +
            keyExpressions.get(prefixSize).explain(targetTableName) + ")";
        return result;
    }

    public ArrayList<AbstractExpression> getBindings() {
        return m_bindings;
    }
}<|MERGE_RESOLUTION|>--- conflicted
+++ resolved
@@ -325,20 +325,10 @@
     }
 
     @Override
-<<<<<<< HEAD
-    public void getTablesAndIndexes(Collection<String> tablesRead,
-                                    Collection<String> tableAliasesRead,
-                                    Collection<String> tableUpdated,
-                                    Collection<String> tableAliaseUpdated,
-                                    Collection<String> indexes)
-    {
-        super.getTablesAndIndexes(tablesRead, tableAliasesRead, tableUpdated, tableAliaseUpdated, indexes);
-=======
     public void getTablesAndIndexes(Map<String, StmtTargetTableScan> tablesRead,
             Collection<String> indexes)
     {
         super.getTablesAndIndexes(tablesRead, indexes);
->>>>>>> 2244ddbc
         if (indexes != null) {
             assert(m_targetIndexName.length() > 0);
             indexes.add(m_targetIndexName);
