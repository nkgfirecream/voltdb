/* This file is part of VoltDB.
 * Copyright (C) 2008-2016 VoltDB Inc.
 *
 * Permission is hereby granted, free of charge, to any person obtaining
 * a copy of this software and associated documentation files (the
 * "Software"), to deal in the Software without restriction, including
 * without limitation the rights to use, copy, modify, merge, publish,
 * distribute, sublicense, and/or sell copies of the Software, and to
 * permit persons to whom the Software is furnished to do so, subject to
 * the following conditions:
 *
 * The above copyright notice and this permission notice shall be
 * included in all copies or substantial portions of the Software.
 *
 * THE SOFTWARE IS PROVIDED "AS IS", WITHOUT WARRANTY OF ANY KIND,
 * EXPRESS OR IMPLIED, INCLUDING BUT NOT LIMITED TO THE WARRANTIES OF
 * MERCHANTABILITY, FITNESS FOR A PARTICULAR PURPOSE AND NONINFRINGEMENT.
 * IN NO EVENT SHALL THE AUTHORS BE LIABLE FOR ANY CLAIM, DAMAGES OR
 * OTHER LIABILITY, WHETHER IN AN ACTION OF CONTRACT, TORT OR OTHERWISE,
 * ARISING FROM, OUT OF OR IN CONNECTION WITH THE SOFTWARE OR THE USE OR
 * OTHER DEALINGS IN THE SOFTWARE.
 */

package org.voltdb.compiler;

import java.io.BufferedReader;
import java.io.File;
import java.io.FileReader;
import java.io.IOException;
import java.net.URL;
import java.net.URLDecoder;

import org.hsqldb_voltpatches.HSQLInterface;
import org.hsqldb_voltpatches.HSQLInterface.HSQLParseException;
import org.hsqldb_voltpatches.VoltXMLElement;
import org.voltdb.VoltType;
import org.voltdb.benchmark.tpcc.TPCCProjectBuilder;
import org.voltdb.catalog.Catalog;
import org.voltdb.catalog.CatalogMap;
import org.voltdb.catalog.Column;
import org.voltdb.catalog.Database;
import org.voltdb.catalog.DatabaseConfiguration;
import org.voltdb.catalog.IndexRef;
import org.voltdb.catalog.MaterializedViewInfo;
import org.voltdb.catalog.Table;
import org.voltdb.compiler.VoltCompiler.VoltCompilerException;
import org.voltdb.compilereport.TableAnnotation;
import org.voltdb.utils.CatalogUtil;

import junit.framework.TestCase;

public class TestDDLCompiler extends TestCase {

    public void testSimpleDDLCompiler() throws HSQLParseException {
        String ddl1 =
            "CREATE TABLE warehouse ( " +
            "w_id integer default '0' NOT NULL, " +
            "w_name varchar(16) default NULL, " +
            "w_street_1 varchar(32) default NULL, " +
            "w_street_2 varchar(32) default NULL, " +
            "w_city varchar(32) default NULL, " +
            "w_state varchar(2) default NULL, " +
            "w_zip varchar(9) default NULL, " +
            "w_tax float default NULL, " +
            "PRIMARY KEY  (w_id) " +
            ");";

        HSQLInterface hsql = HSQLInterface.loadHsqldb();

        hsql.runDDLCommand(ddl1);

        VoltXMLElement xml = hsql.getXMLFromCatalog();
        System.out.println(xml);
        assertTrue(xml != null);

    }

    public void testCharIsNotAllowed() {
        String ddl1 =
            "CREATE TABLE warehouse ( " +
            "w_street_1 char(32) default NULL, " +
            ");";

        HSQLInterface hsql = HSQLInterface.loadHsqldb();
        try {
            hsql.runDDLCommand(ddl1);
        }
        catch (HSQLParseException e) {
            assertTrue(true);
            return;
        }
        fail();
    }

    //
    // Note, this should succeed as HSQL doesn't have a hard limit
    // on the number of columns. The test in TestVoltCompiler will
    // fail on 1025 columns.
    // @throws HSQLParseException
    //
    public void testTooManyColumnTable() throws IOException, HSQLParseException {
        String schemaPath = "";
        URL url = TestVoltCompiler.class.getResource("toowidetable-ddl.sql");
        schemaPath = URLDecoder.decode(url.getPath(), "UTF-8");
        FileReader fr = new FileReader(new File(schemaPath));
        BufferedReader br = new BufferedReader(fr);
        String ddl1 = "";
        String line;
        while ((line = br.readLine()) != null) {
            ddl1 += line + "\n";
        }

        br.close();
        HSQLInterface hsql = HSQLInterface.loadHsqldb();

        hsql.runDDLCommand(ddl1);

        VoltXMLElement xml = hsql.getXMLFromCatalog();
        System.out.println(xml);
        assertTrue(xml != null);

    }

    //
    // Before the fix for ENG-912, the following schema would work:
    //  create table tmc (name varchar(32), user varchar(32));
    // but this wouldn't:
    //  create table tmc (name varchar(32), user varchar(32), primary key (name, user));
    //
    // Changes in HSQL's ParserDQL and ParserBase make this more consistent
    //
    public void testENG_912() throws HSQLParseException {
        String schema = "create table tmc (name varchar(32), user varchar(32), primary key (name, user));";
        HSQLInterface hsql = HSQLInterface.loadHsqldb();

        hsql.runDDLCommand(schema);
        VoltXMLElement xml = hsql.getXMLFromCatalog();
        System.out.println(xml);
        assertTrue(xml != null);

    }

    //
    // Before fixing ENG-2345, the VIEW definition wouldn't compile if it were
    // containing single quote characters.
    //
    public void testENG_2345() throws HSQLParseException {
        String table = "create table tmc (name varchar(32), user varchar(32), primary key (name, user));";
        HSQLInterface hsql = HSQLInterface.loadHsqldb();
        hsql.runDDLCommand(table);

        String view = "create view v (name , user ) as select name , user from tmc where name = 'name';";
        hsql.runDDLCommand(view);

        VoltXMLElement xml = hsql.getXMLFromCatalog();
        System.out.println(xml);
        assertTrue(xml != null);

    }

    //
    // ENG-2643: Ensure VoltDB can compile DDL with check and fk constrants,
    // but warn the user, rather than silently ignoring the stuff VoltDB
    // doesn't support.
    //
    public void testFKsAndChecksGiveWarnings() throws HSQLParseException {
        // ensure the test cleans up
        File jarOut = new File("checkCompilerWarnings.jar");
        jarOut.deleteOnExit();

        // schema with a foreign key constraint and a check constraint
        String schema1 =  "create table t0 (id bigint not null, primary key (id));\n";
               schema1 += "create table t1 (name varchar(32), username varchar(32), " +
                          "id bigint references t0, primary key (name, username), CHECK (id>0));";

        // similar schema with not null and unique constraints (should have no warnings)
        String schema2 =  "create table t0 (id bigint not null, primary key (id));\n";

        // boilerplate for making a project
        final String simpleProject =
                "<?xml version=\"1.0\"?>\n" +
                "<project><database><schemas>" +
                "<schema path='%s' />" +
                "</schemas></database></project>";

        // RUN EXPECTING WARNINGS
        File schemaFile = VoltProjectBuilder.writeStringToTempFile(schema1);
        String schemaPath = schemaFile.getPath();

        File projectFile = VoltProjectBuilder.writeStringToTempFile(
                String.format(simpleProject, schemaPath));
        String projectPath = projectFile.getPath();

        // compile successfully (but with two warnings hopefully)
        VoltCompiler compiler = new VoltCompiler();
        boolean success = compiler.compileWithProjectXML(projectPath, jarOut.getPath());
        assertTrue(success);

        // verify the warnings exist
        int foundCheckWarnings = 0;
        int foundFKWarnings = 0;
        for (VoltCompiler.Feedback f : compiler.m_warnings) {
            if (f.message.toLowerCase().contains("check")) {
                foundCheckWarnings++;
            }
            if (f.message.toLowerCase().contains("foreign")) {
                foundFKWarnings++;
            }
        }
        assertEquals(1, foundCheckWarnings);
        assertEquals(1, foundFKWarnings);

        // cleanup after the test
        jarOut.delete();

        // RUN EXPECTING NO WARNINGS
        schemaFile = VoltProjectBuilder.writeStringToTempFile(schema2);
        schemaPath = schemaFile.getPath();

        projectFile = VoltProjectBuilder.writeStringToTempFile(
                String.format(simpleProject, schemaPath));
        projectPath = projectFile.getPath();

        // don't reinitialize the compiler to test that it can be re-called
        //compiler = new VoltCompiler();

        // compile successfully with no warnings
        success = compiler.compileWithProjectXML(projectPath, jarOut.getPath());
        assertTrue(success);

        // verify no warnings
        assertEquals(0, compiler.m_warnings.size());

        // cleanup after the test
        jarOut.delete();
    }

    boolean checkImportValidity(String importStmt) {
        File jarOut = new File("checkImportValidity.jar");
        jarOut.deleteOnExit();

        String schema = String.format("IMPORT CLASS %s;", importStmt);

        File schemaFile = VoltProjectBuilder.writeStringToTempFile(schema);
        schemaFile.deleteOnExit();

        // compile and fail on bad import
        VoltCompiler compiler = new VoltCompiler();
        try {
            return compiler.compileFromDDL(jarOut.getPath(), schemaFile.getPath());
        }
        catch (VoltCompilerException e) {
            e.printStackTrace();
            fail();
            return false;
        }
    }

    public void testExtraClasses() {
        assertFalse(checkImportValidity("org.1oltdb.**"));
        assertTrue(checkImportValidity("org.voltdb_testprocs.a**"));
        assertFalse(checkImportValidity("$.1oltdb.**"));
        assertFalse(checkImportValidity("org.voltdb.** org.bolt"));
        assertTrue(checkImportValidity("org.voltdb_testprocs.a*"));
        assertTrue(checkImportValidity("你rg.voltdb_testprocs.a*"));
        assertTrue(checkImportValidity("org.我不爱你.V*"));
        assertFalse(checkImportValidity("org.1我不爱你.V*"));
        assertFalse(checkImportValidity("org"));
        assertTrue(checkImportValidity("org.**.executeSQLMP"));
        assertTrue(checkImportValidity("org.vol*_testprocs.adhoc.executeSQLMP"));
        assertTrue(checkImportValidity("org.voltdb_testprocs.adhoc.executeSQLMP"));
        assertFalse(checkImportValidity("org."));
        assertFalse(checkImportValidity("org.."));
        assertFalse(checkImportValidity("org.v_dt"));
        assertTrue(checkImportValidity("org.voltdb.compiler.dummy_test_underscore"));
    }

    boolean checkMultiDDLImportValidity(String importStmt1, String importStmt2, boolean checkWarn) {
        File jarOut = new File("checkImportValidity.jar");
        jarOut.deleteOnExit();

        String schema1 = String.format("IMPORT CLASS %s;", importStmt1);
        File schemaFile1 = VoltProjectBuilder.writeStringToTempFile(schema1);
        schemaFile1.deleteOnExit();

        String schema2 = String.format("IMPORT CLASS %s;", importStmt2);
        File schemaFile2 = VoltProjectBuilder.writeStringToTempFile(schema2);
        schemaFile2.deleteOnExit();

        // compile and fail on bad import
        VoltCompiler compiler = new VoltCompiler();
        try {
            boolean rslt = compiler.compileFromDDL(jarOut.getPath(), schemaFile1.getPath(), schemaFile2.getPath());
            assertTrue(checkWarn^compiler.m_warnings.isEmpty());
            return rslt;
        }
        catch (VoltCompilerException e) {
            e.printStackTrace();
            fail();
            assertTrue(checkWarn^compiler.m_warnings.isEmpty());
            return false;
        }
    }

    public void testExtraClassesFrom2Ddls() {
        assertTrue(checkMultiDDLImportValidity("org.voltdb_testprocs.a**", "org.voltdb_testprocs.a**", false));
        assertTrue(checkMultiDDLImportValidity("org.woltdb_testprocs.a**", "org.voltdb_testprocs.a**", true));
        assertTrue(checkMultiDDLImportValidity("org.voltdb_testprocs.a**", "org.woltdb_testprocs.a**", true));
        assertTrue(checkMultiDDLImportValidity("org.woltdb_testprocs.*", "org.voltdb_testprocs.a**", true));
        assertTrue(checkMultiDDLImportValidity("org.voltdb_testprocs.a**", "org.woltdb_testprocs.*", true));
        assertFalse(checkMultiDDLImportValidity("org.vol*db_testprocs.adhoc.executeSQLMP", "org.voltdb_testprocs.", false));
        assertTrue(checkMultiDDLImportValidity("org.vol*db_testprocs.adhoc.executeSQLMP", "org.voltdb_testprocs.adhoc.*", false));
        assertFalse(checkMultiDDLImportValidity("org.voltdb_testprocs.adhoc.executeSQLMP", "org.woltdb", false));
        assertTrue(checkMultiDDLImportValidity("org.vol*db_testprocs.adhoc.executeSQLMP", "org.voltdb_testprocs.adhoc.executeSQLMP", false));
        assertTrue(checkMultiDDLImportValidity("org.voltdb_testprocs.adhoc.executeSQLMP", "org.voltdb_testprocs.adhoc.executeSQLMP", false));
    }

    public void testViewIndexSelectionWarning() {
        File jarOut = new File("indexedMinMaxViews.jar");
        jarOut.deleteOnExit();

        String schema[] = {
                // #1, no indices (should produce warnings)
                "CREATE TABLE T (D1 INTEGER, D2 INTEGER, D3 INTEGER, VAL1 INTEGER, VAL2 INTEGER, VAL3 INTEGER);\n" +
                "CREATE VIEW VT1 (V_D1, V_D2, V_D3, CNT, MIN_VAL1_VAL2, MAX_ABS_VAL3) " +
                "AS SELECT D1, D2, D3, COUNT(*), MIN(VAL1 + VAL2), MAX(ABS(VAL3)) " +
                "FROM T " +
                "GROUP BY D1, D2, D3;\n" +
                "CREATE VIEW VT2 (V_D1_D2, V_D3, CNT, MIN_VAL1, SUM_VAL2, MAX_VAL3) " +
                "AS SELECT D1 + D2, ABS(D3), COUNT(*), MIN(VAL1), SUM(VAL2), MAX(VAL3) " +
                "FROM T " +
                "GROUP BY D1 + D2, ABS(D3);" +
                "CREATE VIEW VT3 (V_D1, V_D2, V_D3, CNT, MIN_VAL1_VAL2, MAX_ABS_VAL3) " +
                "AS SELECT D1, D2, D3, COUNT(*), MIN(VAL1 + VAL2), MAX(ABS(VAL3)) " +
                "FROM T WHERE D1 > 3 " +
                "GROUP BY D1, D2, D3;\n" +
                "CREATE VIEW VT4 (V_D1_D2, V_D3, CNT, MIN_VAL1, SUM_VAL2, MAX_VAL3) " +
                "AS SELECT D1 + D2, ABS(D3), COUNT(*), MIN(VAL1), SUM(VAL2), MAX(VAL3) " +
                "FROM T WHERE D1 > 3 " +
                "GROUP BY D1 + D2, ABS(D3);",

<<<<<<< HEAD
                // schema with indexes (should have no warnings)
=======
                // #2, schema with indices (should have no warnings)
>>>>>>> ec60465f
                "CREATE TABLE T (D1 INTEGER, D2 INTEGER, D3 INTEGER, VAL1 INTEGER, VAL2 INTEGER, VAL3 INTEGER);\n" +
                "CREATE INDEX T_TREE_1 ON T(D1);\n" +
                "CREATE INDEX T_TREE_2 ON T(D1, D2);\n" +
                "CREATE INDEX T_TREE_3 ON T(D1+D2, ABS(D3));\n" +
                "CREATE INDEX T_TREE_4 ON T(D1, D2, D3);\n" +
                "CREATE INDEX T_TREE_5 ON T(D1, D2, D3) WHERE D1 > 3;\n" +
                "CREATE INDEX T_TREE_6 ON T(D1+D2, ABS(D3)) WHERE D1 > 3;\n" +
                "CREATE VIEW VT1 (V_D1, V_D2, V_D3, CNT, MIN_VAL1_VAL2, MAX_ABS_VAL3) " +
                "AS SELECT D1, D2, D3, COUNT(*), MIN(VAL1 + VAL2), MAX(ABS(VAL3)) " +
                "FROM T " +
                "GROUP BY D1, D2, D3;\n" +
                "CREATE VIEW VT2 (V_D1_D2, V_D3, CNT, MIN_VAL1, SUM_VAL2, MAX_VAL3) " +
                "AS SELECT D1 + D2, ABS(D3), COUNT(*), MIN(VAL1), SUM(VAL2), MAX(VAL3) " +
                "FROM T " +
                "GROUP BY D1 + D2, ABS(D3);" +
                "CREATE VIEW VT3 (V_D1, V_D2, V_D3, CNT, MIN_VAL1_VAL2, MAX_ABS_VAL3) " +
                "AS SELECT D1, D2, D3, COUNT(*), MIN(VAL1 + VAL2), MAX(ABS(VAL3)) " +
                "FROM T WHERE D1 > 3 " +
                "GROUP BY D1, D2, D3;\n" +
                "CREATE VIEW VT4 (V_D1_D2, V_D3, CNT, MIN_VAL1, SUM_VAL2, MAX_VAL3) " +
                "AS SELECT D1 + D2, ABS(D3), COUNT(*), MIN(VAL1), SUM(VAL2), MAX(VAL3) " +
                "FROM T WHERE D1 > 3 " +
                "GROUP BY D1 + D2, ABS(D3);",

<<<<<<< HEAD
                // schema with no indexes and mat view with no min / max
=======
                // #3, schema with no indices and mat view with no min / max (should have no warnings)
>>>>>>> ec60465f
                "CREATE TABLE T (D1 INTEGER, D2 INTEGER, D3 INTEGER, VAL1 INTEGER, VAL2 INTEGER, VAL3 INTEGER);\n" +
                "CREATE VIEW VT1 (V_D1, V_D2, V_D3, CNT) " +
                "AS SELECT D1, D2, D3, COUNT(*) " +
                "FROM T " +
                "GROUP BY D1, D2, D3;\n" +
                "CREATE VIEW VT2 (V_D1_D2, V_D3, CNT) " +
                "AS SELECT D1 + D2, ABS(D3), COUNT(*) " +
                "FROM T " +
                "GROUP BY D1 + D2, ABS(D3);",

<<<<<<< HEAD
                // schema with index but can not be used for mat view with min / max
=======
                // #4, schema with indices but hard-coded function cannot find a usable one.
                // The query planner can tell us to use T_TREE_3 for all min/nax columns. (should have no warnings)
>>>>>>> ec60465f
                "CREATE TABLE T (D1 INTEGER, D2 INTEGER, D3 INTEGER, VAL1 INTEGER, VAL2 INTEGER, VAL3 INTEGER);\n" +
                "CREATE INDEX T_TREE_1 ON T(D1, D2 + D3);\n" +
                "CREATE INDEX T_TREE_2 ON T(D1, D2 + D3, D3);\n" +
                "CREATE INDEX T_TREE_3 ON T(D1, D2);\n" +
                "CREATE INDEX T_TREE_4 ON T(D1, D2, D3) WHERE D1 > 0;\n" +
                "CREATE VIEW VT1 (V_D1, V_D2, V_D3, CNT, MIN_VAL1_VAL2, MAX_ABS_VAL3) " +
                "AS SELECT D1, D2, D3, COUNT(*), MIN(VAL1 + VAL2), MAX(ABS(VAL3)) " +
                "FROM T WHERE D2 > 0 " +
                "GROUP BY D1, D2, D3;\n" +
                "CREATE VIEW VT2 (V_D1, V_D2, V_D3, CNT, MIN_VAL1_VAL2, MAX_ABS_VAL3) " +
                "AS SELECT D1, D2, D3, COUNT(*), MIN(VAL1 + VAL2), MAX(ABS(VAL3)) " +
                "FROM T " +
                "GROUP BY D1, D2, D3;\n",

                // #5, schemas with indices, both hard-coded function and query planner cannot find a usable index.
                "CREATE TABLE T (D1 INTEGER, D2 INTEGER, D3 INTEGER, VAL1 INTEGER, VAL2 INTEGER, VAL3 INTEGER);\n" +
                "CREATE INDEX T_TREE_1 ON T(VAL1, D2 + D3);\n" +
                "CREATE INDEX T_TREE_2 ON T(VAL1, D2 + D3, D3);\n" +
                "CREATE INDEX T_TREE_3 ON T(VAL1, D2);\n" +
                "CREATE INDEX T_TREE_4 ON T(VAL1, D2, D3, VAL2);\n" +
                "CREATE INDEX T_TREE_5 ON T(VAL1, D2, D3, ABS(VAL1));\n" +
                "CREATE INDEX T_TREE_6 ON T(VAL1, D2-D3);\n" +
                "CREATE INDEX T_TREE_7 ON T(VAL1, D2-D3, D3, D2);\n" +
                "CREATE VIEW VT1 (V_D1, V_D2, V_D3, CNT, MIN_VAL1_VAL2, MAX_ABS_VAL3) " +
                "AS SELECT D1, D2, D3, COUNT(*), MIN(VAL1 + VAL2), MAX(ABS(VAL3)) " +
                "FROM T " +
                "GROUP BY D1, D2, D3;\n" +
                "CREATE VIEW VT2 (V_D1, V_D2, V_D3, CNT, MIN_VAL1_VAL2, MAX_ABS_VAL3) " +
                "AS SELECT D1, D2-D3, D3, COUNT(*), MIN(VAL1 + VAL2), MAX(ABS(VAL3)) " +
                "FROM T " +
                "GROUP BY D1, D2-D3, D3;",

                // #6, schemas with indices but hard-coded function cannot find usable index for ALL min/max columns.
                // For VT1, hard-coded function can find T_TREE_7 for min;
                //          query planner will find T_TREE_4 for max.
                // This means we will use the hard-coded path for min, and query plan for the max.
                // For VT2, hard-coded function can find T_TREE_6 for max;
                //          query planner will find T_TREE_6 for min.
                "CREATE TABLE T (D1 INTEGER, D2 INTEGER, D3 INTEGER, VAL1 INTEGER, VAL2 INTEGER, VAL3 INTEGER);\n" +
                "CREATE INDEX T_TREE_1 ON T(D1, D2 + D3);\n" +
                "CREATE INDEX T_TREE_2 ON T(D1, D2 + D3, D3);\n" +
                "CREATE INDEX T_TREE_3 ON T(D1, D2);\n" +
                "CREATE INDEX T_TREE_4 ON T(D1, D2, D3, VAL1);\n" +
                "CREATE INDEX T_TREE_5 ON T(D1, D2, D3, ABS(VAL1));\n" +
                "CREATE INDEX T_TREE_6 ON T(D1, D2-D3, D3, ABS(VAL3));\n" +
                "CREATE INDEX T_TREE_7 ON T(D1, D2, D3, VAL1 + VAL2);\n" +
                "CREATE VIEW VT1 (V_D1, V_D2, V_D3, CNT, MIN_VAL1_VAL2, MAX_ABS_VAL3) " +
                "AS SELECT D1, D2, D3, COUNT(*), MIN(VAL1 + VAL2), MAX(ABS(VAL3)) " +
                "FROM T " +
                "GROUP BY D1, D2, D3;\n" +
                "CREATE VIEW VT2 (V_D1, V_D2, V_D3, CNT, MIN_VAL1_VAL2, MAX_ABS_VAL3) " +
                "AS SELECT D1, D2-D3, D3, COUNT(*), MIN(VAL1 + VAL2), MAX(ABS(VAL3)) " +
                "FROM T " +
                "GROUP BY D1, D2-D3, D3;",

                // #7, join case, no index, has warnings
                "CREATE TABLE CUSTOMERS (ID INTEGER NOT NULL, NAME VARCHAR(20), AGE INTEGER NOT NULL, ADDRESS VARCHAR(20));\n" +
                "CREATE TABLE ORDERS (OID INTEGER NOT NULL, DATE TIMESTAMP, CUSTOMER_ID INTEGER NOT NULL, AMOUNT INTEGER NOT NULL);\n" +
                "CREATE VIEW ORDERSUM (NAME, CNT, SUMAMT, MINAMT, MAXAMT) AS\n" +
                "  SELECT CUSTOMERS.NAME, COUNT(*), SUM(ORDERS.AMOUNT), MIN(ORDERS.AMOUNT), MAX(ORDERS.AMOUNT) FROM\n" +
                "  CUSTOMERS JOIN ORDERS ON CUSTOMERS.ID = ORDERS.CUSTOMER_ID GROUP BY CUSTOMERS.NAME;",

                // #8, join case, has index, no warnings.
                "CREATE TABLE CUSTOMERS (ID INTEGER NOT NULL, NAME VARCHAR(20), AGE INTEGER NOT NULL, ADDRESS VARCHAR(20));\n" +
                "CREATE TABLE ORDERS (OID INTEGER NOT NULL, DATE TIMESTAMP, CUSTOMER_ID INTEGER NOT NULL, AMOUNT INTEGER NOT NULL);\n" +
                "CREATE INDEX IDX ON CUSTOMERS(ID);\n" +
                "CREATE VIEW ORDERSUM (NAME, CNT, SUMAMT, MINAMT, MAXAMT) AS\n" +
                "  SELECT CUSTOMERS.NAME, COUNT(*), SUM(ORDERS.AMOUNT), MIN(ORDERS.AMOUNT), MAX(ORDERS.AMOUNT) FROM\n" +
                "  CUSTOMERS JOIN ORDERS ON CUSTOMERS.ID = ORDERS.CUSTOMER_ID GROUP BY CUSTOMERS.NAME;",
        };

        int expectWarning[] = { 4, 0, 0, 0, 2, 0, 1, 0 };
        int expectWarningType[] = { 0, 0, 0, 0, 0, 0, 1, 1 };
        final String warningPrefix[] = {
                "No index found to support UPDATE and DELETE on some of the min() / max() columns",
                "No index found to support some of the join operations required to refresh the materialized view"
        };
        // boilerplate for making a project
        final String simpleProject =
                "<?xml version=\"1.0\"?>\n" +
                "<project><database><schemas>" +
                "<schema path='%s' />" +
                "</schemas></database></project>";

        VoltCompiler compiler = new VoltCompiler();
        for (int ii = 0; ii < schema.length; ++ii) {
            File schemaFile = VoltProjectBuilder.writeStringToTempFile(schema[ii]);
            String schemaPath = schemaFile.getPath();

            File projectFile = VoltProjectBuilder.writeStringToTempFile(
                    String.format(simpleProject, schemaPath));
            String projectPath = projectFile.getPath();

            // compile successfully (but with two warnings hopefully)
            boolean success = compiler.compileWithProjectXML(projectPath, jarOut.getPath());
            assertTrue(success);

            // verify the warnings exist
            int foundWarnings = 0;
            for (VoltCompiler.Feedback f : compiler.m_warnings) {
                if (f.message.contains(warningPrefix[expectWarningType[ii]])) {
                    System.out.println(f.message);
                    foundWarnings++;
                }
            }
            if (expectWarning[ii] != foundWarnings) {
                if (expectWarning[ii] > foundWarnings) {
                    System.out.println("Missed expected warning(s) for schema:");
                } else {
                    System.out.println("Unexpected warning(s) for schema:");
                }
                System.out.println(schema[ii]);
            }
            assertEquals(expectWarning[ii], foundWarnings);

            // cleanup after the test
            jarOut.delete();
        }
    }

    private void assertIndexSelectionResult(CatalogMap<IndexRef> indexRefs, String... indexNames) {
        assertEquals(indexRefs.size(), indexNames.length);
        int i = 0;
        for (IndexRef idx : indexRefs) {
            assertEquals(idx.getName(), indexNames[i++]);
        }
    }

    // ENG-6511 This test is for the hard-coded index selection function.
    public void testMinMaxViewIndexSelectionFunction() {
        File jarOut = new File("minMaxViewIndexSelection.jar");
        jarOut.deleteOnExit();

        // boilerplate for making a project
        final String simpleProject =
                "<?xml version=\"1.0\"?>\n" +
                "<project><database><schemas>" +
                "<schema path='%s' />" +
                "</schemas></database></project>";
        String schema =

                "CREATE TABLE T (D1 INTEGER, D2 INTEGER, D3 INTEGER, VAL1 INTEGER, VAL2 INTEGER, VAL3 INTEGER);\n" +
                "CREATE INDEX T_TREE_01 ON T(      D1,       D2                         );\n" +
                "CREATE INDEX T_TREE_02 ON T(      D1,       D2,       VAL1             );\n" +
                "CREATE INDEX T_TREE_03 ON T(      D1,       D2,  VAL1+VAL2             ) WHERE D1 > 3;\n" +
                "CREATE INDEX T_TREE_04 ON T(      D1,       D2,         D3             );\n" +
                "CREATE INDEX T_TREE_05 ON T(      D1,       D2,         D3,  VAL1+VAL2 );\n" +
                "CREATE INDEX T_TREE_06 ON T(      D1,       D2,         D3,  VAL1+VAL2 ) WHERE D2 > 4;\n" +
                "CREATE INDEX T_TREE_07 ON T(   D1+D2,  ABS(D3)                         );\n" +
                "CREATE INDEX T_TREE_08 ON T(   D1+D2,  ABS(D3)                         ) WHERE D1 > 3;\n" +
                "CREATE INDEX T_TREE_09 ON T(   D1+D2,  ABS(D3),       VAL1             );\n" +
                "CREATE INDEX T_TREE_10 ON T(   D1+D2                                   );\n" +
                "CREATE INDEX T_TREE_11 ON T( ABS(D3)                                   );\n" +

                // Test no min/max
                "CREATE VIEW VT01 (V_D1, V_D2, CNT, SUM_VAL1_VAL2, COUNT_VAL3) " +           // should have no index for min/max
                "AS SELECT D1, D2, COUNT(*), SUM(VAL1 + VAL2), COUNT(VAL3) " +
                "FROM T " +
                "GROUP BY D1, D2;\n" +

                // Test one single min/max
                "CREATE VIEW VT02 (V_D1, V_D2, V_D3, CNT, MIN_VAL1) " +                      // should choose T_TREE_04
                "AS SELECT D1, D2, D3, COUNT(*), MIN(VAL1) " +
                "FROM T " +
                "GROUP BY D1, D2, D3;\n" +

                // Test repeated min/max, single aggCol
                "CREATE VIEW VT03 (V_D1, V_D2, CNT, MIN_VAL1, MAX_VAL1, MIN_VAL1_DUP) " +    // should choose T_TREE_02, T_TREE_02, T_TREE_02
                "AS SELECT D1, D2, COUNT(*), MIN(VAL1), MAX(VAL1), MIN(VAL1) " +
                "FROM T " +
                "GROUP BY D1, D2;\n" +

                // Test min/max with different aggCols
                "CREATE VIEW VT04 (V_D1, V_D2, CNT, MIN_VAL1, MAX_VAL1, MIN_VAL2) " +        // should choose T_TREE_02, T_TREE_02, T_TREE_01
                "AS SELECT D1, D2, COUNT(*), MIN(VAL1), MAX(VAL1), MIN(VAL2) " +
                "FROM T " +
                "GROUP BY D1, D2;\n" +

                // Test min/max with single arithmetic aggExpr
                "CREATE VIEW VT05 (V_D1, V_D2, V_D3, CNT, MIN_VAL1_VAL2, MAX_ABS_VAL3) " +   // should choose T_TREE_05, T_TREE_05
                "AS SELECT D1, D2, D3, COUNT(*), MIN(VAL1 + VAL2), MAX(VAL1 + VAL2) " +
                "FROM T " +
                "GROUP BY D1, D2, D3;\n" +

                // Test min/max with different aggExprs
                "CREATE VIEW VT06 (V_D1, V_D2, V_D3, CNT, MIN_VAL1_VAL2, MAX_ABS_VAL3) " +   // should choose T_TREE_05, T_TREE_04
                "AS SELECT D1, D2, D3, COUNT(*), MIN(VAL1 + VAL2), MAX( ABS(VAL3) ) " +
                "FROM T " +
                "GROUP BY D1, D2, D3;\n" +

                // Test min/max with expression in group-by, single aggCol
                "CREATE VIEW VT07 (V_D1_D2, V_D3, CNT, MIN_VAL1, SUM_VAL2, MAX_VAL3) " +     // should choose T_TREE_09, T_TREE_09
                "AS SELECT D1 + D2, ABS(D3), COUNT(*), MIN(VAL1), SUM(VAL1), MAX(VAL1) " +
                "FROM T " +
                "GROUP BY D1 + D2, ABS(D3);\n" +

                // Test min/max with predicate (partial index)
                "CREATE VIEW VT08 (V_D1, V_D2, CNT, MIN_VAL1_VAL2) " +                       // should choose T_TREE_03
                "AS SELECT D1, D2, COUNT(*), MIN(VAL1 + VAL2)" +
                "FROM T WHERE D1 > 3 " +
                "GROUP BY D1, D2;\n" +

                // Test min/max with predicate, with expression in group-by
                "CREATE VIEW VT09 (V_D1_D2, V_D3, CNT, MIN_VAL1, SUM_VAL2, MAX_VAL3) " +     // should choose T_TREE_09, T_TREE_08
                "AS SELECT D1 + D2, ABS(D3), COUNT(*), MIN(VAL1), SUM(VAL2), MAX(VAL3) " +
                "FROM T WHERE D1 > 3 " +
                "GROUP BY D1 + D2, ABS(D3);\n" +

                "CREATE VIEW VT10 (V_D1, V_D2, CNT, MIN_VAL1, SUM_VAL2, MAX_VAL1) " +        // should choose T_TREE_02, T_TREE_02
                "AS SELECT D1, D2, COUNT(*), MIN(VAL1), SUM(VAL2), MAX(VAL1) " +
                "FROM T " +
                "GROUP BY D1, D2;" +

                // Test min/max with no group by.
                "CREATE VIEW VT11 (CNT, MIN_D1_D2, MAX_ABS_VAL3) " +                         // should choose T_TREE_10, T_TREE_11
                "AS SELECT COUNT(*), MIN(D1+D2), MAX(ABS(D3)) " +
                "FROM T;";

        VoltCompiler compiler = new VoltCompiler();
        File schemaFile = VoltProjectBuilder.writeStringToTempFile(schema);
        String schemaPath = schemaFile.getPath();

        File projectFile = VoltProjectBuilder.writeStringToTempFile(
                String.format(simpleProject, schemaPath));
        String projectPath = projectFile.getPath();

        // compile successfully
        boolean success = compiler.compileWithProjectXML(projectPath, jarOut.getPath());
        assertTrue(success);

        CatalogMap<Table> tables = compiler.getCatalogDatabase().getTables();
        Table t = tables.get("T");
        CatalogMap<MaterializedViewInfo> views = t.getViews();
        assertIndexSelectionResult( views.get("VT01").getIndexforminmax() );
        assertIndexSelectionResult( views.get("VT02").getIndexforminmax(), "T_TREE_04" );
        assertIndexSelectionResult( views.get("VT03").getIndexforminmax(), "T_TREE_02", "T_TREE_02", "T_TREE_02" );
        assertIndexSelectionResult( views.get("VT04").getIndexforminmax(), "T_TREE_02", "T_TREE_02", "T_TREE_01" );
        assertIndexSelectionResult( views.get("VT05").getIndexforminmax(), "T_TREE_05", "T_TREE_05" );
        assertIndexSelectionResult( views.get("VT06").getIndexforminmax(), "T_TREE_05", "T_TREE_04" );
        assertIndexSelectionResult( views.get("VT07").getIndexforminmax(), "T_TREE_09", "T_TREE_09" );
        assertIndexSelectionResult( views.get("VT08").getIndexforminmax(), "T_TREE_03" );
        assertIndexSelectionResult( views.get("VT09").getIndexforminmax(), "T_TREE_09", "T_TREE_08" );
        assertIndexSelectionResult( views.get("VT10").getIndexforminmax(), "T_TREE_02", "T_TREE_02" );
        assertIndexSelectionResult( views.get("VT11").getIndexforminmax(), "T_TREE_10", "T_TREE_11" );

        // cleanup after the test
        jarOut.delete();
    }

    public void testExportTables() {
        File jarOut = new File("exportTables.jar");
        jarOut.deleteOnExit();

        String schema[] = {
                // export table w/o group
                "CREATE TABLE T (D1 INTEGER, D2 INTEGER, D3 INTEGER, VAL1 INTEGER, VAL2 INTEGER, VAL3 INTEGER);\n" +
                "EXPORT TABLE T;",

                // export table w/ group
                "CREATE TABLE T (D1 INTEGER, D2 INTEGER, D3 INTEGER, VAL1 INTEGER, VAL2 INTEGER, VAL3 INTEGER);\n" +
                "EXPORT TABLE T TO STREAM FOO;",

                // export table w/ and w/o group
                "CREATE TABLE T (T_D1 INTEGER, T_D2 INTEGER, T_D3 INTEGER, T_VAL1 INTEGER, T_VAL2 INTEGER, T_VAL3 INTEGER);\n" +
                "CREATE TABLE S (S_D1 INTEGER, S_D2 INTEGER, S_D3 INTEGER, S_VAL1 INTEGER, S_VAL2 INTEGER, S_VAL3 INTEGER);\n" +
                "EXPORT TABLE T;\n" +
                "EXPORT TABLE S TO STREAM FOO;"
        };

        VoltCompiler compiler = new VoltCompiler();
        for (int ii = 0; ii < schema.length; ++ii) {
            File schemaFile = VoltProjectBuilder.writeStringToTempFile(schema[ii]);
            String schemaPath = schemaFile.getPath();

            // compile successfully
            boolean success = false;
            try {
                success = compiler.compileFromDDL(jarOut.getPath(), schemaPath);
            }
            catch (Exception e) {
                // do nothing
            }
            assertTrue(success);

            // cleanup after the test
            jarOut.delete();
        }
    }

    public void testCreateStream() {
        File jarOut = new File("createStream.jar");
        jarOut.deleteOnExit();

        String schema[] = {
                // create stream w/o export
                "CREATE STREAM FOO (D1 INTEGER, D2 INTEGER, D3 INTEGER, VAL1 INTEGER, VAL2 INTEGER, VAL3 INTEGER);\n",

                // create stream w/ export
                "CREATE STREAM FOO EXPORT TO TARGET BAR (D1 INTEGER, D2 INTEGER, D3 INTEGER, VAL1 INTEGER, VAL2 INTEGER, VAL3 INTEGER);\n",

                // create stream w/ and w/o group
                "CREATE STREAM T (D1 INTEGER, D2 INTEGER, D3 INTEGER, VAL1 INTEGER, VAL2 INTEGER, VAL3 INTEGER);\n" +
                "CREATE STREAM S EXPORT TO TARGET BAR (D1 INTEGER, D2 INTEGER, D3 INTEGER, VAL1 INTEGER, VAL2 INTEGER, VAL3 INTEGER);\n"
        };

        VoltCompiler compiler = new VoltCompiler();
        for (int ii = 0; ii < schema.length; ++ii) {
            File schemaFile = VoltProjectBuilder.writeStringToTempFile(schema[ii]);
            String schemaPath = schemaFile.getPath();

            // compile successfully
            boolean success = false;
            try {
                success = compiler.compileFromDDL(jarOut.getPath(), schemaPath);
            }
            catch (Exception e) {
                // do nothing
            }
            assertTrue(success);

            // cleanup after the test
            jarOut.delete();
        }
    }

    public void testCreateStreamNegative() throws Exception {
        File jarOut = new File("createStream.jar");
        jarOut.deleteOnExit();

        String schema[] = {
                // with primary key
                "CREATE STREAM FOO (D1 INTEGER, D2 INTEGER, VAL1 INTEGER, VAL2 INTEGER, " +
                "CONSTRAINT PK_TEST1 PRIMARY KEY (D1));\n",
                // unique index
                "CREATE STREAM FOO (D1 INTEGER, D2 INTEGER, VAL1 INTEGER, VAL2 INTEGER, " +
                "CONSTRAINT IDX_TEST1 UNIQUE (D1));\n",
                // assumeunique index
                "CREATE STREAM FOO (D1 INTEGER, D2 INTEGER, VAL1 INTEGER, VAL2 INTEGER, " +
                "CONSTRAINT IDX_TEST1 ASSUMEUNIQUE (D1));\n",
                // with limit
                "CREATE STREAM FOO (D1 INTEGER, D2 INTEGER, VAL1 INTEGER, VAL2 INTEGER, " +
                "LIMIT PARTITION ROWS 100);\n",
                // with limit and execute
                "CREATE STREAM FOO (D1 INTEGER, D2 INTEGER, VAL1 INTEGER, VAL2 INTEGER, " +
                "LIMIT PARTITION ROWS 100 EXECUTE (\n" +
                "  DELETE FROM FOO WHERE D1 > 100));\n",
        };

        VoltCompiler compiler = new VoltCompiler();
        for (int ii = 0; ii < schema.length; ++ii) {
            File schemaFile = VoltProjectBuilder.writeStringToTempFile(schema[ii]);
            String schemaPath = schemaFile.getPath();

            // compile successfully
            boolean success = compiler.compileFromDDL(jarOut.getPath(), schemaPath);
            assertFalse(success);

            // cleanup after the test
            jarOut.delete();
        }
    }

    public void testExportDRTable() {
        File jarOut = new File("exportDrTables.jar");
        jarOut.deleteOnExit();

        VoltCompiler compiler = new VoltCompiler();
        File schemaFile = VoltProjectBuilder.writeStringToTempFile(
        "CREATE TABLE T (D1 INTEGER, D2 INTEGER, D3 INTEGER, VAL1 INTEGER, VAL2 INTEGER, VAL3 INTEGER);\n" +
        "DR TABLE T;\n" +
        "EXPORT TABLE T;");
        String schemaPath = schemaFile.getPath();

        try {
            assertFalse(compiler.compileFromDDL(jarOut.getPath(), schemaPath));
        } catch (Exception e) {
            fail(e.getMessage());
        }

        // cleanup after the test
        jarOut.delete();
    }

    public void testSetDatabaseConfig() {
        File jarOut = new File("setDatabaseConfig.jar");
        jarOut.deleteOnExit();

        VoltCompiler compiler = new VoltCompiler();
        File schemaFile = VoltProjectBuilder.writeStringToTempFile(
        "SET " + DatabaseConfiguration.DR_MODE_NAME + "=" + DatabaseConfiguration.ACTIVE_ACTIVE + ";\n" +
        "CREATE TABLE T (D1 INTEGER, D2 INTEGER, D3 INTEGER, VAL1 INTEGER, VAL2 INTEGER, VAL3 INTEGER);\n" +
        "DR TABLE T;");
        String schemaPath = schemaFile.getPath();

        try {
            assertTrue(compiler.compileFromDDL(jarOut.getPath(), schemaPath));
        } catch (Exception e) {
            fail(e.getMessage());
        }

        schemaFile = VoltProjectBuilder.writeStringToTempFile(
        "SET DR_MOD=ACTIVE_ACTIVE;\n" +
        "CREATE TABLE T (D1 INTEGER, D2 INTEGER, D3 INTEGER, VAL1 INTEGER, VAL2 INTEGER, VAL3 INTEGER);\n" +
        "DR TABLE T;");
        schemaPath = schemaFile.getPath();

        try {
            assertFalse(compiler.compileFromDDL(jarOut.getPath(), schemaPath));
        } catch (Exception e) {
            fail(e.getMessage());
        }

        // cleanup after the test
        jarOut.delete();
    }

    public void testNullAnnotation() throws IOException {

        Catalog catalog  = new TPCCProjectBuilder().createTPCCSchemaCatalog();
        Database catalog_db = catalog.getClusters().get("cluster").getDatabases().get("database");

        for(Table t : catalog_db.getTables()) {
            assertNotNull(((TableAnnotation)t.getAnnotation()).ddl);
        }
    }

    public void testQuotedNameIsNotAllowed() {
        class Tester {
            HSQLInterface hsql = HSQLInterface.loadHsqldb();
            void testSuccess(String ddl) {
                try {
                    hsql.runDDLCommand(ddl);
                }
                catch (HSQLParseException e) {
                    fail(String.format("Expected DDL to succeed: %s", ddl));
                }
            }
            void testFailure(String ddl) {
                try {
                    hsql.runDDLCommand(ddl);
                }
                catch (HSQLParseException e) {
                    return;
                }
                fail(String.format("Expected DDL to fail: %s", ddl));
            }
        }
        Tester tester = new Tester();
        tester.testFailure("create table \"a_quoted_table_without_spaces\" (an_unquoted_column integer)");
        tester.testFailure("create table \"a quoted table with spaces\" (an_unquoted_column integer)");
        tester.testFailure("create table an_unquoted_table (\"a_quoted_column_without_spaces\" integer)");
        tester.testFailure("create table an_unquoted_table (\"a quoted column with spaces\" integer)");
        tester.testSuccess("create table an_unquoted_table (an_unquoted_column integer)");
    }

    public void testIndexExpressions() throws Exception {
        File jarOut = new File("indexExpressions.jar");
        jarOut.deleteOnExit();

        String tableCreation = "CREATE TABLE GEO ( ID INTEGER, REGION GEOGRAPHY ); ";

        String schema[] = {
                "CREATE INDEX POLY ON GEO ( POLYGONFROMTEXT( REGION ) );",
                "CREATE INDEX POLY ON GEO ( VALIDPOLYGONFROMTEXT( REGION ) );",
        };

        VoltCompiler compiler = new VoltCompiler();
        for (int ii = 0; ii < schema.length; ++ii) {
            File schemaFile = VoltProjectBuilder.writeStringToTempFile(tableCreation + schema[ii]);
            String schemaPath = schemaFile.getPath();

            // compile successfully
            boolean success = compiler.compileFromDDL(jarOut.getPath(), schemaPath);
            assertFalse(success);

            // cleanup after the test
            jarOut.delete();
        }

    }

    public void testMatViewPartitionColumnSelection() {
        // This test checks whether the materialzied view code can find and assign correct partition columns to
        // views with various definitions.
        String tableSchemas =
            "CREATE TABLE t1 (a INT NOT NULL, b INT NOT NULL);\n" +
            "CREATE TABLE t2 (a INT NOT NULL, b INT NOT NULL);\n";
        String partitionDDLs =
            "PARTITION TABLE t1 ON COLUMN b;\n" +
            "PARTITION TABLE t2 ON COLUMN a;\n";
        String viewDefinitions =
            // v1: t2.a This is testing complex group-by column case.
            "CREATE VIEW v1 (a1, a2, cnt, sumb) AS SELECT t1.a+1, t2.a, COUNT(*), SUM(t2.b) FROM t1 JOIN t2 ON t1.b=t2.a GROUP BY t1.a+1, t2.a;\n" +
            // v2: NULL, because a parttion column must be a simple column.
            "CREATE VIEW v2 (a1, a2, cnt, sumb) AS SELECT t1.a, t2.a+1, COUNT(*), SUM(t2.b) FROM t1 JOIN t2 ON t1.b=t2.a GROUP BY t1.a, t2.a+1;\n" +
            // v3: t2.a This is testing simple group-by column case.
            "CREATE VIEW v3 (a1, a2, cnt, sumb) AS SELECT t1.a, t2.a, COUNT(*), SUM(t2.b) FROM t1 JOIN t2 ON t1.b=t2.a GROUP BY t1.a, t2.a;\n" +
            // v4: NULL
            "CREATE VIEW v4 (a, cnt, sumb) AS SELECT t1.a, count(*), sum(t2.b) from t1 join t2 on t1.b=t2.a group by t1.a;\n";

        String viewNames[] = {"v1", "v2", "v3", "v4"};
        String pcols[] = {"A2", null, "A2", null};
        assertEquals(viewNames.length, pcols.length);
        VoltCompiler compiler = new VoltCompiler();
        File jarOut = new File("viewpcolselection.jar");
        jarOut.deleteOnExit();
        File schemaFile = VoltProjectBuilder.writeStringToTempFile(tableSchemas + partitionDDLs + viewDefinitions);
        String schemaPath = schemaFile.getPath();
        try {
            assertTrue(compiler.compileFromDDL(jarOut.getPath(), schemaPath));
        } catch (Exception e) {
            fail(e.getMessage());
        }
        CatalogMap<Table> tables = compiler.getCatalogDatabase().getTables();
        for (int i=0; i<viewNames.length; i++) {
            Table table = tables.get(viewNames[i]);
            Column pcol = table.getPartitioncolumn();
            if (pcol == null) {
                assertNull(pcols[i]);
            }
            else {
                assertEquals(pcols[i], pcol.getName());
            }
        }
        jarOut.delete();
    }

    public void testAutogenDRConflictTable() {
        File jarOut = new File("setDatabaseConfig.jar");
        jarOut.deleteOnExit();

        VoltCompiler compiler = new VoltCompiler();
        File schemaFile = VoltProjectBuilder.writeStringToTempFile(
        "SET " + DatabaseConfiguration.DR_MODE_NAME + "=" + DatabaseConfiguration.ACTIVE_ACTIVE + ";\n" +
        "CREATE TABLE T (D1 INTEGER NOT NULL, D2 INTEGER, D3 VARCHAR(32), VAL1 INTEGER, VAL2 INTEGER, VAL3 INTEGER, PRIMARY KEY (D1), LIMIT PARTITION ROWS 1000);\n" +
        "DR TABLE T;\n" +
        "PARTITION TABLE T ON COLUMN D1;\n");
        String schemaPath = schemaFile.getPath();

        try {
            assertTrue(compiler.compileFromDDL(jarOut.getPath(), schemaPath));
            verifyDRConflictTableSchema(compiler, CatalogUtil.DR_CONFLICTS_PARTITIONED_EXPORT_TABLE, true);
            verifyDRConflictTableSchema(compiler, CatalogUtil.DR_CONFLICTS_REPLICATED_EXPORT_TABLE, false);
        } catch (Exception e) {
            e.printStackTrace();
            fail(e.getMessage());
        }

        // cleanup after the test
        jarOut.delete();
    }

    private static void verifyDRConflictTableSchema(VoltCompiler compiler, String name, boolean partitioned) {
        Table t = compiler.getCatalogDatabase().getTables().get(name);
        assertNotNull(t);

        if (partitioned) {
            assertNotNull(t.getPartitioncolumn());
        } else {
            assertNull(t.getPartitioncolumn());
        }

        // verify table schema
        assertTrue(t.getColumns().size() == DDLCompiler.DR_CONFLICTS_EXPORT_TABLE_META_COLUMNS.length);

        Column c1 = t.getColumns().get(DDLCompiler.DR_ROW_TYPE_COLUMN_NAME);
        assertNotNull(c1);
        assertTrue(c1.getType() == VoltType.STRING.getValue());

        Column c2 = t.getColumns().get(DDLCompiler.DR_LOG_ACTION_COLUMN_NAME);
        assertNotNull(c2);
        assertTrue(c2.getType() == VoltType.STRING.getValue());

        Column c3 = t.getColumns().get(DDLCompiler.DR_CONFLICT_COLUMN_NAME);
        assertNotNull(c3);
        assertTrue(c3.getType() == VoltType.STRING.getValue());

        Column c4 = t.getColumns().get(DDLCompiler.DR_CONFLICTS_ON_PK_COLUMN_NAME);
        assertNotNull(c4);
        assertTrue(c4.getType() == VoltType.TINYINT.getValue());

        Column c5 = t.getColumns().get(DDLCompiler.DR_DECISION_COLUMN_NAME);
        assertNotNull(c5);
        assertTrue(c5.getType() == VoltType.STRING.getValue());

        Column c6 = t.getColumns().get(DDLCompiler.DR_CLUSTER_ID_COLUMN_NAME);
        assertNotNull(c6);
        assertTrue(c6.getType() == VoltType.TINYINT.getValue());

        Column c7 = t.getColumns().get(DDLCompiler.DR_TIMESTAMP_COLUMN_NAME);
        assertNotNull(c7);
        assertTrue(c7.getType() == VoltType.BIGINT.getValue());

        Column c8 = t.getColumns().get(DDLCompiler.DR_DIVERGENCE_COLUMN_NAME);
        assertNotNull(c8);
        assertTrue(c8.getType() == VoltType.STRING.getValue());

        Column c9 = t.getColumns().get(DDLCompiler.DR_TABLE_NAME_COLUMN_NAME);
        assertNotNull(c9);
        assertTrue(c9.getType() == VoltType.STRING.getValue());

        Column c10 = t.getColumns().get(DDLCompiler.DR_CURRENT_CLUSTER_ID_COLUMN_NAME);
        assertNotNull(c10);
        assertTrue(c10.getType() == VoltType.TINYINT.getValue());

        Column c11 = t.getColumns().get(DDLCompiler.DR_CURRENT_TIMESTAMP_COLUMN_NAME);
        assertNotNull(c11);
        assertTrue(c11.getType() == VoltType.BIGINT.getValue());

        Column c12 = t.getColumns().get(DDLCompiler.DR_TUPLE_COLUMN_NAME);
        assertNotNull(c12);
        assertTrue(c12.getType() == VoltType.STRING.getValue());
    }
}<|MERGE_RESOLUTION|>--- conflicted
+++ resolved
@@ -339,11 +339,7 @@
                 "FROM T WHERE D1 > 3 " +
                 "GROUP BY D1 + D2, ABS(D3);",
 
-<<<<<<< HEAD
-                // schema with indexes (should have no warnings)
-=======
                 // #2, schema with indices (should have no warnings)
->>>>>>> ec60465f
                 "CREATE TABLE T (D1 INTEGER, D2 INTEGER, D3 INTEGER, VAL1 INTEGER, VAL2 INTEGER, VAL3 INTEGER);\n" +
                 "CREATE INDEX T_TREE_1 ON T(D1);\n" +
                 "CREATE INDEX T_TREE_2 ON T(D1, D2);\n" +
@@ -368,11 +364,7 @@
                 "FROM T WHERE D1 > 3 " +
                 "GROUP BY D1 + D2, ABS(D3);",
 
-<<<<<<< HEAD
-                // schema with no indexes and mat view with no min / max
-=======
                 // #3, schema with no indices and mat view with no min / max (should have no warnings)
->>>>>>> ec60465f
                 "CREATE TABLE T (D1 INTEGER, D2 INTEGER, D3 INTEGER, VAL1 INTEGER, VAL2 INTEGER, VAL3 INTEGER);\n" +
                 "CREATE VIEW VT1 (V_D1, V_D2, V_D3, CNT) " +
                 "AS SELECT D1, D2, D3, COUNT(*) " +
@@ -383,12 +375,8 @@
                 "FROM T " +
                 "GROUP BY D1 + D2, ABS(D3);",
 
-<<<<<<< HEAD
-                // schema with index but can not be used for mat view with min / max
-=======
                 // #4, schema with indices but hard-coded function cannot find a usable one.
                 // The query planner can tell us to use T_TREE_3 for all min/nax columns. (should have no warnings)
->>>>>>> ec60465f
                 "CREATE TABLE T (D1 INTEGER, D2 INTEGER, D3 INTEGER, VAL1 INTEGER, VAL2 INTEGER, VAL3 INTEGER);\n" +
                 "CREATE INDEX T_TREE_1 ON T(D1, D2 + D3);\n" +
                 "CREATE INDEX T_TREE_2 ON T(D1, D2 + D3, D3);\n" +
