/* This file is part of VoltDB.
 * Copyright (C) 2008-2014 VoltDB Inc.
 *
 * This program is free software: you can redistribute it and/or modify
 * it under the terms of the GNU Affero General Public License as
 * published by the Free Software Foundation, either version 3 of the
 * License, or (at your option) any later version.
 *
 * This program is distributed in the hope that it will be useful,
 * but WITHOUT ANY WARRANTY; without even the implied warranty of
 * MERCHANTABILITY or FITNESS FOR A PARTICULAR PURPOSE.  See the
 * GNU Affero General Public License for more details.
 *
 * You should have received a copy of the GNU Affero General Public License
 * along with VoltDB.  If not, see <http://www.gnu.org/licenses/>.
 */

package org.voltdb.utils;

import java.io.ByteArrayInputStream;
import java.io.File;
import java.io.FileInputStream;
import java.io.FileNotFoundException;
import java.io.IOException;
import java.io.InputStream;
import java.net.MalformedURLException;
import java.net.URL;
import java.nio.ByteBuffer;
import java.security.MessageDigest;
import java.security.NoSuchAlgorithmException;
import java.security.SecureRandom;
import java.util.ArrayList;
import java.util.Arrays;
import java.util.Collection;
import java.util.HashSet;
import java.util.List;
import java.util.Set;
import java.util.TreeMap;
import java.util.TreeSet;

import javax.xml.bind.JAXBContext;
import javax.xml.bind.JAXBElement;
import javax.xml.bind.JAXBException;
import javax.xml.bind.Unmarshaller;
import javax.xml.validation.Schema;
import javax.xml.validation.SchemaFactory;

import org.apache.hadoop_voltpatches.util.PureJavaCrc32;
import org.apache.zookeeper_voltpatches.CreateMode;
import org.apache.zookeeper_voltpatches.KeeperException;
import org.apache.zookeeper_voltpatches.ZooDefs.Ids;
import org.apache.zookeeper_voltpatches.ZooKeeper;
import org.json_voltpatches.JSONException;
import org.mindrot.BCrypt;
import org.voltcore.logging.Level;
import org.voltcore.logging.VoltLogger;
import org.voltdb.SystemProcedureCatalog;
import org.voltdb.VoltDB;
import org.voltdb.VoltTable;
import org.voltdb.VoltType;
import org.voltdb.VoltZK;
import org.voltdb.catalog.Catalog;
import org.voltdb.catalog.CatalogMap;
import org.voltdb.catalog.CatalogType;
import org.voltdb.catalog.Cluster;
import org.voltdb.catalog.Column;
import org.voltdb.catalog.ColumnRef;
import org.voltdb.catalog.ConnectorProperty;
import org.voltdb.catalog.Constraint;
import org.voltdb.catalog.ConstraintRef;
import org.voltdb.catalog.Database;
import org.voltdb.catalog.Deployment;
import org.voltdb.catalog.Group;
import org.voltdb.catalog.GroupRef;
import org.voltdb.catalog.Index;
import org.voltdb.catalog.PlanFragment;
import org.voltdb.catalog.Procedure;
import org.voltdb.catalog.SnapshotSchedule;
import org.voltdb.catalog.Statement;
import org.voltdb.catalog.Systemsettings;
import org.voltdb.catalog.Table;
import org.voltdb.common.Constants;
import org.voltdb.compiler.ClusterConfig;
import org.voltdb.compiler.VoltCompiler;
import org.voltdb.compiler.deploymentfile.AdminModeType;
import org.voltdb.compiler.deploymentfile.ClusterType;
import org.voltdb.compiler.deploymentfile.CommandLogType;
import org.voltdb.compiler.deploymentfile.CommandLogType.Frequency;
import org.voltdb.compiler.deploymentfile.DeploymentType;
import org.voltdb.compiler.deploymentfile.ExportConfigurationType;
import org.voltdb.compiler.deploymentfile.ExportType;
import org.voltdb.compiler.deploymentfile.HeartbeatType;
import org.voltdb.compiler.deploymentfile.HttpdType;
import org.voltdb.compiler.deploymentfile.PartitionDetectionType;
import org.voltdb.compiler.deploymentfile.PathEntry;
import org.voltdb.compiler.deploymentfile.PathsType;
import org.voltdb.compiler.deploymentfile.PropertyType;
import org.voltdb.compiler.deploymentfile.SecurityType;
import org.voltdb.compiler.deploymentfile.ServerExportEnum;
import org.voltdb.compiler.deploymentfile.SnapshotType;
import org.voltdb.compiler.deploymentfile.SystemSettingsType;
import org.voltdb.compiler.deploymentfile.SystemSettingsType.Temptables;
import org.voltdb.compiler.deploymentfile.UsersType;
import org.voltdb.compiler.deploymentfile.UsersType.User;
import org.voltdb.compilereport.IndexAnnotation;
import org.voltdb.compilereport.ProcedureAnnotation;
import org.voltdb.compilereport.StatementAnnotation;
import org.voltdb.compilereport.TableAnnotation;
import org.voltdb.export.ExportDataProcessor;
import org.voltdb.expressions.AbstractExpression;
import org.voltdb.planner.StmtTableScan;
import org.voltdb.plannodes.AbstractPlanNode;
import org.voltdb.types.ConstraintType;
import org.voltdb.types.IndexType;
import org.xml.sax.SAXException;

import com.google_voltpatches.common.base.Charsets;

/**
 *
 */
public abstract class CatalogUtil {

    private static final VoltLogger hostLog = new VoltLogger("HOST");

    public static final String CATALOG_FILENAME = "catalog.txt";
    public static final String CATALOG_BUILDINFO_FILENAME = "buildinfo.txt";

    /**
     * Load a catalog from the jar bytes.
     *
     * @param catalogBytes
     * @param log
     * @return The serialized string of the catalog content.
     * @throws IOException
     *             If the catalog cannot be loaded because it's incompatible, or
     *             if there is no version information in the catalog.
     */
    public static String loadCatalogFromJar(byte[] catalogBytes, VoltLogger log)
            throws IOException
    {
        // Throws IOException on load failure.
        InMemoryJarfile jarfile = loadInMemoryJarFile(catalogBytes);
        byte[] serializedCatalogBytes = jarfile.get(CATALOG_FILENAME);
        return new String(serializedCatalogBytes, Constants.UTF8ENCODING);
    }

    /**
     * Load a catalog from the jar bytes.
     *
     * @param catalogBytes
     * @param log
     * @return The serialized string of the catalog content.
     * @throws IOException
     *             If the catalog cannot be loaded because it's incompatible, or
     *             if there is no version information in the catalog.
     */
    public static String loadAndUpgradeCatalogFromJar(byte[] catalogBytes, VoltLogger log)
            throws IOException
    {
        // Throws IOException on load failure.
        InMemoryJarfile jarfile = loadInMemoryJarFile(catalogBytes);
        // Let VoltCompiler do a version check and upgrade the catalog on the fly.
        // I.e. jarfile may be modified.
        VoltCompiler compiler = new VoltCompiler();
        compiler.upgradeCatalogAsNeeded(jarfile);
        byte[] serializedCatalogBytes = jarfile.get(CATALOG_FILENAME);
        return new String(serializedCatalogBytes, Constants.UTF8ENCODING);
    }

    /**
     * Get the catalog build info from the jar bytes.
     * Performs sanity checks on the build info and version strings.
     *
     * @param jarfile in-memory catalog jar file
     * @return build info lines
     * @throws IOException If the catalog or the version string cannot be loaded.
     */
    public static String[] getBuildInfoFromJar(InMemoryJarfile jarfile)
            throws IOException
    {
        // Read the raw build info bytes.
        byte[] buildInfoBytes = jarfile.get(CATALOG_BUILDINFO_FILENAME);
        if (buildInfoBytes == null) {
            throw new IOException("Catalog build information not found - please build your application using the current version of VoltDB.");
        }

        // Convert the bytes to a string and split by lines.
        String buildInfo;
        buildInfo = new String(buildInfoBytes, Constants.UTF8ENCODING);
        String[] buildInfoLines = buildInfo.split("\n");

        // Sanity check the number of lines and the version string.
        if (buildInfoLines.length < 1) {
            throw new IOException("Catalog build info has no version string.");
        }
        String versionFromCatalog = buildInfoLines[0].trim();
        if (!CatalogUtil.isCatalogVersionValid(versionFromCatalog)) {
            throw new IOException(String.format(
                    "Catalog build info version (%s) is bad.", versionFromCatalog));
        }

        // Trim leading/trailing whitespace.
        for (int i = 0; i < buildInfoLines.length; ++i) {
            buildInfoLines[i] = buildInfoLines[i].trim();
        }

        return buildInfoLines;
    }

    /**
     * Load an in-memory catalog jar file from jar bytes.
     *
     * @param catalogBytes
     * @param log
     * @return The in-memory jar containing the loaded catalog.
     * @throws IOException If the catalog cannot be loaded.
     */
    public static InMemoryJarfile loadInMemoryJarFile(byte[] catalogBytes)
            throws IOException
    {
        assert(catalogBytes != null);

        InMemoryJarfile jarfile = new InMemoryJarfile(catalogBytes);
        byte[] serializedCatalogBytes = jarfile.get(CATALOG_FILENAME);

        if (null == serializedCatalogBytes) {
            throw new IOException("Database catalog not found - please build your application using the current version of VoltDB.");
        }

        return jarfile;
    }

    /**
     * Get a unique id for a plan fragment by munging the indices of it's parents
     * and grandparents in the catalog.
     *
     * @param frag Catalog fragment to identify
     * @return unique id for fragment
     */
    public static long getUniqueIdForFragment(PlanFragment frag) {
        long retval = 0;
        CatalogType parent = frag.getParent();
        retval = ((long) parent.getParent().getRelativeIndex()) << 32;
        retval += ((long) parent.getRelativeIndex()) << 16;
        retval += frag.getRelativeIndex();

        return retval;
    }

    /**
     *
     * @param catalogTable
     * @return An empty table with the same schema as a given catalog table.
     */
    public static VoltTable getVoltTable(Table catalogTable) {
        List<Column> catalogColumns = CatalogUtil.getSortedCatalogItems(catalogTable.getColumns(), "index");

        VoltTable.ColumnInfo[] columns = new VoltTable.ColumnInfo[catalogColumns.size()];

        int i = 0;
        for (Column catCol : catalogColumns) {
            columns[i++] = new VoltTable.ColumnInfo(catCol.getTypeName(), VoltType.get((byte)catCol.getType()));
        }

        return new VoltTable(columns);
    }

    /**
     * Given a set of catalog items, return a sorted list of them, sorted by
     * the value of a specified field. The field is specified by name. If the
     * field doesn't exist, trip an assertion. This is primarily used to sort
     * a table's columns or a procedure's parameters.
     *
     * @param <T> The type of item to sort.
     * @param items The set of catalog items.
     * @param sortFieldName The name of the field to sort on.
     * @return A list of catalog items, sorted on the specified field.
     */
    public static <T extends CatalogType> List<T> getSortedCatalogItems(CatalogMap<T> items, String sortFieldName) {
        assert(items != null);
        assert(sortFieldName != null);

        // build a treemap based on the field value
        TreeMap<Object, T> map = new TreeMap<Object, T>();
        boolean hasField = false;
        for (T item : items) {
            // check the first time through for the field
            if (hasField == false)
                hasField = item.getFields().contains(sortFieldName);
            assert(hasField == true);

            map.put(item.getField(sortFieldName), item);
        }

        // create a sorted list from the map
        ArrayList<T> retval = new ArrayList<T>();
        for (T item : map.values()) {
            retval.add(item);
        }

        return retval;
    }

    /**
     * For a given Table catalog object, return the PrimaryKey Index catalog object
     * @param catalogTable
     * @return The index representing the primary key.
     * @throws Exception if the table does not define a primary key
     */
    public static Index getPrimaryKeyIndex(Table catalogTable) throws Exception {

        // We first need to find the pkey constraint
        Constraint catalog_constraint = null;
        for (Constraint c : catalogTable.getConstraints()) {
            if (c.getType() == ConstraintType.PRIMARY_KEY.getValue()) {
                catalog_constraint = c;
                break;
            }
        }
        if (catalog_constraint == null) {
            throw new Exception("ERROR: Table '" + catalogTable.getTypeName() + "' does not have a PRIMARY KEY constraint");
        }

        // And then grab the index that it is using
        return (catalog_constraint.getIndex());
    }

    /**
     * Return all the of the primary key columns for a particular table
     * If the table does not have a primary key, then the returned list will be empty
     * @param catalogTable
     * @return An ordered list of the primary key columns
     */
    public static Collection<Column> getPrimaryKeyColumns(Table catalogTable) {
        Collection<Column> columns = new ArrayList<Column>();
        Index catalog_idx = null;
        try {
            catalog_idx = CatalogUtil.getPrimaryKeyIndex(catalogTable);
        } catch (Exception ex) {
            // IGNORE
            return (columns);
        }
        assert(catalog_idx != null);

        for (ColumnRef catalog_col_ref : getSortedCatalogItems(catalog_idx.getColumns(), "index")) {
            columns.add(catalog_col_ref.getColumn());
        }
        return (columns);
    }

    /**
     * Convert a Table catalog object into the proper SQL DDL, including all indexes,
     * constraints, and foreign key references.
     * @param catalog_tbl
     * @return SQL Schema text representing the table.
     */
    public static String toSchema(Table catalog_tbl) {
        assert(!catalog_tbl.getColumns().isEmpty());
        final String spacer = "   ";

        Set<Index> skip_indexes = new HashSet<Index>();
        Set<Constraint> skip_constraints = new HashSet<Constraint>();

        String ret = "CREATE TABLE " + catalog_tbl.getTypeName() + " (";

        // Columns
        String add = "\n";
        for (Column catalog_col : CatalogUtil.getSortedCatalogItems(catalog_tbl.getColumns(), "index")) {
            VoltType col_type = VoltType.get((byte)catalog_col.getType());

            // this next assert would be great if we dealt with default values well
            //assert(! ((catalog_col.getDefaultvalue() == null) && (catalog_col.getNullable() == false) ) );

            ret += add + spacer + catalog_col.getTypeName() + " " +
                   col_type.toSQLString() +
                   (col_type == VoltType.STRING && catalog_col.getSize() > 0 ? "(" + catalog_col.getSize() + ")" : "");

            // Default value
            String defaultvalue = catalog_col.getDefaultvalue();
            //VoltType defaulttype = VoltType.get((byte)catalog_col.getDefaulttype());
            boolean nullable = catalog_col.getNullable();
            // TODO: Shouldn't have to check whether the string contains "null"
            if (defaultvalue != null && defaultvalue.toLowerCase().equals("null") && nullable) {
                defaultvalue = null;
            }
            else { // XXX: if (defaulttype != VoltType.VOLTFUNCTION) {
                // TODO: Escape strings properly
                defaultvalue = "'" + defaultvalue + "'";
            }
            ret += " DEFAULT " + (defaultvalue != null ? defaultvalue : "NULL") +
                   (!nullable ? " NOT NULL" : "");

            // Single-column constraints
            for (ConstraintRef catalog_const_ref : catalog_col.getConstraints()) {
                Constraint catalog_const = catalog_const_ref.getConstraint();
                ConstraintType const_type = ConstraintType.get(catalog_const.getType());

                // Check if there is another column in our table with the same constraint
                // If there is, then we need to add it to the end of the table definition
                boolean found = false;
                for (Column catalog_other_col : catalog_tbl.getColumns()) {
                    if (catalog_other_col.equals(catalog_col)) continue;
                    if (catalog_other_col.getConstraints().getIgnoreCase(catalog_const.getTypeName()) != null) {
                        found = true;
                        break;
                    }
                }
                if (!found) {
                    switch (const_type) {
                        case FOREIGN_KEY: {
                            Table catalog_fkey_tbl = catalog_const.getForeignkeytable();
                            Column catalog_fkey_col = null;
                            for (ColumnRef ref : catalog_const.getForeignkeycols()) {
                                catalog_fkey_col = ref.getColumn();
                                break; // Nasty hack to get first item
                            }

                            assert(catalog_fkey_col != null);
                            ret += " REFERENCES " + catalog_fkey_tbl.getTypeName() + " (" + catalog_fkey_col.getTypeName() + ")";
                            skip_constraints.add(catalog_const);
                            break;
                        }
                        default:
                            // Nothing for now
                    }
                }
            }

            add = ",\n";
        }

        // Constraints
        for (Constraint catalog_const : catalog_tbl.getConstraints()) {
            if (skip_constraints.contains(catalog_const)) continue;
            ConstraintType const_type = ConstraintType.get(catalog_const.getType());

            // Primary Keys / Unique Constraints
            if (const_type == ConstraintType.PRIMARY_KEY || const_type == ConstraintType.UNIQUE) {
                Index catalog_idx = catalog_const.getIndex();
                String idx_suffix = IndexType.getSQLSuffix(catalog_idx.getType());

                ret += add + spacer +
                       (!idx_suffix.isEmpty() ? "CONSTRAINT " + catalog_const.getTypeName() + " " : "") +
                       (const_type == ConstraintType.PRIMARY_KEY ? "PRIMARY KEY" : "UNIQUE") + " (";

                String col_add = "";
                for (ColumnRef catalog_colref : CatalogUtil.getSortedCatalogItems(catalog_idx.getColumns(), "index")) {
                    ret += col_add + catalog_colref.getColumn().getTypeName();
                    col_add = ", ";
                } // FOR
                ret += ")";
                skip_indexes.add(catalog_idx);

            // Foreign Key
            } else if (const_type == ConstraintType.FOREIGN_KEY) {
                Table catalog_fkey_tbl = catalog_const.getForeignkeytable();
                String col_add = "";
                String our_columns = "";
                String fkey_columns = "";
                for (ColumnRef catalog_colref : catalog_const.getForeignkeycols()) {
                    // The name of the ColumnRef is the column in our base table
                    Column our_column = catalog_tbl.getColumns().getIgnoreCase(catalog_colref.getTypeName());
                    assert(our_column != null);
                    our_columns += col_add + our_column.getTypeName();

                    Column fkey_column = catalog_colref.getColumn();
                    assert(fkey_column != null);
                    fkey_columns += col_add + fkey_column.getTypeName();

                    col_add = ", ";
                }
                ret += add + spacer + "CONSTRAINT " + catalog_const.getTypeName() + " " +
                                      "FOREIGN KEY (" + our_columns + ") " +
                                      "REFERENCES " + catalog_fkey_tbl.getTypeName() + " (" + fkey_columns + ")";
            }
            skip_constraints.add(catalog_const);
        }
        ret += "\n);\n";

        // All other Indexes
        for (Index catalog_idx : catalog_tbl.getIndexes()) {
            if (skip_indexes.contains(catalog_idx)) continue;

            ret += "CREATE INDEX " + catalog_idx.getTypeName() +
                   " ON " + catalog_tbl.getTypeName() + " (";
            add = "";

            String jsonstring = catalog_idx.getExpressionsjson();

            if (jsonstring.isEmpty()) {
                for (ColumnRef catalog_colref : CatalogUtil.getSortedCatalogItems(catalog_idx.getColumns(), "index")) {
                    ret += add + catalog_colref.getColumn().getTypeName();
                    add = ", ";
                }
            } else {
                List<AbstractExpression> indexedExprs = null;
                try {
                    indexedExprs = AbstractExpression.fromJSONArrayString(jsonstring,
                            StmtTableScan.getStmtTableScan(catalog_tbl));
                } catch (JSONException e) {
                    // TODO Auto-generated catch block
                    e.printStackTrace();
                }
                for (AbstractExpression expr : indexedExprs) {
                    ret += add + expr.explain(catalog_tbl.getTypeName());
                    add = ", ";
                }
            }
            ret += ");\n";
        }

        return ret;
    }

    /**
     * Return true if a table is a streamed / export table
     * This function is duplicated in CatalogUtil.h
     * @param database
     * @param table
     * @return true if a table is export or false otherwise
     */
    public static boolean isTableExportOnly(org.voltdb.catalog.Database database,
                                            org.voltdb.catalog.Table table)
    {
        // no export, no export only tables
        if (database.getConnectors().size() == 0) {
            return false;
        }

        // there is one well-known-named connector
        org.voltdb.catalog.Connector connector = database.getConnectors().get("0");

        // iterate the connector tableinfo list looking for tableIndex
        // tableInfo has a reference to a table - can compare the reference
        // to the desired table by looking at the relative index. ick.
        for (org.voltdb.catalog.ConnectorTableInfo tableInfo : connector.getTableinfo()) {
            if (tableInfo.getTable().getRelativeIndex() == table.getRelativeIndex()) {
                return tableInfo.getAppendonly();
            }
        }
        return false;
    }

    /**
     * Return true if a table is the source table for a materialized view.
     */
    public static boolean isTableMaterializeViewSource(org.voltdb.catalog.Database database,
                                                       org.voltdb.catalog.Table table)
    {
        CatalogMap<Table> tables = database.getTables();
        for (Table t : tables) {
            Table matsrc = t.getMaterializer();
            if ((matsrc != null) && (matsrc.getRelativeIndex() == table.getRelativeIndex())) {
                return true;
            }
        }
        return false;
    }

    /**
     * Check if a catalog version string is valid.
     *
     * @param catalogVersionStr
     *            The version string of the VoltDB that compiled the catalog.
     * @return true if it's valid, false otherwise.
     */

    public static boolean isCatalogVersionValid(String catalogVersionStr)
    {
        // Do we have a version string?
        if (catalogVersionStr == null || catalogVersionStr.isEmpty()) {
            return false;
        }

<<<<<<< HEAD
        //Check that it is a properly formed version string
        Object[] catalogVersion = MiscUtils.parseVersionString(catalogVersionStr);
=======
        // Is it properly formed?
        int[] catalogVersion = MiscUtils.parseVersionString(catalogVersionStr);
>>>>>>> 0b091c44
        if (catalogVersion == null) {
            return false;
        }

        // It's valid.
        return true;
    }

    public static long compileDeploymentAndGetCRC(Catalog catalog, String deploymentURL,
            boolean crashOnFailedValidation, boolean isPlaceHolderCatalog) {
        DeploymentType deployment = CatalogUtil.parseDeployment(deploymentURL);
        if (deployment == null) {
            return -1;
        }
        return compileDeploymentAndGetCRC(catalog, deployment, crashOnFailedValidation, isPlaceHolderCatalog);
    }

    public static long compileDeploymentStringAndGetCRC(Catalog catalog, String deploymentString,
            boolean crashOnFailedValidation, boolean isPlaceHolderCatalog) {
        DeploymentType deployment = CatalogUtil.parseDeploymentFromString(deploymentString);
        if (deployment == null) {
            return -1;
        }
        return compileDeploymentAndGetCRC(catalog, deployment, crashOnFailedValidation, isPlaceHolderCatalog);
    }

    /**
     * Parse the deployment.xml file and add its data into the catalog.
     * @param catalog Catalog to be updated.
     * @param deployment Parsed representation of the deployment.xml file.
     * @param crashOnFailedValidation
     * @param isPlaceHolderCatalog if the catalog is isPlaceHolderCatalog and we are verifying only deployment xml.
     * @return CRC of the deployment contents (>0) or -1 on failure.
     */
    public static long compileDeploymentAndGetCRC(Catalog catalog,
                                                  DeploymentType deployment,
            boolean crashOnFailedValidation, boolean isPlaceHolderCatalog)    {

        if (!validateDeployment(catalog, deployment)) {
            return -1;
        }

        // add our hacky Deployment to the catalog
        catalog.getClusters().get("cluster").getDeployment().add("deployment");

        // set the cluster info
        setClusterInfo(catalog, deployment);

        //Set the snapshot schedule
        setSnapshotInfo( catalog, deployment.getSnapshot());

        //Set enable security
        setSecurityEnabled(catalog, deployment.getSecurity());

        //set path and path overrides
        // NOTE: this must be called *AFTER* setClusterInfo and setSnapshotInfo
        // because path locations for snapshots and partition detection don't
        // exist in the catalog until after those portions of the deployment
        // file are handled.
        setPathsInfo(catalog, deployment.getPaths(), crashOnFailedValidation);

        // set the users info
        setUsersInfo(catalog, deployment.getUsers());

        // set the HTTPD info
        setHTTPDInfo(catalog, deployment.getHttpd());

        if (!isPlaceHolderCatalog) {
            setExportInfo(catalog, deployment.getExport());
        }

        setCommandLogInfo( catalog, deployment.getCommandlog());

        return getDeploymentCRC(deployment);
    }

    /*
     * Command log element is created in setPathsInfo
     */
    private static void setCommandLogInfo(Catalog catalog, CommandLogType commandlog) {
        int fsyncInterval = 200;
        int maxTxnsBeforeFsync = Integer.MAX_VALUE;
        boolean enabled = false;
        // enterprise voltdb defaults to CL enabled if not specified in the XML
        if (MiscUtils.isPro()) {
            enabled = true;
        }
        boolean sync = false;
        int logSizeMb = 1024;
        org.voltdb.catalog.CommandLog config = catalog.getClusters().get("cluster").getLogconfig().get("log");
        if (commandlog != null) {
            logSizeMb = commandlog.getLogsize();
            sync = commandlog.isSynchronous();
            enabled = commandlog.isEnabled();
            Frequency freq = commandlog.getFrequency();
            if (freq != null) {
                long maxTxnsBeforeFsyncTemp = freq.getTransactions();
                if (maxTxnsBeforeFsyncTemp < 1 || maxTxnsBeforeFsyncTemp > Integer.MAX_VALUE) {
                    throw new RuntimeException("Invalid command log max txns before fsync (" + maxTxnsBeforeFsync
                            + ") specified. Supplied value must be between 1 and (2^31 - 1) txns");
                }
                maxTxnsBeforeFsync = (int)maxTxnsBeforeFsyncTemp;
                fsyncInterval = freq.getTime();
                if (fsyncInterval < 1 | fsyncInterval > 5000) {
                    throw new RuntimeException("Invalid command log fsync interval(" + fsyncInterval
                            + ") specified. Supplied value must be between 1 and 5000 milliseconds");
                }
            }
        }
        config.setEnabled(enabled);
        config.setSynchronous(sync);
        config.setFsyncinterval(fsyncInterval);
        config.setMaxtxns(maxTxnsBeforeFsync);
        config.setLogsize(logSizeMb);
    }

    public static long getDeploymentCRC(String deploymentURL) {
        DeploymentType deployment = parseDeployment(deploymentURL);

        // wasn't a valid xml deployment file
        if (deployment == null) {
            hostLog.error("Not a valid XML deployment file at URL: " + deploymentURL);
            return -1;
        }

        return getDeploymentCRC(deployment);
    }

    /**
     * This code is not really tenable, and should be replaced with some
     * XML normalization code, but for now it should work and be pretty
     * tolerant of XML documents with different formatting for the same
     * values.
     * @return A positive CRC for the deployment contents
     */
    static long getDeploymentCRC(DeploymentType deployment) {
        StringBuilder sb = new StringBuilder(1024);

        sb.append(" CLUSTER ");
        ClusterType ct = deployment.getCluster();
        sb.append(ct.getHostcount()).append(",");
        sb.append(ct.getKfactor()).append(",");
        sb.append(ct.getSitesperhost()).append(",");

        sb.append(" PARTITIONDETECTION ");
        PartitionDetectionType pdt = deployment.getPartitionDetection();
        if (pdt != null) {
            sb.append(pdt.isEnabled()).append(",");
            PartitionDetectionType.Snapshot st = pdt.getSnapshot();
            if (st != null) {
                sb.append(st.getPrefix()).append(",");
            }
        }

        sb.append(" SECURITY ");
        SecurityType st = deployment.getSecurity();
        if (st != null) {
            sb.append(st.isEnabled());
        }

        sb.append(" ADMINMODE ");
        AdminModeType amt = deployment.getAdminMode();
        if (amt != null)
        {
            sb.append(amt.getPort()).append(",");
            sb.append(amt.isAdminstartup()).append("\n");
        }

        sb.append(" HEARTBEATCONFIG ");
        HeartbeatType hbt = deployment.getHeartbeat();
        if (hbt != null)
        {
            sb.append(hbt.getTimeout()).append("\n");
        }

        sb.append(" USERS ");
        UsersType ut = deployment.getUsers();
        if (ut != null) {
            List<User> users = ut.getUser();
            for (User u : users) {
                sb.append(" USER ");
                sb.append(u.getName()).append(",");
                sb.append(Arrays.toString(mergeUserRoles(u).toArray()));
                sb.append(",").append(u.getPassword()).append(",");
                sb.append(u.isPlaintext()).append(",");
            }
        }
        sb.append("\n");

        sb.append(" HTTPD ");
        HttpdType ht = deployment.getHttpd();
        if (ht != null) {
            HttpdType.Jsonapi jt = ht.getJsonapi();
            if (jt != null) {
                sb.append(jt.isEnabled()).append(",");
            }
            sb.append(ht.isEnabled());
            sb.append(ht.getPort());
        }

        sb.append(" SYSTEMSETTINGS ");
        SystemSettingsType sst = deployment.getSystemsettings();
        if (sst != null)
        {
            sb.append(" TEMPTABLES ");
            Temptables ttt = sst.getTemptables();
            if (ttt != null)
            {
                sb.append(ttt.getMaxsize()).append("\n");
            }
        }

        sb.append(" EXPORT ");
        ExportType export = deployment.getExport();
        if( export != null) {
            sb.append(" ENABLE ").append(export.isEnabled());
            // mimic what is done when the catalog is built, which
            // ignores anything else within the export XML stanza
            // when enabled is false
            if (export.isEnabled()) {
                ServerExportEnum exportTarget = export.getTarget();
                if (exportTarget != null) {
                    sb.append( "TARGET ").append(exportTarget.name());
                    if (exportTarget.name().equalsIgnoreCase("CUSTOM")) {
                        sb.append(" EXPORTCONNECTORCLASS ").append(export.getExportconnectorclass());
                    }
                }
                ExportConfigurationType config = export.getConfiguration();
                if (config != null) {
                    List<PropertyType> props = config.getProperty();
                    if( props != null && !props.isEmpty()) {
                        sb.append(" CONFIGURATION");
                        int propCnt = 0;
                        for( PropertyType prop: props) {
                            if( propCnt++ > 0) {
                                sb.append(",");
                            }
                            sb.append(" ").append(prop.getName());
                            sb.append(": ").append(prop.getValue());
                        }
                    }
                }
            }
            sb.append("\n");
        }

        byte[] data = null;
        data = sb.toString().getBytes(Constants.UTF8ENCODING);

        PureJavaCrc32 crc = new PureJavaCrc32();
        crc.update(data);

        long retval = crc.getValue();
        return Math.abs(retval);
    }

    /**
     * Parses the deployment XML file.
     * @param deploymentURL Path to the deployment.xml file.
     * @return a reference to the root <deployment> element.
     */
    public static DeploymentType parseDeployment(String deploymentURL) {
        // get the URL/path for the deployment and prep an InputStream
        InputStream deployIS = null;
        try {
            URL deployURL = new URL(deploymentURL);
            deployIS = deployURL.openStream();
        } catch (MalformedURLException ex) {
            // Invalid URL. Try as a file.
            try {
                deployIS = new FileInputStream(deploymentURL);
            } catch (FileNotFoundException e) {
                deployIS = null;
            }
        } catch (IOException ioex) {
            deployIS = null;
        }

        // make sure the file exists
        if (deployIS == null) {
            hostLog.error("Could not locate deployment info at given URL: " + deploymentURL);
            return null;
        } else {
            hostLog.info("URL of deployment info: " + deploymentURL);
        }

        return getDeployment(deployIS);
    }

    /**
     * Parses the deployment XML string.
     * @param deploymentString The deployment file content.
     * @return a reference to the root <deployment> element.
     */
    public static DeploymentType parseDeploymentFromString(String deploymentString) {
        ByteArrayInputStream byteIS;
        byteIS = new ByteArrayInputStream(deploymentString.getBytes(Constants.UTF8ENCODING));
        // get deployment info from xml file
        return getDeployment(byteIS);
    }

    /**
     * Get a reference to the root <deployment> element from the deployment.xml file.
     * @param deployIS
     * @return Returns a reference to the root <deployment> element.
     */
    @SuppressWarnings("unchecked")
    public static DeploymentType getDeployment(InputStream deployIS) {
        try {
            JAXBContext jc = JAXBContext.newInstance("org.voltdb.compiler.deploymentfile");
            // This schema shot the sheriff.
            SchemaFactory sf = SchemaFactory.newInstance(javax.xml.XMLConstants.W3C_XML_SCHEMA_NS_URI);
            Schema schema = sf.newSchema(VoltDB.class.getResource("compiler/DeploymentFileSchema.xsd"));
            Unmarshaller unmarshaller = jc.createUnmarshaller();
            unmarshaller.setSchema(schema);
            JAXBElement<DeploymentType> result =
                (JAXBElement<DeploymentType>) unmarshaller.unmarshal(deployIS);
            DeploymentType deployment = result.getValue();
            return deployment;
        } catch (JAXBException e) {
            // Convert some linked exceptions to more friendly errors.
            if (e.getLinkedException() instanceof java.io.FileNotFoundException) {
                hostLog.error(e.getLinkedException().getMessage());
                return null;
            } else if (e.getLinkedException() instanceof org.xml.sax.SAXParseException) {
                hostLog.error("Error schema validating deployment.xml file. " + e.getLinkedException().getMessage());
                return null;
            } else {
                throw new RuntimeException(e);
            }
        } catch (SAXException e) {
            hostLog.error("Error schema validating deployment.xml file. " + e.getMessage());
            return null;
        }
    }

    /**
     * Validate the contents of the deployment.xml file. This is for things like making sure users aren't being added to
     * non-existent groups, not for validating XML syntax.
     * @param catalog Catalog to be validated against.
     * @param deployment Reference to root <deployment> element of deployment file to be validated.
     * @return Returns true if the deployment file is valid.
     */
    private static boolean validateDeployment(Catalog catalog, DeploymentType deployment) {
        if (deployment.getUsers() == null) {
            return true;
        }

        Cluster cluster = catalog.getClusters().get("cluster");
        Database database = cluster.getDatabases().get("database");
        Set<String> validGroups = new HashSet<String>();
        for (Group group : database.getGroups()) {
            validGroups.add(group.getTypeName());
        }

        for (UsersType.User user : deployment.getUsers().getUser()) {
            if (user.getGroups() == null && user.getRoles() == null)
                continue;

            for (String group : mergeUserRoles(user)) {
                if (!validGroups.contains(group)) {
                    hostLog.error("Cannot assign user \"" + user.getName() + "\" to non-existent group \"" + group +
                            "\"");
                    return false;
                }
            }
        }

        return true;
    }

    /**
     * Set cluster info in the catalog.
     * @param leader The leader hostname
     * @param catalog The catalog to be updated.
     * @param printLog Whether or not to print cluster configuration.
     */
    private static void setClusterInfo(Catalog catalog, DeploymentType deployment) {
        ClusterType cluster = deployment.getCluster();
        int hostCount = cluster.getHostcount();
        int sitesPerHost = cluster.getSitesperhost();
        int kFactor = cluster.getKfactor();

        ClusterConfig config = new ClusterConfig(hostCount, sitesPerHost, kFactor);

        if (!config.validate()) {
            hostLog.error(config.getErrorMsg());
        } else {
            Cluster catCluster = catalog.getClusters().get("cluster");
            // copy the deployment info that is currently not recorded anywhere else
            Deployment catDeploy = catCluster.getDeployment().get("deployment");
            catDeploy.setHostcount(hostCount);
            catDeploy.setSitesperhost(sitesPerHost);
            catDeploy.setKfactor(kFactor);
            // copy partition detection configuration from xml to catalog
            String defaultPPDPrefix = "partition_detection";
            if (deployment.getPartitionDetection() != null) {
                if (deployment.getPartitionDetection().isEnabled()) {
                    catCluster.setNetworkpartition(true);
                    CatalogMap<SnapshotSchedule> faultsnapshots = catCluster.getFaultsnapshots();
                    SnapshotSchedule sched = faultsnapshots.add("CLUSTER_PARTITION");
                    if (deployment.getPartitionDetection().getSnapshot() != null) {
                        sched.setPrefix(deployment.getPartitionDetection().getSnapshot().getPrefix());
                    }
                    else {
                        sched.setPrefix(defaultPPDPrefix);
                    }
                }
                else {
                    catCluster.setNetworkpartition(false);
                }
            }
            else {
                // Default partition detection on
                catCluster.setNetworkpartition(true);
                CatalogMap<SnapshotSchedule> faultsnapshots = catCluster.getFaultsnapshots();
                SnapshotSchedule sched = faultsnapshots.add("CLUSTER_PARTITION");
                sched.setPrefix(defaultPPDPrefix);
            }

            // copy admin mode configuration from xml to catalog
            if (deployment.getAdminMode() != null)
            {
                catCluster.setAdminport(deployment.getAdminMode().getPort());
                catCluster.setAdminstartup(deployment.getAdminMode().isAdminstartup());
            }
            else
            {
                // encode the default values
                catCluster.setAdminport(VoltDB.DEFAULT_ADMIN_PORT);
                catCluster.setAdminstartup(false);
            }

            setSystemSettings(deployment, catDeploy);

            if (deployment.getHeartbeat() != null)
            {
                catCluster.setHeartbeattimeout(deployment.getHeartbeat().getTimeout());
            }
            else
            {
                // default to 10 seconds
                catCluster.setHeartbeattimeout(10);
            }
        }
    }

    private static void setSystemSettings(DeploymentType deployment,
                                          Deployment catDeployment)
    {
        // Create catalog Systemsettings
        Systemsettings syssettings =
            catDeployment.getSystemsettings().add("systemsettings");
        int maxtemptablesize = 100;
        int snapshotpriority = 6;
        int elasticPauseTime = 50;
        int elasticThroughput = 2;
        if (deployment.getSystemsettings() != null)
        {
            Temptables temptables = deployment.getSystemsettings().getTemptables();
            if (temptables != null)
            {
                maxtemptablesize = temptables.getMaxsize();
            }
            SystemSettingsType.Snapshot snapshot = deployment.getSystemsettings().getSnapshot();
            if (snapshot != null) {
                snapshotpriority = snapshot.getPriority();
            }
            SystemSettingsType.Elastic elastic = deployment.getSystemsettings().getElastic();
            if (elastic != null) {
                elasticPauseTime = deployment.getSystemsettings().getElastic().getDuration();
                elasticThroughput = deployment.getSystemsettings().getElastic().getThroughput();
            }
        }
        syssettings.setMaxtemptablesize(maxtemptablesize);
        syssettings.setSnapshotpriority(snapshotpriority);
        syssettings.setElasticpausetime(elasticPauseTime);
        syssettings.setElasticthroughput(elasticThroughput);
    }

    private static void validateDirectory(String type, File path, boolean crashOnFailedValidation) {
        String error = null;
        do {
            if (!path.exists()) {
                error = "Specified " + type + " \"" + path + "\" does not exist"; break;
            }
            if (!path.isDirectory()) {
                error = "Specified " + type + " \"" + path + "\" is not a directory"; break;
            }
            if (!path.canRead()) {
                error = "Specified " + type + " \"" + path + "\" is not readable"; break;
            }
            if (!path.canWrite()) {
                error = "Specified " + type + " \"" + path + "\" is not writable"; break;
            }
            if (!path.canExecute()) {
                error = "Specified " + type + " \"" + path + "\" is not executable"; break;
            }
        } while(false);
        if (error != null) {
            if (crashOnFailedValidation) {
                VoltDB.crashLocalVoltDB(error, false, null);
            } else {
                hostLog.warn(error);
            }
        }
    }

    /**
     * Set deployment time settings for export
     * @param catalog The catalog to be updated.
     * @param exportsType A reference to the <exports> element of the deployment.xml file.
     */
    private static void setExportInfo(Catalog catalog, ExportType exportType) {
        if (exportType == null) {
            return;
        }

        boolean adminstate = exportType.isEnabled();

        Database db = catalog.getClusters().get("cluster").getDatabases().get("database");
        org.voltdb.catalog.Connector catconn = db.getConnectors().get("0");
        if (catconn == null) {
            if (adminstate) {
                hostLog.info("Export configuration enabled in deployment file however no export " +
                        "tables are present in the project file. Export disabled.");
            }
            return;
        }

        // on-server export always uses the guest processor
        String connector = "org.voltdb.export.processors.GuestProcessor";
        catconn.setLoaderclass(connector);
        catconn.setEnabled(adminstate);

        String exportClientClassName = null;

        switch(exportType.getTarget()) {
            case FILE: exportClientClassName = "org.voltdb.exportclient.ExportToFileClient"; break;
            case JDBC: exportClientClassName = "org.voltdb.exportclient.JDBCExportClient"; break;
            //Validate that we can load the class.
            case CUSTOM:
                try {
                    CatalogUtil.class.getClassLoader().loadClass(exportType.getExportconnectorclass());
                    exportClientClassName = exportType.getExportconnectorclass();
                }
                catch (ClassNotFoundException ex) {
                    hostLog.error(
                            "Custom Export failed to configure, failed to load " +
                            " export plugin class: " + exportType.getExportconnectorclass() +
                            " Disabling export.");
                exportType.setEnabled(false);
                return;
            }
            break;
        }

        // this is OK as the deployment file XML schema does not allow for
        // export configuration property names that begin with underscores
        if (exportClientClassName != null && exportClientClassName.trim().length() > 0) {
            ConnectorProperty prop = catconn.getConfig().add(ExportDataProcessor.EXPORT_TO_TYPE);
            prop.setName(ExportDataProcessor.EXPORT_TO_TYPE);
            //Override for tests
            String dexportClientClassName = System.getProperty(ExportDataProcessor.EXPORT_TO_TYPE, exportClientClassName);
            prop.setValue(dexportClientClassName);
        }

        ExportConfigurationType exportConfiguration = exportType.getConfiguration();
        if (exportConfiguration != null) {

            List<PropertyType> configProperties = exportConfiguration.getProperty();
            if (configProperties != null && ! configProperties.isEmpty()) {

                for( PropertyType configProp: configProperties) {
                    ConnectorProperty prop = catconn.getConfig().add(configProp.getName());
                    prop.setName(configProp.getName());
                    prop.setValue(configProp.getValue());
                }
            }
        }

        if (!adminstate) {
            hostLog.info("Export configuration is present and is " +
               "configured to be disabled. Export will be disabled.");
        } else {
            hostLog.info("Export is configured and enabled with type=" + exportType.getTarget());
            if (exportConfiguration != null && exportConfiguration.getProperty() != null) {
                hostLog.info("Export configuration properties are: ");
                for (PropertyType configProp : exportConfiguration.getProperty()) {
                    if (!configProp.getName().equalsIgnoreCase("password")) {
                        hostLog.info("Export Configuration Property NAME=" + configProp.getName() + " VALUE=" + configProp.getValue());
                    }
                }
            }
        }
    }

    /**
     * Set the security setting in the catalog from the deployment file
     * @param catalog the catalog to be updated
     * @param securityEnabled security element of the deployment xml
     */
    private static void setSecurityEnabled( Catalog catalog, SecurityType securityEnabled) {
        Cluster cluster = catalog.getClusters().get("cluster");
        boolean enabled = false;
        if (securityEnabled != null) {
            enabled = securityEnabled.isEnabled();
        }
        cluster.setSecurityenabled(enabled);
    }

    /**
     * Set the auto-snapshot settings in the catalog from the deployment file
     * @param catalog The catalog to be updated.
     * @param snapshot A reference to the <snapshot> element of the deployment.xml file.
     */
    private static void setSnapshotInfo(Catalog catalog, SnapshotType snapshotSettings) {
        Database db = catalog.getClusters().get("cluster").getDatabases().get("database");
        SnapshotSchedule schedule = db.getSnapshotschedule().add("default");
        if (snapshotSettings != null)
        {
            schedule.setEnabled(snapshotSettings.isEnabled());
            String frequency = snapshotSettings.getFrequency();
            if (!frequency.endsWith("s") &&
                    !frequency.endsWith("m") &&
                    !frequency.endsWith("h")) {
                hostLog.error(
                        "Snapshot frequency " + frequency +
                        " needs to end with time unit specified" +
                        " that is one of [s, m, h] (seconds, minutes, hours)" +
                        " Defaulting snapshot frequency to 10m.");
                frequency = "10m";
            }

            int frequencyInt = 0;
            String frequencySubstring = frequency.substring(0, frequency.length() - 1);
            try {
                frequencyInt = Integer.parseInt(frequencySubstring);
            } catch (Exception e) {
                hostLog.error("Frequency " + frequencySubstring +
                        " is not an integer. Defaulting frequency to 10m.");
                frequency = "10m";
                frequencyInt = 10;
            }

            String prefix = snapshotSettings.getPrefix();
            if (prefix == null || prefix.isEmpty()) {
                hostLog.error("Snapshot prefix " + prefix +
                " is not a valid prefix. Using prefix of 'SNAPSHOTNONCE' ");
                prefix = "SNAPSHOTNONCE";
            }

            if (prefix.contains("-") || prefix.contains(",")) {
                String oldprefix = prefix;
                prefix = prefix.replaceAll("-", "_");
                prefix = prefix.replaceAll(",", "_");
                hostLog.error("Snapshot prefix " + oldprefix + " cannot include , or -." +
                        " Using the prefix: " + prefix + " instead.");
            }

            int retain = snapshotSettings.getRetain();
            if (retain < 1) {
                hostLog.error("Snapshot retain value " + retain +
                        " is not a valid value. Must be 1 or greater." +
                        " Defaulting snapshot retain to 1.");
                retain = 1;
            }

            schedule.setFrequencyunit(
                    frequency.substring(frequency.length() - 1, frequency.length()));
            schedule.setFrequencyvalue(frequencyInt);
            schedule.setPrefix(prefix);
            schedule.setRetain(retain);
        }
        else
        {
            schedule.setEnabled(false);
        }
    }

    private static File getFeaturePath(PathsType paths, PathEntry pathEntry,
                                       File voltDbRoot,
                                       String pathDescription, String defaultPath)
    {
        File featurePath;
        if (paths == null || pathEntry == null) {
            featurePath = new VoltFile(voltDbRoot, defaultPath);
        } else {
            featurePath = new VoltFile(pathEntry.getPath());
            if (!featurePath.isAbsolute())
            {
                featurePath = new VoltFile(voltDbRoot, pathEntry.getPath());
            }
        }
        if (!featurePath.exists()) {
            hostLog.info("Creating " + pathDescription + " directory: " +
                         featurePath.getAbsolutePath());
            if (!featurePath.mkdirs()) {
                hostLog.fatal("Failed to create " + pathDescription + " directory \"" +
                              featurePath + "\"");
            }
        }
        return featurePath;
    }

    /**
     * Set voltroot path, and set the path overrides for export overflow, partition, etc.
     * @param catalog The catalog to be updated.
     * @param paths A reference to the <paths> element of the deployment.xml file.
     * @param printLog Whether or not to print paths info.
     */
    private static void setPathsInfo(Catalog catalog, PathsType paths, boolean crashOnFailedValidation) {
        File voltDbRoot;
        final Cluster cluster = catalog.getClusters().get("cluster");
        // Handles default voltdbroot (and completely missing "paths" element).
        voltDbRoot = getVoltDbRoot(paths);

        validateDirectory("volt root", voltDbRoot, crashOnFailedValidation);

        PathEntry path_entry = null;
        if (paths != null)
        {
            path_entry = paths.getSnapshots();
        }
        File snapshotPath =
            getFeaturePath(paths, path_entry, voltDbRoot,
                           "snapshot", "snapshots");
        validateDirectory("snapshot path", snapshotPath, crashOnFailedValidation);

        path_entry = null;
        if (paths != null)
        {
            path_entry = paths.getExportoverflow();
        }
        File exportOverflowPath =
            getFeaturePath(paths, path_entry, voltDbRoot, "export overflow",
                           "export_overflow");
        validateDirectory("export overflow", exportOverflowPath, crashOnFailedValidation);

        // only use these directories in the enterprise version
        File commandLogPath = null;
        File commandLogSnapshotPath = null;

        path_entry = null;
        if (paths != null)
        {
            path_entry = paths.getCommandlog();
        }
        if (VoltDB.instance().getConfig().m_isEnterprise) {
            commandLogPath =
                    getFeaturePath(paths, path_entry, voltDbRoot, "command log", "command_log");
            validateDirectory("command log", commandLogPath, crashOnFailedValidation);
        }
        else {
            // dumb defaults if you ask for logging in community version
            commandLogPath = new VoltFile(voltDbRoot, "command_log");
        }

        path_entry = null;
        if (paths != null)
        {
            path_entry = paths.getCommandlogsnapshot();
        }
        if (VoltDB.instance().getConfig().m_isEnterprise) {
            commandLogSnapshotPath =
                getFeaturePath(paths, path_entry, voltDbRoot, "command log snapshot", "command_log_snapshot");
            validateDirectory("command log snapshot", commandLogSnapshotPath, crashOnFailedValidation);
        }
        else {
            // dumb defaults if you ask for logging in community version
            commandLogSnapshotPath = new VoltFile(voltDbRoot, "command_log_snapshot");;
        }

        //Set the volt root in the catalog
        catalog.getClusters().get("cluster").setVoltroot(voltDbRoot.getPath());

        //Set the auto-snapshot schedule path if there are auto-snapshots
        SnapshotSchedule schedule = cluster.getDatabases().
            get("database").getSnapshotschedule().get("default");
        if (schedule != null) {
            schedule.setPath(snapshotPath.getPath());
        }

        //Update the path in the schedule for ppd
        schedule = cluster.getFaultsnapshots().get("CLUSTER_PARTITION");
        if (schedule != null) {
            schedule.setPath(snapshotPath.getPath());
        }

        //Also set the export overflow directory
        cluster.setExportoverflow(exportOverflowPath.getPath());

        //Set the command log paths, also creates the command log entry in the catalog
        final org.voltdb.catalog.CommandLog commandLogConfig = cluster.getLogconfig().add("log");
        commandLogConfig.setInternalsnapshotpath(commandLogSnapshotPath.getPath());
        commandLogConfig.setLogpath(commandLogPath.getPath());
    }

    /**
     * Get a File object representing voltdbroot. Create directory if missing.
     * Use paths if non-null to get override default location.
     *
     * @param paths override paths or null
     * @return File object for voltdbroot
     */
    public static File getVoltDbRoot(PathsType paths) {
        File voltDbRoot;
        if (paths == null || paths.getVoltdbroot() == null || paths.getVoltdbroot().getPath() == null) {
            voltDbRoot = new VoltFile("voltdbroot");
            if (!voltDbRoot.exists()) {
                hostLog.info("Creating voltdbroot directory: " + voltDbRoot.getAbsolutePath());
                if (!voltDbRoot.mkdir()) {
                    hostLog.fatal("Failed to create voltdbroot directory \"" + voltDbRoot.getAbsolutePath() + "\"");
                }
            }
        } else {
            voltDbRoot = new VoltFile(paths.getVoltdbroot().getPath());
        }
        return voltDbRoot;
    }

    /**
     * Set user info in the catalog.
     * @param catalog The catalog to be updated.
     * @param users A reference to the <users> element of the deployment.xml file.
     */
    private static void setUsersInfo(Catalog catalog, UsersType users) {
        if (users == null) {
            return;
        }

        // TODO: The database name is not available in deployment.xml (it is defined in project.xml). However, it must
        // always be named "database", so I've temporarily hardcoded it here until a more robust solution is available.
        Database db = catalog.getClusters().get("cluster").getDatabases().get("database");

        SecureRandom sr = new SecureRandom();
        for (UsersType.User user : users.getUser()) {

            String sha1hex = user.getPassword();
            if (user.isPlaintext()) {
                sha1hex = extractPassword(user.getPassword());
            }
            org.voltdb.catalog.User catUser = db.getUsers().add(user.getName());

            String hashedPW =
                    BCrypt.hashpw(
                            sha1hex,
                            BCrypt.gensalt(BCrypt.GENSALT_DEFAULT_LOG2_ROUNDS,sr));
            catUser.setShadowpassword(hashedPW);

            // process the @groups and @roles comma separated list
            for (final String role : mergeUserRoles(user)) {
                final GroupRef groupRef = catUser.getGroups().add(role);
                final Group catalogGroup = db.getGroups().get(role);
                if (catalogGroup != null) {
                    groupRef.setGroup(catalogGroup);
                }
            }
        }
    }

    /**
     * Takes the list of roles specified in the groups, and roles user
     * attributes and merges the into one set that contains no duplicates
     * @param user an instance of {@link UsersType.User}
     * @return a {@link Set} of role name
     */
    public static Set<String> mergeUserRoles(final UsersType.User user) {
        Set<String> roles = new TreeSet<String>();
        if (user == null) return roles;

        if (user.getGroups() != null && !user.getGroups().trim().isEmpty()) {
            String [] grouplist = user.getGroups().trim().split(",");
            for (String group: grouplist) {
                if( group == null || group.trim().isEmpty()) continue;
                roles.add(group.trim());
            }
        }

        if (user.getRoles() != null && !user.getRoles().trim().isEmpty()) {
            String [] rolelist = user.getRoles().trim().split(",");
            for (String role: rolelist) {
                if( role == null || role.trim().isEmpty()) continue;
                roles.add(role.trim());
            }
        }

        return roles;
    }

    private static void setHTTPDInfo(Catalog catalog, HttpdType httpd) {
        // defaults
        int httpdPort = -1;
        boolean jsonEnabled = false;

        Cluster cluster = catalog.getClusters().get("cluster");

        // if the httpd info is available, use it
        if (httpd != null && httpd.isEnabled()) {
           httpdPort = httpd.getPort();
           HttpdType.Jsonapi jsonapi = httpd.getJsonapi();
           if (jsonapi != null)
               jsonEnabled = jsonapi.isEnabled();
        }

        // set the catalog info
        cluster.setHttpdportno(httpdPort);
        cluster.setJsonapi(jsonEnabled);
    }

    /** Read a hashed password from password.
     *  SHA-1 hash it once to match what we will get from the wire protocol
     *  and then hex encode it
     * */
    private static String extractPassword(String password) {
        MessageDigest md = null;
        try {
            md = MessageDigest.getInstance("SHA-1");
        } catch (final NoSuchAlgorithmException e) {
            hostLog.l7dlog(Level.FATAL, LogKeys.compiler_VoltCompiler_NoSuchAlgorithm.name(), e);
            System.exit(-1);
        }
        final byte passwordHash[] = md.digest(password.getBytes(Charsets.UTF_8));
        return Encoder.hexEncode(passwordHash);
    }

    public static void
        uploadCatalogToZK(ZooKeeper zk, int catalogVersion, long txnId, long uniqueId, byte[] catalogHash, byte catalogBytes[])
                throws KeeperException, InterruptedException {
        ByteBuffer versionAndBytes = ByteBuffer.allocate(catalogBytes.length + 20 + 20);
        versionAndBytes.putInt(catalogVersion);
        versionAndBytes.putLong(txnId);
        versionAndBytes.putLong(uniqueId);
        versionAndBytes.put(catalogHash);
        versionAndBytes.put(catalogBytes);
        zk.create(VoltZK.catalogbytes,
                versionAndBytes.array(), Ids.OPEN_ACL_UNSAFE, CreateMode.PERSISTENT);
    }

    public static void
        setCatalogToZK(ZooKeeper zk, int catalogVersion, long txnId, long uniqueId, byte[] catalogHash, byte catalogBytes[])
            throws KeeperException, InterruptedException {
        ByteBuffer versionAndBytes = ByteBuffer.allocate(catalogBytes.length + 20 + 20);
        versionAndBytes.putInt(catalogVersion);
        versionAndBytes.putLong(txnId);
        versionAndBytes.putLong(uniqueId);
        versionAndBytes.put(catalogHash);
        versionAndBytes.put(catalogBytes);
        zk.setData(VoltZK.catalogbytes,
                versionAndBytes.array(), -1);
    }

    public static class CatalogAndIds {
        public final long txnId;
        public final long uniqueId;
        public final int version;
        public final byte hash[];
        public final byte bytes[];

        public CatalogAndIds(long txnId, long uniqueId, int catalogVersion, byte[] catalogHash, byte[] catalogBytes) {
            this.txnId = txnId;
            this.uniqueId = uniqueId;
            this.version = catalogVersion;
            this.hash = catalogHash;
            this.bytes = catalogBytes;
        }
    }

    public static CatalogAndIds getCatalogFromZK(ZooKeeper zk) throws KeeperException, InterruptedException {
        ByteBuffer versionAndBytes =
                ByteBuffer.wrap(zk.getData(VoltZK.catalogbytes, false, null));
        int version = versionAndBytes.getInt();
        long catalogTxnId = versionAndBytes.getLong();
        long catalogUniqueId = versionAndBytes.getLong();
        byte[] catalogHash = new byte[20]; // sha-1 hash size
        versionAndBytes.get(catalogHash);
        byte[] catalogBytes = new byte[versionAndBytes.remaining()];
        versionAndBytes.get(catalogBytes);
        versionAndBytes = null;
        return new CatalogAndIds(catalogTxnId, catalogUniqueId, version, catalogHash, catalogBytes);
    }

    /**
     * Given plan graphs and a SQL stmt, compute a bi-directonal usage map between
     * schema (indexes, table & views) and SQL/Procedures.
     * Use "annotation" objects to store this extra information in the catalog
     * during compilation and catalog report generation.
     */
    public static void updateUsageAnnotations(Database db,
                                              Statement stmt,
                                              AbstractPlanNode topPlan,
                                              AbstractPlanNode bottomPlan)
    {
        Collection<String> tablesRead = new TreeSet<String>();
        Collection<String> tablesUpdated = new TreeSet<String>();
        Collection<String> indexes = new TreeSet<String>();
        if (topPlan != null) {
            topPlan.getTablesAndIndexes(tablesRead, tablesUpdated, indexes);
        }
        if (bottomPlan != null) {
            bottomPlan.getTablesAndIndexes(tablesRead, tablesUpdated, indexes);
        }

        // make useage only in either read or updated, not both
        tablesRead.removeAll(tablesUpdated);

        for (Table table : db.getTables()) {
            for (String indexName : indexes) {
                Index index = table.getIndexes().get(indexName);
                if (index != null) {
                    updateIndexUsageAnnotation(index, stmt);
                }
            }
            if (tablesRead.contains(table.getTypeName())) {
                updateTableUsageAnnotation(table, stmt, true);
                tablesRead.remove(table.getTypeName());
            }
            if (tablesUpdated.contains(table.getTypeName())) {
                updateTableUsageAnnotation(table, stmt, false);
                tablesUpdated.remove(table.getTypeName());
            }
        }

        assert(tablesRead.size() == 0);
        assert(tablesUpdated.size() == 0);
    }

    private static void updateIndexUsageAnnotation(Index index, Statement stmt) {
        Procedure proc = (Procedure) stmt.getParent();
        // skip CRUD generated procs
        if (proc.getDefaultproc()) {
            return;
        }

        IndexAnnotation ia = (IndexAnnotation) index.getAnnotation();
        if (ia == null) {
            ia = new IndexAnnotation();
            index.setAnnotation(ia);
        }
        ia.statementsThatUseThis.add(stmt);
        ia.proceduresThatUseThis.add(proc);

        ProcedureAnnotation pa = (ProcedureAnnotation) proc.getAnnotation();
        if (pa == null) {
            pa = new ProcedureAnnotation();
            proc.setAnnotation(pa);
        }
        pa.indexesUsed.add(index);

        StatementAnnotation sa = (StatementAnnotation) stmt.getAnnotation();
        if (sa == null) {
            sa = new StatementAnnotation();
            stmt.setAnnotation(sa);
        }
        sa.indexesUsed.add(index);
    }

    private static void updateTableUsageAnnotation(Table table, Statement stmt, boolean read) {
        Procedure proc = (Procedure) stmt.getParent();
        // skip CRUD generated procs
        if (proc.getDefaultproc()) {
            return;
        }

        TableAnnotation ta = (TableAnnotation) table.getAnnotation();
        if (ta == null) {
            ta = new TableAnnotation();
            table.setAnnotation(ta);
        }
        if (read) {
            ta.statementsThatReadThis.add(stmt);
            ta.proceduresThatReadThis.add(proc);
        }
        else {
            ta.statementsThatUpdateThis.add(stmt);
            ta.proceduresThatUpdateThis.add(proc);
        }

        ProcedureAnnotation pa = (ProcedureAnnotation) proc.getAnnotation();
        if (pa == null) {
            pa = new ProcedureAnnotation();
            proc.setAnnotation(pa);
        }
        if (read) {
            pa.tablesRead.add(table);
        }
        else {
            pa.tablesUpdated.add(table);
        }

        StatementAnnotation sa = (StatementAnnotation) stmt.getAnnotation();
        if (sa == null) {
            sa = new StatementAnnotation();
            stmt.setAnnotation(sa);
        }
        if (read) {
            sa.tablesRead.add(table);
        }
        else {
            sa.tablesUpdated.add(table);
        }
    }

    /**
     * Get all normal tables from the catalog. A normal table is one that's NOT a materialized
     * view, nor an export table. For the lack of a better name, I call it normal.
     * @param catalog         Catalog database
     * @param isReplicated    true to return only replicated tables,
     *                        false to return all partitioned tables
     * @return A list of tables
     */
    public static List<Table> getNormalTables(Database catalog, boolean isReplicated) {
        List<Table> tables = new ArrayList<Table>();
        for (Table table : catalog.getTables()) {
            if ((table.getIsreplicated() == isReplicated) &&
                table.getMaterializer() == null &&
                !CatalogUtil.isTableExportOnly(catalog, table)) {
                tables.add(table);
            }
        }
        return tables;
    }

    /**
     * Iterate through all the tables in the catalog, find a table with an id that matches the
     * given table id, and return its name.
     *
     * @param catalog  Catalog database
     * @param tableId  table id
     * @return table name associated with the given table id (null if no association is found)
     */
    public static String getTableNameFromId(Database catalog, int tableId) {
        String tableName = null;
        for (Table table: catalog.getTables()) {
            if (table.getRelativeIndex() == tableId) {
                tableName = table.getTypeName();
            }
        }
        return tableName;
    }

    // Calculate the width of an index:
    // -- if the index is a pure-column index, return number of columns in the index
    // -- if the index is an expression index, return number of expressions used to create the index
    public static int getCatalogIndexSize(Index index) {
        int indexSize = 0;
        String jsonstring = index.getExpressionsjson();

        if (jsonstring.isEmpty()) {
            indexSize = getSortedCatalogItems(index.getColumns(), "index").size();
        } else {
            try {
                indexSize = AbstractExpression.fromJSONArrayString(jsonstring, null).size();
            } catch (JSONException e) {
                // TODO Auto-generated catch block
                e.printStackTrace();
            }
        }

        return indexSize;
    }

    /**
     * Return if given proc is durable if its a sysproc SystemProcedureCatalog is consulted. All non sys procs are all
     * durable.
     *
     * @param procName
     * @return true if proc is durable for non sys procs return true (durable)
     */
    public static boolean isDurableProc(String procName) {
        //For sysprocs look at sysproc catalog.
        if (procName.charAt(0) == '@') {
            SystemProcedureCatalog.Config sysProc = SystemProcedureCatalog.listing.get(procName);
            if (sysProc != null) {
                return sysProc.isDurable();
            }
        }
        return true;
    }

}<|MERGE_RESOLUTION|>--- conflicted
+++ resolved
@@ -573,13 +573,8 @@
             return false;
         }
 
-<<<<<<< HEAD
         //Check that it is a properly formed version string
         Object[] catalogVersion = MiscUtils.parseVersionString(catalogVersionStr);
-=======
-        // Is it properly formed?
-        int[] catalogVersion = MiscUtils.parseVersionString(catalogVersionStr);
->>>>>>> 0b091c44
         if (catalogVersion == null) {
             return false;
         }
