/* This file is part of VoltDB.
 * Copyright (C) 2008-2014 VoltDB Inc.
 *
 * This program is free software: you can redistribute it and/or modify
 * it under the terms of the GNU Affero General Public License as
 * published by the Free Software Foundation, either version 3 of the
 * License, or (at your option) any later version.
 *
 * This program is distributed in the hope that it will be useful,
 * but WITHOUT ANY WARRANTY; without even the implied warranty of
 * MERCHANTABILITY or FITNESS FOR A PARTICULAR PURPOSE.  See the
 * GNU Affero General Public License for more details.
 *
 * You should have received a copy of the GNU Affero General Public License
 * along with VoltDB.  If not, see <http://www.gnu.org/licenses/>.
 */

package org.voltdb.compiler;

import java.io.File;
import java.io.FileWriter;
import java.io.IOException;
import java.io.PrintStream;
import java.io.UnsupportedEncodingException;
import java.net.URL;
import java.net.URLDecoder;
import java.net.URLEncoder;
import java.util.ArrayList;
import java.util.HashMap;
import java.util.HashSet;
import java.util.LinkedHashSet;
import java.util.List;
import java.util.Map;
import java.util.Properties;

import javax.xml.bind.JAXBContext;
import javax.xml.bind.JAXBElement;
import javax.xml.bind.JAXBException;
import javax.xml.bind.Marshaller;

import org.voltdb.BackendTarget;
import org.voltdb.ProcInfoData;
import org.voltdb.catalog.Catalog;
import org.voltdb.compiler.VoltCompiler.VoltCompilerException;
import org.voltdb.compiler.deploymentfile.AdminModeType;
import org.voltdb.compiler.deploymentfile.ClusterType;
import org.voltdb.compiler.deploymentfile.CommandLogType;
import org.voltdb.compiler.deploymentfile.DeploymentType;
import org.voltdb.compiler.deploymentfile.ExportConfigurationType;
import org.voltdb.compiler.deploymentfile.ExportType;
import org.voltdb.compiler.deploymentfile.HeartbeatType;
import org.voltdb.compiler.deploymentfile.HttpdType;
import org.voltdb.compiler.deploymentfile.HttpdType.Jsonapi;
import org.voltdb.compiler.deploymentfile.PartitionDetectionType;
import org.voltdb.compiler.deploymentfile.PartitionDetectionType.Snapshot;
import org.voltdb.compiler.deploymentfile.PathEntry;
import org.voltdb.compiler.deploymentfile.PathsType;
import org.voltdb.compiler.deploymentfile.PathsType.Voltdbroot;
import org.voltdb.compiler.deploymentfile.PropertyType;
import org.voltdb.compiler.deploymentfile.SchemaType;
import org.voltdb.compiler.deploymentfile.SecurityProviderString;
import org.voltdb.compiler.deploymentfile.SecurityType;
import org.voltdb.compiler.deploymentfile.ServerExportEnum;
import org.voltdb.compiler.deploymentfile.SnapshotType;
import org.voltdb.compiler.deploymentfile.SystemSettingsType;
import org.voltdb.compiler.deploymentfile.SystemSettingsType.Temptables;
import org.voltdb.compiler.deploymentfile.UsersType;
import org.voltdb.compiler.deploymentfile.UsersType.User;
import org.voltdb.utils.NotImplementedException;

import com.google_voltpatches.common.collect.ImmutableMap;

/**
 * Alternate (programmatic) interface to VoltCompiler. Give the class all of
 * the information a user would put in a VoltDB project file and it will go
 * and build the project file and run the compiler on it.
 *
 * It will also create a deployment.xml file and apply its changes to the catalog.
 */
public class VoltProjectBuilder {

    final LinkedHashSet<String> m_schemas = new LinkedHashSet<String>();
    private StringBuffer transformer = new StringBuffer();

    public static final class ProcedureInfo {
        private final String groups[];
        private final Class<?> cls;
        private final String name;
        private final String sql;
        private final String partitionInfo;
        private final String joinOrder;

        public ProcedureInfo(final String groups[], final Class<?> cls) {
            this.groups = groups;
            this.cls = cls;
            this.name = cls.getSimpleName();
            this.sql = null;
            this.joinOrder = null;
            this.partitionInfo = null;
            assert(this.name != null);
        }

        public ProcedureInfo(
                final String groups[],
                final String name,
                final String sql,
                final String partitionInfo) {
            this(groups, name, sql, partitionInfo, null);
        }

        public ProcedureInfo(
                final String groups[],
                final String name,
                final String sql,
                final String partitionInfo,
                final String joinOrder) {
            assert(name != null);
            this.groups = groups;
            this.cls = null;
            this.name = name;
            if (sql.endsWith(";")) {
                this.sql = sql;
            }
            else {
                this.sql = sql + ";";
            }
            this.partitionInfo = partitionInfo;
            this.joinOrder = joinOrder;
            assert(this.name != null);
        }

        @Override
        public int hashCode() {
            return name.hashCode();
        }

        @Override
        public boolean equals(final Object o) {
            if (o instanceof ProcedureInfo) {
                final ProcedureInfo oInfo = (ProcedureInfo)o;
                return name.equals(oInfo.name);
            }
            return false;
        }
    }

    public static final class UserInfo {
        public final String name;
        public String password;
        private final String groups[];

        public UserInfo (final String name, final String password, final String groups[]){
            this.name = name;
            this.password = password;
            this.groups = groups;
        }

        @Override
        public int hashCode() {
            return name.hashCode();
        }

        @Override
        public boolean equals(final Object o) {
            if (o instanceof UserInfo) {
                final UserInfo oInfo = (UserInfo)o;
                return name.equals(oInfo.name);
            }
            return false;
        }
    }

    public static final class GroupInfo {
        private final String name;
<<<<<<< HEAD
        private final boolean sql;
        private final boolean sqlread;
        private final boolean sysproc;
        private final boolean defaultproc;
        private final boolean defaultprocread;

        public GroupInfo(final String name, final boolean sql, final boolean sqlread, final boolean sysproc, final boolean defaultproc, final boolean defaultprocread){
            this.name = name;
            this.sql = sql;
            this.sqlread = sqlread;
            this.sysproc = sysproc;
=======
        private final boolean adhoc;
        private final boolean admin;
        private final boolean defaultproc;
        private final boolean defaultprocread;

        public GroupInfo(final String name, final boolean adhoc, final boolean admin, final boolean defaultproc, final boolean defaultprocread){
            this.name = name;
            this.adhoc = adhoc;
            this.admin = admin;
>>>>>>> 5cd68a65
            this.defaultproc = defaultproc;
            this.defaultprocread = defaultprocread;
        }

        @Override
        public int hashCode() {
            return name.hashCode();
        }

        @Override
        public boolean equals(final Object o) {
            if (o instanceof GroupInfo) {
                final GroupInfo oInfo = (GroupInfo)o;
                return name.equals(oInfo.name);
            }
            return false;
        }
    }

    private static final class DeploymentInfo {
        final int hostCount;
        final int sitesPerHost;
        final int replication;
        final boolean useCustomAdmin;
        final int adminPort;
        final boolean adminOnStartup;

        public DeploymentInfo(int hostCount, int sitesPerHost, int replication,
                boolean useCustomAdmin, int adminPort, boolean adminOnStartup) {
            this.hostCount = hostCount;
            this.sitesPerHost = sitesPerHost;
            this.replication = replication;
            this.useCustomAdmin = useCustomAdmin;
            this.adminPort = adminPort;
            this.adminOnStartup = adminOnStartup;
        }
    }

    final LinkedHashSet<UserInfo> m_users = new LinkedHashSet<UserInfo>();
    final LinkedHashSet<Class<?>> m_supplementals = new LinkedHashSet<Class<?>>();

    String m_elloader = null;         // loader package.Classname
    private boolean m_elenabled;      // true if enabled; false if disabled

    // zero defaults to first open port >= 8080.
    // negative one means disabled in the deployment file.
    int m_httpdPortNo = -1;
    boolean m_jsonApiEnabled = true;

    BackendTarget m_target = BackendTarget.NATIVE_EE_JNI;
    PrintStream m_compilerDebugPrintStream = null;
    boolean m_securityEnabled = false;
    String m_securityProvider = SecurityProviderString.HASH.value();

    final Map<String, ProcInfoData> m_procInfoOverrides = new HashMap<String, ProcInfoData>();

    private String m_snapshotPath = null;
    private int m_snapshotRetain = 0;
    private String m_snapshotPrefix = null;
    private String m_snapshotFrequency = null;
    private String m_pathToDeployment = null;
    private String m_voltRootPath = null;

    private boolean m_ppdEnabled = false;
    private String m_ppdPrefix = "none";

    private String m_internalSnapshotPath;
    private String m_commandLogPath;
    private Boolean m_commandLogSync;
    private boolean m_commandLogEnabled = false;
    private Integer m_commandLogSize;
    private Integer m_commandLogFsyncInterval;
    private Integer m_commandLogMaxTxnsBeforeFsync;

    private Integer m_snapshotPriority;

    private Integer m_maxTempTableMemory = 100;

    private List<String> m_diagnostics;

    private Properties m_elConfig;
    private String m_elExportTarget = "file";

    private Integer m_deadHostTimeout = null;

    private Integer m_elasticThroughput = null;
    private Integer m_elasticDuration = null;
    private Integer m_queryTimeout = null;

    private boolean m_useAdhocSchema = false;

    public VoltProjectBuilder setQueryTimeout(int target) {
        m_queryTimeout = target;
        return this;
    }

    public VoltProjectBuilder setElasticThroughput(int target) {
        m_elasticThroughput = target;
        return this;
    }

    public VoltProjectBuilder setElasticDuration(int target) {
        m_elasticDuration = target;
        return this;
    }

    public void setDeadHostTimeout(Integer deadHostTimeout) {
        m_deadHostTimeout = deadHostTimeout;
    }

    public void setUseAdhocSchema(boolean useIt) {
        m_useAdhocSchema = useIt;
    }

    public void configureLogging(String internalSnapshotPath, String commandLogPath, Boolean commandLogSync,
            Boolean commandLogEnabled, Integer fsyncInterval, Integer maxTxnsBeforeFsync, Integer logSize) {
        m_internalSnapshotPath = internalSnapshotPath;
        m_commandLogPath = commandLogPath;
        m_commandLogSync = commandLogSync;
        m_commandLogEnabled = commandLogEnabled;
        m_commandLogFsyncInterval = fsyncInterval;
        m_commandLogMaxTxnsBeforeFsync = maxTxnsBeforeFsync;
        m_commandLogSize = logSize;
    }

    /**
     * Produce all catalogs this project builder knows how to produce.
     * Written to allow BenchmarkController to cause compilation of multiple
     * catalogs for benchmarks that need to update running appplications and
     * consequently need multiple benchmark controlled catalog jars.
     * @param sitesPerHost
     * @param length
     * @param kFactor
     * @param voltRoot  where to put the compiled catalogs
     * @return a list of jar filenames that were compiled. The benchmark will
     * be started using the filename at index 0.
     */
    public String[] compileAllCatalogs(
            int sitesPerHost, int length,
            int kFactor, String voltRoot)
    {
        throw new NotImplementedException("This project builder does not support compileAllCatalogs");
    }


    public void setSnapshotPriority(int priority) {
        m_snapshotPriority = priority;
    }

    public void addAllDefaults() {
        // does nothing in the base class
    }

    public void addUsers(final UserInfo users[]) {
        for (final UserInfo info : users) {
            final boolean added = m_users.add(info);
            if (!added) {
                assert(added);
            }
        }
    }

    public void addGroups(final GroupInfo groups[]) {
        for (final GroupInfo info : groups) {
            transformer.append("CREATE ROLE " + info.name);
<<<<<<< HEAD
            if(info.sql || info.sqlread || info.defaultproc || info.sysproc || info.defaultprocread) {
=======
            if(info.adhoc || info.defaultproc || info.admin || info.defaultprocread) {
>>>>>>> 5cd68a65
                transformer.append(" WITH ");
                if(info.sql) {
                    transformer.append("sql,");
                }
                if(info.sqlread) {
                    transformer.append("sqlread,");
                }
                if(info.defaultproc) {
                    transformer.append("defaultproc,");
                }
                if(info.admin) {
                    transformer.append("admin,");
                }
                if(info.defaultprocread) {
                    transformer.append("defaultprocread,");
                }
                transformer.replace(transformer.length() - 1, transformer.length(), ";");
            }
            else {
                transformer.append(";");
            }
        }
    }

    public void addSchema(final URL schemaURL) {
        assert(schemaURL != null);
        addSchema(schemaURL.getPath());
    }

    /**
     * This is test code written by Ryan, even though it was
     * committed by John.
     */
    public void addLiteralSchema(String ddlText) throws IOException {
        File temp = File.createTempFile("literalschema", "sql");
        temp.deleteOnExit();
        FileWriter out = new FileWriter(temp);
        out.write(ddlText);
        out.close();
        addSchema(URLEncoder.encode(temp.getAbsolutePath(), "UTF-8"));
    }

    /**
     * Add a schema based on a URL.
     * @param schemaURL Schema file URL
     */
    public void addSchema(String schemaURL) {
        try {
            schemaURL = URLDecoder.decode(schemaURL, "UTF-8");
        } catch (final UnsupportedEncodingException e) {
            e.printStackTrace();
            System.exit(-1);
        }
        assert(m_schemas.contains(schemaURL) == false);
        final File schemaFile = new File(schemaURL);
        assert(schemaFile != null);
        assert(schemaFile.isDirectory() == false);
        // this check below fails in some valid cases (like when the file is in a jar)
        //assert schemaFile.canRead()
        //    : "can't read file: " + schemaPath;

        m_schemas.add(schemaURL);
    }

    public void addStmtProcedure(String name, String sql) {
        addStmtProcedure(name, sql, null, null);
    }

    public void addStmtProcedure(String name, String sql, String partitionInfo) {
        addStmtProcedure( name, sql, partitionInfo, null);
    }

    public void addStmtProcedure(String name, String sql, String partitionInfo, String joinOrder) {
        addProcedures(new ProcedureInfo(new String[0], name, sql, partitionInfo, joinOrder));
    }

    public void addProcedures(final Class<?>... procedures) {
        final ArrayList<ProcedureInfo> procArray = new ArrayList<ProcedureInfo>();
        for (final Class<?> procedure : procedures)
            procArray.add(new ProcedureInfo(new String[0], procedure));
        addProcedures(procArray);
    }

    /*
     * List of groups permitted to invoke the procedure
     */
    public void addProcedures(final ProcedureInfo... procedures) {
        final ArrayList<ProcedureInfo> procArray = new ArrayList<ProcedureInfo>();
        for (final ProcedureInfo procedure : procedures)
            procArray.add(procedure);
        addProcedures(procArray);
    }

    public void addProcedures(final Iterable<ProcedureInfo> procedures) {
        // check for duplicates and existings
        final HashSet<ProcedureInfo> newProcs = new HashSet<ProcedureInfo>();
        for (final ProcedureInfo procedure : procedures) {
            assert(newProcs.contains(procedure) == false);
            newProcs.add(procedure);
        }

        // add the procs
        for (final ProcedureInfo procedure : procedures) {

            // ALLOW clause in CREATE PROCEDURE stmt
            StringBuffer roleInfo = new StringBuffer();
            if(procedure.groups.length != 0) {
                roleInfo.append(" ALLOW ");
                for(int i = 0; i < procedure.groups.length; i++) {
                    roleInfo.append(procedure.groups[i] + ",");
                }
                int length = roleInfo.length();
                roleInfo.replace(length - 1, length, " ");
            }

            if(procedure.cls != null) {
                transformer.append("CREATE PROCEDURE " + roleInfo.toString() + " FROM CLASS " + procedure.cls.getName() + ";");
            }
            else if(procedure.sql != null) {
                transformer.append("CREATE PROCEDURE " + procedure.name + roleInfo.toString() + " AS " + procedure.sql);
            }

            if(procedure.partitionInfo != null) {
                String[] parameter = procedure.partitionInfo.split(":");
                String[] token = parameter[0].split("\\.");
                String position = "";
                if(Integer.parseInt(parameter[1].trim()) > 0) {
                    position = " PARAMETER " + parameter[1];
                }
                transformer.append("PARTITION PROCEDURE " + procedure.name + " ON TABLE " + token[0] + " COLUMN " + token[1] + position + ";");
            }
        }
    }

    public void addSupplementalClasses(final Class<?>... supplementals) {
        final ArrayList<Class<?>> suppArray = new ArrayList<Class<?>>();
        for (final Class<?> supplemental : supplementals)
            suppArray.add(supplemental);
        addSupplementalClasses(suppArray);
    }

    public void addSupplementalClasses(final Iterable<Class<?>> supplementals) {
        // check for duplicates and existings
        final HashSet<Class<?>> newSupps = new HashSet<Class<?>>();
        for (final Class<?> supplemental : supplementals) {
            assert(newSupps.contains(supplemental) == false);
            assert(m_supplementals.contains(supplemental) == false);
            newSupps.add(supplemental);
        }

        // add the supplemental classes
        for (final Class<?> supplemental : supplementals)
            m_supplementals.add(supplemental);
    }

    public void addPartitionInfo(final String tableName, final String partitionColumnName) {
        transformer.append("PARTITION TABLE " + tableName + " ON COLUMN " + partitionColumnName + ";");
    }

    public void setHTTPDPort(int port) {
        m_httpdPortNo = port;
    }

    public void setJSONAPIEnabled(final boolean enabled) {
        m_jsonApiEnabled = enabled;
    }

    public void setSecurityEnabled(final boolean enabled) {
        m_securityEnabled = enabled;
    }

    public void setSecurityProvider(final String provider) {
        if (provider != null && !provider.trim().isEmpty()) {
            SecurityProviderString.fromValue(provider);
            m_securityProvider = provider;
        }
    }

    public void setSnapshotSettings(
            String frequency,
            int retain,
            String path,
            String prefix) {
        assert(frequency != null);
        assert(prefix != null);
        m_snapshotFrequency = frequency;
        m_snapshotRetain = retain;
        m_snapshotPrefix = prefix;
        m_snapshotPath = path;
    }

    public void setPartitionDetectionSettings(final String snapshotPath, final String ppdPrefix)
    {
        m_ppdEnabled = true;
        m_snapshotPath = snapshotPath;
        m_ppdPrefix = ppdPrefix;
    }

    public void addExport(boolean enabled, String exportTarget, Properties config) {
        m_elloader = "org.voltdb.export.processors.GuestProcessor";
        m_elenabled = enabled;

        if (config == null) {
            config = new Properties();
            config.putAll(ImmutableMap.<String, String>of(
                    "type","tsv", "batched","true", "with-schema","true", "nonce","zorag", "outdir","exportdata"
                    ));
        }
        m_elConfig = config;

        if ((exportTarget != null) && !exportTarget.trim().isEmpty()) {
            m_elExportTarget = exportTarget;
        }
    }

    public void addExport(boolean enabled) {
        addExport(enabled, null, null);
    }

    public void setTableAsExportOnly(String name) {
        assert(name != null);
        transformer.append("Export TABLE " + name + ";");
    }

    public void setCompilerDebugPrintStream(final PrintStream out) {
        m_compilerDebugPrintStream = out;
    }

    public void setMaxTempTableMemory(int max)
    {
        m_maxTempTableMemory = max;
    }

    /**
     * Override the procedure annotation with the specified values for a
     * specified procedure.
     *
     * @param procName The name of the procedure to override the annotation.
     * @param info The values to use instead of the annotation.
     */
    public void overrideProcInfoForProcedure(final String procName, final ProcInfoData info) {
        assert(procName != null);
        assert(info != null);
        m_procInfoOverrides.put(procName, info);
    }

    public boolean compile(final String jarPath) {
        return compile(jarPath, 1, 1, 0, null) != null;
    }

    public boolean compile(final String jarPath,
            final int sitesPerHost,
            final int replication) {
        return compile(jarPath, sitesPerHost, 1,
                replication, null) != null;
    }

    public boolean compile(final String jarPath,
            final int sitesPerHost,
            final int hostCount,
            final int replication) {
        return compile(jarPath, sitesPerHost, hostCount,
                replication, null) != null;
    }

    public Catalog compile(final String jarPath,
            final int sitesPerHost,
            final int hostCount,
            final int replication,
            final String voltRoot) {
        VoltCompiler compiler = new VoltCompiler();
        if (compile(compiler, jarPath, voltRoot,
                       new DeploymentInfo(hostCount, sitesPerHost, replication, false, 0, false),
                       m_ppdEnabled, m_snapshotPath, m_ppdPrefix)) {
            return compiler.getCatalog();
        } else {
            return null;
        }
    }

    public boolean compile(
            final String jarPath, final int sitesPerHost,
            final int hostCount, final int replication,
            final String voltRoot, final boolean ppdEnabled, final String snapshotPath, final String ppdPrefix)
    {
        VoltCompiler compiler = new VoltCompiler();
        return compile(compiler, jarPath, voltRoot,
                       new DeploymentInfo(hostCount, sitesPerHost, replication, false, 0, false),
                       ppdEnabled, snapshotPath, ppdPrefix);
    }

    public boolean compile(final String jarPath, final int sitesPerHost,
            final int hostCount, final int replication,
            final int adminPort, final boolean adminOnStartup)
    {
        VoltCompiler compiler = new VoltCompiler();
        return compile(compiler, jarPath, null,
                       new DeploymentInfo(hostCount, sitesPerHost, replication, true, adminPort, adminOnStartup),
                       m_ppdEnabled,  m_snapshotPath, m_ppdPrefix);
    }

    public boolean compile(final VoltCompiler compiler,
                           final String jarPath,
                           final String voltRoot,
                           final DeploymentInfo deployment,
                           final boolean ppdEnabled,
                           final String snapshotPath,
                           final String ppdPrefix)
    {
        assert(jarPath != null);
        assert(deployment == null || deployment.sitesPerHost >= 1);
        assert(deployment == null || deployment.hostCount >= 1);

        String deploymentVoltRoot = voltRoot;
        if (deployment != null) {
            if (voltRoot == null) {
                String voltRootPath = "/tmp/" + System.getProperty("user.name");
                java.io.File voltRootFile = new java.io.File(voltRootPath);
                if (!voltRootFile.exists()) {
                    if (!voltRootFile.mkdir()) {
                        throw new RuntimeException("Unable to create voltdbroot \"" + voltRootPath + "\" for test");
                    }
                }
                if (!voltRootFile.isDirectory()) {
                    throw new RuntimeException("voltdbroot \"" + voltRootPath + "\" for test exists but is not a directory");
                }
                if (!voltRootFile.canRead()) {
                    throw new RuntimeException("voltdbroot \"" + voltRootPath + "\" for test exists but is not readable");
                }
                if (!voltRootFile.canWrite()) {
                    throw new RuntimeException("voltdbroot \"" + voltRootPath + "\" for test exists but is not writable");
                }
                if (!voltRootFile.canExecute()) {
                    throw new RuntimeException("voltdbroot \"" + voltRootPath + "\" for test exists but is not writable");
                }
                deploymentVoltRoot = voltRootPath;
            }
        }
        m_voltRootPath = deploymentVoltRoot;

        // Add the DDL in the transformer to the schema files before compilation
        try {
            addLiteralSchema(transformer.toString());
            transformer = new StringBuffer();
        } catch (IOException e) {
            e.printStackTrace();
            return false;
        }

        String[] schemaPath = m_schemas.toArray(new String[0]);

        compiler.setProcInfoOverrides(m_procInfoOverrides);
        if (m_diagnostics != null) {
            compiler.enableDetailedCapture();
        }

        boolean success = false;
        try {
            success = compiler.compileFromDDL(jarPath, schemaPath);
        } catch (VoltCompilerException e1) {
            e1.printStackTrace();
            return false;
        }

        m_diagnostics = compiler.harvestCapturedDetail();
        if (m_compilerDebugPrintStream != null) {
            if (success) {
                compiler.summarizeSuccess(m_compilerDebugPrintStream, m_compilerDebugPrintStream, jarPath);
            } else {
                compiler.summarizeErrors(m_compilerDebugPrintStream, m_compilerDebugPrintStream);
            }
        }
        if (deployment != null) {
            try {
                m_pathToDeployment = writeDeploymentFile(deploymentVoltRoot, deployment);
            } catch (Exception e) {
                System.out.println("Failed to create deployment file in testcase.");
                e.printStackTrace();
                System.out.println("hostcount: " + deployment.hostCount);
                System.out.println("sitesPerHost: " + deployment.sitesPerHost);
                System.out.println("replication: " + deployment.replication);
                System.out.println("voltRoot: " + deploymentVoltRoot);
                System.out.println("ppdEnabled: " + ppdEnabled);
                System.out.println("snapshotPath: " + snapshotPath);
                System.out.println("ppdPrefix: " + ppdPrefix);
                System.out.println("adminEnabled: " + deployment.useCustomAdmin);
                System.out.println("adminPort: " + deployment.adminPort);
                System.out.println("adminOnStartup: " + deployment.adminOnStartup);

                // sufficient to escape and fail test cases?
                throw new RuntimeException(e);
            }
        }

        return success;
    }

    /**
     * Compile catalog with no deployment file generated so that the
     * internally-generated default gets used.
     *
     * @param jarPath path to output jar
     * @return true if successful
     */
    public boolean compileWithDefaultDeployment(final String jarPath) {
        VoltCompiler compiler = new VoltCompiler();
        return compile(compiler, jarPath, null, null, m_ppdEnabled, m_snapshotPath, m_ppdPrefix);
    }

    /**
     * After compile() has been called, a deployment file will be written. This method exposes its location so it can be
     * passed to org.voltdb.VoltDB on startup.
     * @return Returns the deployment file location.
     */
    public String getPathToDeployment() {
        if (m_pathToDeployment == null) {
            System.err.println("ERROR: Call compile() before trying to get the deployment path.");
            return null;
        } else {
            System.out.println("path to deployment is " + m_pathToDeployment);
            return m_pathToDeployment;
        }
    }

    /**
     * Utility method to take a string and put it in a file. This is used by
     * this class to write the project file to a temp file, but it also used
     * by some other tests.
     *
     * @param content The content of the file to create.
     * @return A reference to the file created or null on failure.
     */
    public static File writeStringToTempFile(final String content) {
        File tempFile;
        try {
            tempFile = File.createTempFile("myApp", ".tmp");
            // tempFile.deleteOnExit();

            final FileWriter writer = new FileWriter(tempFile);
            writer.write(content);
            writer.flush();
            writer.close();

            return tempFile;

        } catch (final IOException e) {
            e.printStackTrace();
            return null;
        }
    }

    /**
     * Writes deployment.xml file to a temporary file. It is constructed from the passed parameters and the m_users
     * field.
     *
     * @param voltRoot
     * @param dinfo an instance {@link DeploymentInfo}
     * @return deployment path
     * @throws IOException
     * @throws JAXBException
     */
    private String writeDeploymentFile(
            String voltRoot, DeploymentInfo dinfo) throws IOException, JAXBException
            {
        org.voltdb.compiler.deploymentfile.ObjectFactory factory =
            new org.voltdb.compiler.deploymentfile.ObjectFactory();

        // <deployment>
        DeploymentType deployment = factory.createDeploymentType();
        JAXBElement<DeploymentType> doc = factory.createDeployment(deployment);

        // <cluster>
        ClusterType cluster = factory.createClusterType();
        deployment.setCluster(cluster);
        cluster.setHostcount(dinfo.hostCount);
        cluster.setSitesperhost(dinfo.sitesPerHost);
        cluster.setKfactor(dinfo.replication);
        cluster.setSchema(m_useAdhocSchema ? SchemaType.ADHOC : SchemaType.CATALOG);

        // <paths>
        PathsType paths = factory.createPathsType();
        deployment.setPaths(paths);
        Voltdbroot voltdbroot = factory.createPathsTypeVoltdbroot();
        paths.setVoltdbroot(voltdbroot);
        voltdbroot.setPath(voltRoot);

        if (m_snapshotPath != null) {
            PathEntry snapshotPathElement = factory.createPathEntry();
            snapshotPathElement.setPath(m_snapshotPath);
            paths.setSnapshots(snapshotPathElement);
        }

        if (m_deadHostTimeout != null) {
            HeartbeatType heartbeat = factory.createHeartbeatType();
            heartbeat.setTimeout(m_deadHostTimeout);
            deployment.setHeartbeat(heartbeat);
        }

        if (m_commandLogPath != null) {
            PathEntry commandLogPathElement = factory.createPathEntry();
            commandLogPathElement.setPath(m_commandLogPath);
            paths.setCommandlog(commandLogPathElement);
        }

        if (m_internalSnapshotPath != null) {
            PathEntry commandLogSnapshotPathElement = factory.createPathEntry();
            commandLogSnapshotPathElement.setPath(m_internalSnapshotPath);
            paths.setCommandlogsnapshot(commandLogSnapshotPathElement);
        }

        if (m_snapshotPrefix != null) {
            SnapshotType snapshot = factory.createSnapshotType();
            deployment.setSnapshot(snapshot);
            snapshot.setFrequency(m_snapshotFrequency);
            snapshot.setPrefix(m_snapshotPrefix);
            snapshot.setRetain(m_snapshotRetain);
        }

        SecurityType security = factory.createSecurityType();
        deployment.setSecurity(security);
        security.setEnabled(m_securityEnabled);
        SecurityProviderString provider = SecurityProviderString.HASH;
        if (m_securityEnabled) try {
            provider = SecurityProviderString.fromValue(m_securityProvider);
        } catch (IllegalArgumentException shouldNotHappenSeeSetter) {
        }
        security.setProvider(provider);

        // set the command log (which defaults to off)
        CommandLogType commandLogType = factory.createCommandLogType();
        commandLogType.setEnabled(m_commandLogEnabled);
        if (m_commandLogSync != null) {
            commandLogType.setSynchronous(m_commandLogSync.booleanValue());
        }
        if (m_commandLogSize != null) {
            commandLogType.setLogsize(m_commandLogSize);
        }
        if (m_commandLogFsyncInterval != null || m_commandLogMaxTxnsBeforeFsync != null) {
            CommandLogType.Frequency frequency = factory.createCommandLogTypeFrequency();
            if (m_commandLogFsyncInterval != null) {
                frequency.setTime(m_commandLogFsyncInterval);
            }
            if (m_commandLogMaxTxnsBeforeFsync != null) {
                frequency.setTransactions(m_commandLogMaxTxnsBeforeFsync);
            }
            commandLogType.setFrequency(frequency);
        }
        deployment.setCommandlog(commandLogType);

        // <partition-detection>/<snapshot>
        PartitionDetectionType ppd = factory.createPartitionDetectionType();
        deployment.setPartitionDetection(ppd);
        ppd.setEnabled(m_ppdEnabled);
        Snapshot ppdsnapshot = factory.createPartitionDetectionTypeSnapshot();
        ppd.setSnapshot(ppdsnapshot);
        ppdsnapshot.setPrefix(m_ppdPrefix);

        // <admin-mode>
        // can't be disabled, but only write out the non-default config if
        // requested by a test. otherwise, take the implied defaults (or
        // whatever local cluster overrides on the command line).
        if (dinfo.useCustomAdmin) {
            AdminModeType admin = factory.createAdminModeType();
            deployment.setAdminMode(admin);
            admin.setPort(dinfo.adminPort);
            admin.setAdminstartup(dinfo.adminOnStartup);
        }

        // <systemsettings>
        SystemSettingsType systemSettingType = factory.createSystemSettingsType();
        Temptables temptables = factory.createSystemSettingsTypeTemptables();
        temptables.setMaxsize(m_maxTempTableMemory);
        systemSettingType.setTemptables(temptables);
        if (m_snapshotPriority != null) {
            SystemSettingsType.Snapshot snapshot = factory.createSystemSettingsTypeSnapshot();
            snapshot.setPriority(m_snapshotPriority);
            systemSettingType.setSnapshot(snapshot);
        }
        if (m_elasticThroughput != null || m_elasticDuration != null) {
            SystemSettingsType.Elastic elastic = factory.createSystemSettingsTypeElastic();
            if (m_elasticThroughput != null) elastic.setThroughput(m_elasticThroughput);
            if (m_elasticDuration != null) elastic.setDuration(m_elasticDuration);
            systemSettingType.setElastic(elastic);
        }
        if (m_queryTimeout != null) {
            factory.createSystemSettingsTypeQuery().setTimeout(m_queryTimeout);
        }

        deployment.setSystemsettings(systemSettingType);

        // <users>
        if (m_users.size() > 0) {
            UsersType users = factory.createUsersType();
            deployment.setUsers(users);

            // <user>
            for (final UserInfo info : m_users) {
                User user = factory.createUsersTypeUser();
                users.getUser().add(user);
                user.setName(info.name);
                user.setPassword(info.password);

                // build up user/@groups.
                if (info.groups.length > 0) {
                    final StringBuilder groups = new StringBuilder();
                    for (final String group : info.groups) {
                        if (groups.length() > 0)
                            groups.append(",");
                        groups.append(group);
                    }
                    user.setGroups(groups.toString());
                }
            }
        }

        // <httpd>. Disabled unless port # is configured by a testcase
        HttpdType httpd = factory.createHttpdType();
        deployment.setHttpd(httpd);
        httpd.setEnabled(m_httpdPortNo != -1);
        httpd.setPort(m_httpdPortNo);
        Jsonapi json = factory.createHttpdTypeJsonapi();
        httpd.setJsonapi(json);
        json.setEnabled(m_jsonApiEnabled);

        // <export>
        ExportType export = factory.createExportType();
        deployment.setExport(export);

        // this is for old generation export test suite backward compatibility
        export.setEnabled(m_elenabled && m_elloader != null && !m_elloader.trim().isEmpty());

        ServerExportEnum exportTarget = ServerExportEnum.fromValue(m_elExportTarget.toLowerCase());
        export.setTarget(exportTarget);
        if((m_elConfig != null) && (m_elConfig.size() > 0)) {
            ExportConfigurationType exportConfig = factory.createExportConfigurationType();
            List<PropertyType> configProperties = exportConfig.getProperty();

            for( Object nameObj: m_elConfig.keySet()) {
                String name = String.class.cast(nameObj);

                PropertyType prop = factory.createPropertyType();
                prop.setName(name);
                prop.setValue(m_elConfig.getProperty(name));

                configProperties.add(prop);
            }
            export.setConfiguration(exportConfig);
        }

        // Have some yummy boilerplate!
        File file = File.createTempFile("myAppDeployment", ".tmp");
        JAXBContext context = JAXBContext.newInstance(DeploymentType.class);
        Marshaller marshaller = context.createMarshaller();
        marshaller.setProperty(Marshaller.JAXB_FORMATTED_OUTPUT,
                Boolean.TRUE);
        marshaller.marshal(doc, file);
        final String deploymentPath = file.getPath();
        return deploymentPath;
            }


    public File getPathToVoltRoot() {
        return new File(m_voltRootPath);
    }

    /** Provide a feedback path to monitor the VoltCompiler's plan output via harvestDiagnostics */
    public void enableDiagnostics() {
        // This empty dummy value enables the feature and provides a default fallback return value,
        // but gets replaced in the normal code path.
        m_diagnostics = new ArrayList<String>();
    }

    /** Access the VoltCompiler's recent plan output, for diagnostic purposes */
    public List<String> harvestDiagnostics() {
        List<String> result = m_diagnostics;
        m_diagnostics = null;
        return result;
    }

}<|MERGE_RESOLUTION|>--- conflicted
+++ resolved
@@ -172,29 +172,17 @@
 
     public static final class GroupInfo {
         private final String name;
-<<<<<<< HEAD
         private final boolean sql;
         private final boolean sqlread;
-        private final boolean sysproc;
+        private final boolean admin;
         private final boolean defaultproc;
         private final boolean defaultprocread;
 
-        public GroupInfo(final String name, final boolean sql, final boolean sqlread, final boolean sysproc, final boolean defaultproc, final boolean defaultprocread){
+        public GroupInfo(final String name, final boolean sql, final boolean sqlread, final boolean admin, final boolean defaultproc, final boolean defaultprocread){
             this.name = name;
             this.sql = sql;
             this.sqlread = sqlread;
-            this.sysproc = sysproc;
-=======
-        private final boolean adhoc;
-        private final boolean admin;
-        private final boolean defaultproc;
-        private final boolean defaultprocread;
-
-        public GroupInfo(final String name, final boolean adhoc, final boolean admin, final boolean defaultproc, final boolean defaultprocread){
-            this.name = name;
-            this.adhoc = adhoc;
             this.admin = admin;
->>>>>>> 5cd68a65
             this.defaultproc = defaultproc;
             this.defaultprocread = defaultprocread;
         }
@@ -360,11 +348,7 @@
     public void addGroups(final GroupInfo groups[]) {
         for (final GroupInfo info : groups) {
             transformer.append("CREATE ROLE " + info.name);
-<<<<<<< HEAD
-            if(info.sql || info.sqlread || info.defaultproc || info.sysproc || info.defaultprocread) {
-=======
-            if(info.adhoc || info.defaultproc || info.admin || info.defaultprocread) {
->>>>>>> 5cd68a65
+            if(info.sql || info.sqlread || info.defaultproc || info.admin || info.defaultprocread) {
                 transformer.append(" WITH ");
                 if(info.sql) {
                     transformer.append("sql,");
