/* This file is part of VoltDB.
 * Copyright (C) 2008-2015 VoltDB Inc.
 *
 * Permission is hereby granted, free of charge, to any person obtaining
 * a copy of this software and associated documentation files (the
 * "Software"), to deal in the Software without restriction, including
 * without limitation the rights to use, copy, modify, merge, publish,
 * distribute, sublicense, and/or sell copies of the Software, and to
 * permit persons to whom the Software is furnished to do so, subject to
 * the following conditions:
 *
 * The above copyright notice and this permission notice shall be
 * included in all copies or substantial portions of the Software.
 *
 * THE SOFTWARE IS PROVIDED "AS IS", WITHOUT WARRANTY OF ANY KIND,
 * EXPRESS OR IMPLIED, INCLUDING BUT NOT LIMITED TO THE WARRANTIES OF
 * MERCHANTABILITY, FITNESS FOR A PARTICULAR PURPOSE AND NONINFRINGEMENT.
 * IN NO EVENT SHALL THE AUTHORS BE LIABLE FOR ANY CLAIM, DAMAGES OR
 * OTHER LIABILITY, WHETHER IN AN ACTION OF CONTRACT, TORT OR OTHERWISE,
 * ARISING FROM, OUT OF OR IN CONNECTION WITH THE SOFTWARE OR THE USE OR
 * OTHER DEALINGS IN THE SOFTWARE.
 */

package vmcTest.tests

import geb.*
import groovy.json.*
import java.util.List;
import java.util.Map;
import spock.lang.*
import vmcTest.pages.*

/**
 * This class contains tests of the 'SQL Query' tab of the VoltDB Management
 * Center (VMC) page, which is the VoltDB (new) web UI.
 */
class SqlQueriesTest extends SqlQueriesTestBase {

    static final int DEFAULT_NUM_ROWS_TO_INSERT = 2
    static final boolean DEFAULT_INSERT_JSON = false

    static final String SQL_QUERY_FILE = 'src/resources/sqlQueries.txt';
    static final String TABLES_FILE = 'src/resources/expectedTables.txt';
    static final String VIEWS_FILE  = 'src/resources/expectedViews.txt';
    static final String SYSTEM_STORED_PROCS_FILE  = 'src/resources/expectedSystemStoredProcs.txt';
    static final String DEFAULT_STORED_PROCS_FILE = 'src/resources/expectedDefaultStoredProcs.txt';
    static final String USER_STORED_PROCS_FILE    = 'src/resources/expectedUserStoredProcs.txt';

    // Names of tables from the 'genqa' test app that are needed for testing
    static final List<String> GENQA_TEST_TABLES = ['PARTITIONED_TABLE', 'REPLICATED_TABLE']
    // Indicates the partitioning column (if any) for the corresponding table
    static final List<String> GENQA_TEST_TABLE_PARTITION_COLUMN = ['rowid', null]
    // Indicates whether the corresponding table has been created
    static List<Boolean> createdGenqaTestTable = [false, false]
    // Names of *all* tables from the 'genqa' test app
    static List<String> GENQA_ALL_TABLES = ['EXPORT_MIRROR_PARTITIONED_TABLE']

    static List<String> savedTables = []
    static List<String> savedViews = []
    static Boolean runningGenqa = null;

    @Shared def sqlQueriesFile = new File(SQL_QUERY_FILE)
    @Shared def tablesFile = new File(TABLES_FILE)
    @Shared def viewsFile  = new File(VIEWS_FILE)
    @Shared def systemStoredProcsFile  = new File(SYSTEM_STORED_PROCS_FILE)
    @Shared def defaultStoredProcsFile = new File(DEFAULT_STORED_PROCS_FILE)
    @Shared def userStoredProcsFile    = new File(USER_STORED_PROCS_FILE)

    @Shared def sqlQueryLines = []
    @Shared def tableLines = []
    @Shared def viewLines  = []
    @Shared def systemStoredProcLines = []
    @Shared def defaultStoredProcLines = []
    @Shared def userStoredProcLines = []

    @Shared def fileLinesPairs = [
            [sqlQueriesFile, sqlQueryLines],
            [tablesFile, tableLines],
            [viewsFile, viewLines],
            [systemStoredProcsFile, systemStoredProcLines],
            [defaultStoredProcsFile, defaultStoredProcLines],
            [userStoredProcsFile, userStoredProcLines],
    ]
    @Shared def slurper = new JsonSlurper()

    def setupSpec() { // called once, before any tests
        // List of all 'genqa' tables should include the 'genqa' test tables
        GENQA_ALL_TABLES.addAll(GENQA_TEST_TABLES)
        // Move contents of the various files into memory
        fileLinesPairs.each { file, lines -> lines.addAll(getFileLines(file, '#', false)) }
    }

    def setup() { // called before each test
<<<<<<< HEAD
        // SqlQueriesTestBase.setup gets called first (automatically)
=======
        // TestBase.setup gets called first (automatically)
        int count = 0

        while(count<numberOfTrials) {
            count ++
            try{
                when: 'click the SQL Query link (if needed)'
                ensureOnSqlQueryPage()
                then: 'should be on SQL Query page'
                at SqlQueryPage
>>>>>>> c0da8c0f

                break
            } catch(org.openqa.selenium.ElementNotVisibleException e) {

            }
        }
        // Create tables from the 'genqa' app, needed for testing (e.g.
        // PARTITIONED_TABLE, REPLICATED_TABLE), if they don't already exist
        boolean createdNewTable = false;
        for (int i=0; i < GENQA_TEST_TABLES.size(); i++) {
            if (!createdGenqaTestTable.get(i)) {
                createdGenqaTestTable.set(i, createTableIfDoesNotExist(page, GENQA_TEST_TABLES.get(i),
                        GENQA_TEST_TABLE_PARTITION_COLUMN.get(i)))
                createdNewTable = createdNewTable || createdGenqaTestTable.get(i)
            }
        }
        // If new table(s) created, refresh the page, and therby the list of tables
        if (createdNewTable) {
            driver.navigate().refresh()
        }
    }

    def cleanupSpec() { // called once, after all the tests
        // Drop any tables that were created in setup()
        for (int i=0; i < GENQA_TEST_TABLES.size(); i++) {
            if (createdGenqaTestTable.get(i)) {
                ensureOnSqlQueryPage()
                runQuery(page, 'Drop table ' + GENQA_TEST_TABLES.get(i) + ';')
            }
        }
    }

    /**
     * Returns the list of table names, as displayed on the page, but saving
     * the list for later, so you don't need to get it over and over again.
     * @param sqp - the SqlQueryPage from which to get the list of table names.
     * @return the list of table names, as displayed on the page.
     */
    static List<String> getTables(SqlQueryPage sqp) {
        if (savedTables == null || savedTables.isEmpty()) {
            savedTables = sqp.getTableNames()
        }
        return savedTables
    }

    /**
     * Returns the list of view names, as displayed on the page, but saving
     * the list for later, so you don't need to get it over and over again.
     * @param sqp - the SqlQueryPage from which to get the list of view names.
     * @return the list of view names, as displayed on the page.
     */
    static List<String> getViews(SqlQueryPage sqp) {
        if (savedViews == null || savedViews.isEmpty()) {
            savedViews = sqp.getViewNames()
        }
        return savedViews
    }

    /**
     * Creates a table with the specified name, if that table does not already
     * exist in the database, and with the column names and types found in the
     * PARTITIONED_TABLE and REPLICATED_TABLE, in the 'genqa' test app.
     * @param sqp - the SqlQueryPage from which to get the list of view names.
     * @param sqp - the name of the table to be created (if necessary).
     * @return the list of view names, as displayed on the page.
     */
    def boolean createTableIfDoesNotExist(SqlQueryPage sqp, String tableName, String partitionColumn='') {
        if (getTables(sqp).contains(tableName)) {
            return false
        } else {
            String ddl = 'Create table ' + tableName + ' (\n' +
                    '  rowid                     BIGINT        NOT NULL,\n' +
                    '  rowid_group               TINYINT       NOT NULL,\n' +
                    '  type_null_tinyint         TINYINT,\n' +
                    '  type_not_null_tinyint     TINYINT       NOT NULL,\n' +
                    '  type_null_smallint        SMALLINT,\n' +
                    '  type_not_null_smallint    SMALLINT      NOT NULL,\n' +
                    '  type_null_integer         INTEGER,\n' +
                    '  type_not_null_integer     INTEGER       NOT NULL,\n' +
                    '  type_null_bigint          BIGINT,\n' +
                    '  type_not_null_bigint      BIGINT        NOT NULL,\n' +
                    '  type_null_timestamp       TIMESTAMP,\n' +
                    '  type_not_null_timestamp   TIMESTAMP     NOT NULL,\n' +
                    '  type_null_float           FLOAT,\n' +
                    '  type_not_null_float       FLOAT         NOT NULL,\n' +
                    '  type_null_decimal         DECIMAL,\n' +
                    '  type_not_null_decimal     DECIMAL       NOT NULL,\n' +
                    '  type_null_varchar25       VARCHAR(32),\n' +
                    '  type_not_null_varchar25   VARCHAR(32)   NOT NULL,\n' +
                    '  type_null_varchar128      VARCHAR(128),\n' +
                    '  type_not_null_varchar128  VARCHAR(128)  NOT NULL,\n' +
                    '  type_null_varchar1024     VARCHAR(1024),\n' +
                    '  type_not_null_varchar1024 VARCHAR(1024) NOT NULL,\n' +
                    '  PRIMARY KEY (rowid)\n' +
                    ');'
            if (partitionColumn) {
                ddl += '\nPartition table ' + tableName + ' on column ' + partitionColumn + ';'
            }
            runQuery(sqp, ddl)
            // Ensure the list of tables will get updated, to include this new one
            savedTables = null
            return true
        }
    }

    /**
     * Returns whether or not we are currently running the 'genqa' test app,
     * based on whether the expected tables are listed on the page.
     * @param sqp - the SqlQueryPage from which to get the list of table names.
     * @return true if we are currently running the 'genqa' test app.
     */
    static boolean isRunningGenqa(SqlQueryPage sqp) {
        if (runningGenqa == null) {
            runningGenqa = getTables(sqp).containsAll(GENQA_ALL_TABLES)
        }
        return runningGenqa
    }

    /**
     * Runs, on the specified SqlQueryPage, and for each specified table or
     * view, a 'select * from ...' query, with an 'order by' and a limit 10'
     * clause. (Also, if DEBUG is true, prints: the table or view name, a list
     * of all column names, a list of all column types; and everything that
     * that runQuery prints, for each query.)
     * @param sqp - the SqlQueryPage on which to run the query.
     * @param tables - the list of tables or views to be queried.
     * @param tableOrView - this should be "Table" or "View" - whichever is
     * contained in the list.
     */
    def queryFrom(SqlQueryPage sqp, List<String> tables, String tableOrView) {
        tables.each {
            def columnNames = null
            def columnTypes = null
            if (tableOrView != null && tableOrView.equalsIgnoreCase("View")) {
                columnNames = sqp.getViewColumnNames(it)
                columnTypes = sqp.getViewColumnTypes(it)
            } else {
                columnNames = sqp.getTableColumnNames(it)
                columnTypes = sqp.getTableColumnTypes(it)
            }
            debugPrint "\n" + tableOrView + ": " + it
            debugPrint "Column names: " + columnNames
            debugPrint "Column types: " + columnTypes
            runQuery(sqp, 'select * from ' + it + ' order by ' + columnNames.get(0) + ' limit 10')
        }
    }

    /**
     * Runs, on the specified SqlQueryPage, and for each specified table or
     * view, a 'select count(*) as numrows from ...' query, and returns the
     * result of each query, as a List of Integers. (Also, if DEBUG is true,
     * prints everything that runQuery prints, namely: the query, the result,
     * an error message, if any, and the query duration.)
     * @param sqp - the SqlQueryPage on which to run the query.
     * @param tables - the list of tables or views to be queried.
     */
    def List<Integer> queryCount(SqlQueryPage sqp, List<String> tables) {
        def cqResults = []
        tables.each {
            def result = runQuery(sqp, 'select count(*) as numrows from ' + it)
            cqResults.add(Integer.parseInt(result.get('numrows').get(0)))
        }
        return cqResults
    }

    /**
     * Runs, on the specified SqlQueryPage, and for each specified table (or
     * view), a 'delete from ...' query. (Also, if DEBUG is true, prints
     * everything that runQuery prints, namely: the query, the result, an
     * error message, if any, and the query duration.)
     * @param sqp - the SqlQueryPage on which to run the query.
     * @param tables - the list of tables (or views) to be queried.
     */
    def deleteFrom(SqlQueryPage sqp, List<String> tables) {
        tables.each {
            runQuery(sqp, 'delete from ' + it)
        }
    }

    /**
     * Runs, on the specified SqlQueryPage, and for each specified table (or
     * view), the specified number of 'insert into ...' or 'upsert into ...'
     * queries. (Also, if debugPrint is true, prints everything that runQuery
     * prints, namely: the query, the result, an error message, if any, and
     * the query duration.)
     * @param sqp - the SqlQueryPage on which to run the query.
     * @param tables - the list of tables (or views) to be queried.
     * @param numToInsert - the number of rows to be inserted (or upserted).
     * @param minIntValue - the minimum int value to be inserted (or upserted).
     * @param insertOrUpsert - must be either 'insert' or 'upsert'.
     */
    def insertOrUpsertInto(SqlQueryPage sqp, List<String> tables, int numToInsert,
                           int minIntValue, String insertOrUpsert) {
        def insertJson = getBooleanSystemProperty('insertJson', DEFAULT_INSERT_JSON)
        tables.each {
            def columns = sqp.getTableColumns(it)
            def count = 0
            for (int i = 1; i <= numToInsert; i++) {
                String query = insertOrUpsert + " into " + it + " values ("
                for (int j = 0; j < columns.size(); j++) {
                    if (columns.get(j).contains('varchar')) {
                        if (insertJson) {
                            query += (j > 0 ? ", " : "") + "'{\"id\":\"z" + i + "\"}'"
                        } else {
                            query += (j > 0 ? ", " : "") + "'z" + i + "'"
                        }
                    } else {
                        query += (j > 0 ? ", " : "") + (minIntValue + i)
                    }
                }
                query += ")"
                runQuery(sqp, query)
            }
        }
    }

    /**
     * Runs, on the specified SqlQueryPage, and for each specified table (or
     * view), the specified number of 'insert into ...' queries. (Also, if
     * debugPrint is true, prints everything that runQuery prints, namely: the
     * query, the result, an error message, if any, and the query duration.)
     * @param sqp - the SqlQueryPage on which to run the query.
     * @param tables - the list of tables (or views) to be queried.
     * @param numToInsert - the number of rows to be inserted.
     * @param minIntValue - the minimum int value to be inserted.
     */
    def insertInto(SqlQueryPage sqp, List<String> tables, int numToInsert, int minIntValue) {
        insertOrUpsertInto(sqp, tables, numToInsert, minIntValue, 'insert')
    }

    /**
     * Runs, on the specified SqlQueryPage, and for each specified table (or
     * view), the specified number of 'upsert into ...' queries. (Also, if
     * debugPrint is true, prints everything that runQuery prints, namely: the
     * query, the result, an error message, if any, and the query duration.)
     * @param sqp - the SqlQueryPage on which to run the query.
     * @param tables - the list of tables (or views) to be queried.
     * @param numToInsert - the number of rows to be upserted.
     * @param minIntValue - the minimum int value to be upserted.
     */
    def upsertInto(SqlQueryPage sqp, List<String> tables, int numToInsert, int minIntValue) {
        insertOrUpsertInto(sqp, tables, numToInsert, minIntValue, 'upsert')
    }

    /**
     * Tests the query result format options (which normally are "HTML", "CSV"
     * and "Monospace").
     */
    def queryResultFormat() {
        when: 'get the query result format options (text)'
        def options = page.getQueryResultFormatOptions()
        debugPrint "\nQuery result format options (text): " + options

        and: 'get the query result format options values'
        def values = page.getQueryResultFormatOptionValues()
        debugPrint "Query result format option values: " + values

        and: 'get the initially selected query result format'
        def format = page.getSelectedQueryResultFormat()
        debugPrint "Initially selected query result format: " + format

        then: 'the query result format options (text) should match the values'
        options == values

        and: 'the query result format options should match the expected list'
        options == ['HTML', 'CSV', 'Monospace']

        and: 'the HTML format option should be selected initially'
        format == 'HTML'

        options.each {
            when: 'select one of the query result format to the options'
            page.selectQueryResultFormat(it)
            format = page.getSelectedQueryResultFormat()
            debugPrint "Currently selected query result format: " + format

            then: 'the query result format should be set to the selected option'
            format == it
        }

        cleanup: 'reset the query result format to the default option'
        page.selectQueryResultFormat('HTML')
        format = page.getSelectedQueryResultFormat()
        debugPrint "Final     selected query result format: " + format
        assert format == 'HTML'
    }

    /**
     * Runs insert into, upsert into, query from, count query, and delete from
     * queries, for every Table listed on the SQL Query page of the VMC; and,
     * when appropriate, for every View.
     * <p>Note: this can run against any VoltDB database, since it gets the
     * Table and View names from system properties, or from the UI.
     */
    def insertQueryCountAndDeleteForTablesAndViews() {
        setup: 'get the list of Tables to test'
        boolean startedWithEmptyTables = false
        String testTables = System.getProperty('testTables', '')
        def tables = []
        if ('ALL'.equalsIgnoreCase(testTables)) {
            tables = getTables(page)
        } else if (testTables) {
            tables = Arrays.asList(testTables.split(','))
        }
        debugPrint "\nTables to test:  " + tables

        and: 'get the list of Views to test'
        String testViews = System.getProperty('testViews', '')
        def views = []
        if ('ALL'.equalsIgnoreCase(testViews)) {
            views = getViews(page)
        } else if (testViews) {
            views = Arrays.asList(testViews.split(','))
        }
        debugPrint "\nViews to test:  " + views

        when: 'perform initial count queries on all Tables'
        def cqResults = queryCount(page, tables)

        then: 'number of count query results should match number of Tables'
        cqResults.size() == tables.size()

        when: 'check whether all Tables are empty (otherwise, delete at end would be dangerous)'
        boolean allTablesEmpty = true
        def minValuesForEachTable = [:]
        cqResults.eachWithIndex { res, i ->
            if (res > 0) {
                allTablesEmpty = false
                // TODO: improve this (to get max values, and insert/delete above them)
                //def 
                //minValuesForEachTable.put(tables[i], getFirstColumnAndMaxValue(tables[i]))
            }
        }
        startedWithEmptyTables = allTablesEmpty

        and: 'insert data into the test Tables'
        def numRows = getIntSystemProperty('numRowsToInsert', DEFAULT_NUM_ROWS_TO_INSERT)
        insertInto(page, tables, numRows, 100)

        and: 'perform queries from the test Tables (after insert)'
        queryFrom(page, tables, "Table")

        and: 'perform queries from the test Views (after insert)'
        queryFrom(page, views, "View")

        and: 'perform count queries on the test Tables (after insert)'
        cqResults = queryCount(page, tables)

        then: 'the test Tables should have the number of rows that were inserted above'
        cqResults.size() == tables.size()
        cqResults.each { assert it ==  numRows}

        when: 'perform count queries on the test Views (after insert)'
        cqResults = queryCount(page, views)
        debugPrint "\nViews:  " + views

        then: 'the test Views should have the number of rows that were inserted above'
        cqResults.size() == views.size()
        // Note: this might not always be true, but it works for 'genqa'
        if (isRunningGenqa(page)) {
            cqResults.each { assert it ==  numRows}
        }

        when: 'upsert data into the test Tables'
        startedWithEmptyTables = true  // true, if we made it this far
        upsertInto(page, tables, numRows, 101)

        and: 'perform queries from the test Tables (after upsert)'
        queryFrom(page, tables, "Table")

        and: 'perform queries from the test Views (after upsert)'
        queryFrom(page, views, "View")

        and: 'perform count queries on the test Tables (after upsert)'
        cqResults = queryCount(page, tables)

        then: 'the test Tables should have the number of rows that were inserted/upserted above'
        cqResults.size() == tables.size()
        cqResults.each { assert it == numRows + 1}

        when: 'perform count queries on the test Views (after upsert)'
        cqResults = queryCount(page, views)

        then: 'the test Views should have the number of rows that were inserted/upserted above'
        cqResults.size() == views.size()
        // Note: this might not always be true, but it works for 'genqa'
        if (isRunningGenqa(page)) {
            cqResults.each { assert it == numRows + 1}
        }

        cleanup: 'delete all data added to the test Tables (only if they were all empty)'
        if (startedWithEmptyTables) {
            deleteFrom(page, tables)
        }
    }

    /**
     * Check that the list of Tables displayed on the page matches the expected
     * list (for the 'genqa' test app).
     */
    def checkTables() {
        expect: 'List of displayed Tables should match expected list'
        printAndCompare('Tables', TABLES_FILE, isRunningGenqa(page), tableLines, getTables(page))
    }

    /**
     * Check that the list of Views displayed on the page matches the expected
     * list (for the 'genqa' test app).
     */
    def checkViews() {
        expect: 'List of displayed Views should match expected list'
        printAndCompare('Views', VIEWS_FILE, isRunningGenqa(page), viewLines, getViews(page))
    }

    /**
     * Check that the list of System Stored Procedures displayed on the page
     * matches the expected list (for any app, not just 'genqa'!).
     */
    def checkSystemStoredProcs() {
        expect: 'List of displayed System Stored Procedures should match expected list'
        printAndCompare('System Stored Procedures', SYSTEM_STORED_PROCS_FILE, true,
                systemStoredProcLines, page.getSystemStoredProcedures())
    }

    /**
     * Check that the list of Default Stored Procedures displayed on the page
     * matches the expected list (for the 'genqa' test app).
     */
    def checkDefaultStoredProcs() {
        expect: 'List of displayed Default Stored Procedures should match expected list'
        printAndCompare('Default Stored Procedures', DEFAULT_STORED_PROCS_FILE, isRunningGenqa(page),
                defaultStoredProcLines, page.getDefaultStoredProcedures())
    }

    /**
     * Check that the list of User Stored Procedures displayed on the page
     * matches the expected list (for the 'genqa' test app).
     */
    def checkUserStoredProcs() {
        expect: 'List of displayed User Stored Procedures should match expected list'
        printAndCompare('User Stored Procedures', USER_STORED_PROCS_FILE, isRunningGenqa(page),
                userStoredProcLines, page.getUserStoredProcedures())
    }

    /**
     * Tests all the SQL queries specified in the sqlQueries.txt file.
     */
    @Unroll // performs this method for each test in the SQL Query text file
    def '#sqlQueriesTestName'() {

        setup: 'execute the next query (or queries)'
        runQuery(page, query)

        when: 'get the Query Result'
        def qResult = page.getQueryResult()

        debugPrint "\nquery         : " + query
        debugPrint "expect status : " + expectedResponse.status
        debugPrint "expect result : " + expectedResponse.result
        debugPrint "\nactual results: " + page.getQueryResults()
        debugPrint "last result   : " + qResult

        and: 'get the Error status, and Query Duration'
        def status   = 'SUCCESS'
        def error    = page.getQueryError()
        def duration = page.getQueryDuration()
        if (error != null) {
            status  = 'FAILURE'
            qResult = 'ERROR'
            debugPrint "actual error  : " + error
        }
        debugPrint "actual status : " + status
        debugPrint "query duration: " + duration
        if (duration == null || duration.isEmpty()) {
            println "WARNING: query duration '" + duration + "', for test '" +
                    sqlQueriesTestName + "' is null or empty!"
        }

        then: 'check the error status, and query result'
        expectedResponse.result == qResult
        expectedResponse.status == status

        cleanup: 'delete all rows from the tables'
        runQuery(page, 'delete from partitioned_table;\ndelete from replicated_table')

        where: 'list of queries to test and expected responses'
        line << sqlQueryLines
        iter = slurper.parseText(line)
        sqlQueriesTestName = iter.testName
        query = iter.sqlCmd
        expectedResponse = iter.response
    }

    //sql queries test for admin-client port


    def "Check sqlquery client to admin port switching for cancel popup"() {

        when: 'click the SQL Query link (if needed)'
        openSqlQueryPage()
        then: 'should be on SQL Query page'
        at SqlQueryPage

        String checkQuery = page.getQueryToCreateTable()

        when: 'set create query in the box'
        page.setQueryText(checkQuery)
        then: 'run the query'
        page.runQuery()

        try {
            waitFor(10) {
                page.cancelpopupquery.isDisplayed()
                page.cancelpopupquery.click()
                page.queryDurHtml.isDisplayed()
                println("result shown without popup, hence it is in admin port")
                println("cancel button clicked")

            }



        } catch (geb.error.RequiredPageContentNotPresent e) {
            println("pop up won't occurr due to already in running state")
            println("it is already in admin port")

        } catch (geb.waiting.WaitTimeoutException e) {


            println("already in admin port state")

        }

        when: 'click the Admin link (if needed)'
        page.openAdminPage()
        then: 'should be on Admin page'
        at AdminPage

        try {
            waitFor(10) {
                page.networkInterfaces.clusterClientPortValue.isDisplayed()
                cluster.pausebutton.isDisplayed()
            }
            cluster.pausebutton.click()
            waitFor(10) { cluster.pauseok.isDisplayed() }
            cluster.pauseok.click()
            println("Pause button displayed and clicked!!")

        } catch (geb.error.RequiredPageContentNotPresent e) {
            println("Already in pause state!! in admin page.")

        } catch (geb.waiting.WaitTimeoutException e) {

            page.networkInterfaces.clusterClientPortValue.isDisplayed()
            println("rechecking due to geb waiting exception")

        }

        when: 'click the SQL Query link (if needed)'
        openSqlQueryPage()
        then: 'should be on SQL Query page'
        at SqlQueryPage

        String createQuery = page.getQueryToCreateTable()
        String deleteQuery = page.getQueryToDeleteTable()
        String tablename = page.getTablename()

        when: 'set create query in the box'
        page.setQueryText(createQuery)
        then: 'run the query'
        page.runQuery()
        try {
            waitFor(15) {
                page.cancelpopupquery.isDisplayed()
                page.okpopupquery.isDisplayed()
                page.switchadminport.isDisplayed()
                page.queryexecutionerror.isDisplayed()
                page.queryerrortxt.isDisplayed()
            }

            page.cancelpopupquery.click()
            println("all popup query verified for creating table!!")
        }catch(geb.waiting.WaitTimeoutException e) {println("waiting time exceed here")}

        when: 'set select query in the box'
        page.setQueryText("SELECT * FROM " + tablename)
        then: 'run the query'
        page.runQuery()
        try {
            waitFor(5) {
                page.cancelpopupquery.isDisplayed()
                page.okpopupquery.isDisplayed()
                page.switchadminport.isDisplayed()
                page.queryexecutionerror.isDisplayed()
                page.queryerrortxt.isDisplayed()
            }
            page.cancelpopupquery.click()
            println("all popup query verified for selecting data from table!!")

            when: 'set delete query in the box'
            page.setQueryText(deleteQuery)
            then: 'run the query'
            page.runQuery()
            waitFor(5) {
                page.cancelpopupquery.isDisplayed()
                page.okpopupquery.isDisplayed()
                page.switchadminport.isDisplayed()
                page.queryexecutionerror.isDisplayed()
                page.queryerrortxt.isDisplayed()
            }
            page.cancelpopupquery.click()
            println("all popup for query verified for deleting data from table!!")
        }catch(geb.error.RequiredPageContentNotPresent e) {println("element not found")}

        catch(geb.waiting.WaitTimeoutException e) {println("waiting time exceed here")}
    }



    def "Check sqlquery client to admin port switching for ok poup"() {
        when: 'click the Admin link (if needed)'
        page.openAdminPage()
        then: 'should be on Admin page'
        at AdminPage

        try {
            waitFor(10) {

                page.networkInterfaces.clusterClientPortValue.isDisplayed()
                cluster.pausebutton.click()
                cluster.pauseok.click()
                println("Pause button displayed and clicked!!")}

        } catch (geb.error.RequiredPageContentNotPresent e) {
            println("Already in resume state!!")

        } catch (geb.waiting.WaitTimeoutException e) {

            page.networkInterfaces.clusterClientPortValue.isDisplayed()
            println("rechecking due to geb waiting exception")

        }

        when: 'click the SQL Query link (if needed)'
        openSqlQueryPage()
        then: 'should be on SQL Query page'
        at SqlQueryPage

        String createQuery = page.getQueryToCreateTable()
        String deleteQuery = page.getQueryToDeleteTable()
        String tablename = page.getTablename()

        when: 'set create query in the box'
        page.setQueryText(createQuery)
        then: 'run the query'
        page.runQuery()

        try {
            waitFor(10) {


                page.cancelpopupquery.isDisplayed()
                page.okpopupquery.isDisplayed()
                page.switchadminport.isDisplayed()
                page.queryexecutionerror.isDisplayed()
                page.queryerrortxt.isDisplayed()
            }

            page.okpopupquery.click()
            println("all popup query verified for creating table!!")
        } catch(geb.waiting.WaitTimeoutException e) {println("waiting time exceed")}

        try {
            if(waitFor(5){page.htmlresultallcolumns.isDisplayed()}){
                println("all columns displayed for creating table as: " +page.htmlresultallcolumns.text())}
            if(waitFor(5){page.htmltableresult.isDisplayed()}){
                println("table result shown for creating table HTML format i.e, "+page.htmltableresult.text())
            }

        }catch (geb.waiting.WaitTimeoutException e) {println("couldn't check due to server not online error or waiting time error")}


        when: 'set select query in the box'
        page.setQueryText("SELECT * FROM " + tablename)
        then: 'run the query'
        page.runQuery()

        try {
            if(waitFor(5){page.htmlresultselect.isDisplayed()}){
                println("all columns displayed for selecting table as: " +page.htmlresultselect.text())}

        }catch (geb.waiting.WaitTimeoutException e) {println("couldn't check due to server not online error or waiting time error")}


        when: 'set delete query in the box'
        page.setQueryText(deleteQuery)
        then: 'run the query'
        page.runQuery()

    }


// for tables

    def "Check created table by refreshing in SQL QUERY tab and Schema tab"() {

        when: 'click the SQL Query link (if needed)'
        openSqlQueryPage()
        then: 'should be on SQL Query page'
        at SqlQueryPage

        String checkQuery = page.getQueryToCreateTable()

        when: 'set create query in the box'
        page.setQueryText(checkQuery)
        then: 'run the query'
        page.runQuery()


        try {
            waitFor(10) {
                page.cancelpopupquery.isDisplayed()
                page.okpopupquery.click()

            }

        } catch (geb.error.RequiredPageContentNotPresent e) {
            println("pop up won't occurr due to already in running state")


        } catch (geb.waiting.WaitTimeoutException e) {


            println("already in admin port state")

        }

        waitFor(5){page.refreshquery.isDisplayed()}
        page.refreshquery.click()
        println("refresh button clicked and created table shown in SQLQuery tab!!")


        // In Schema Page Schema Tab
        when: 'click the Schema (page) link'
        page.openSchemaPage()
        then: 'should be on Schema page'
        at SchemaPage

        when: 'go to schema tab'
        page.openSchemaPageSchemaTab()
        then: 'at schema tab'
        at SchemaPageSchemaTab
        waitFor(5){page.refreshtableschema.isDisplayed()}
        page.refreshtableschema.click()
        println("refresh button clicked and created table shown in schema page of schema tab")


        // In Schema page DDL Source tab
        when: 'go to DDL source tab'
        page.openSchemaPageDdlSourceTab()
        then: 'at DDL source tab'
        at SchemaPageDdlSourceTab

        waitFor(5){page.refreshddl.isDisplayed()}
        page.refreshddl.click()
        println("refresh button clicked and created table shown in Schema page of DDL source tab")

        // In Size and Worksheet tab
        when: 'go to size worksheet tab'
        page.openSchemaPageSizeWorksheetTab()
        then: 'at size worksheet tab'
        at SchemaPageSizeWorksheetTab

        waitFor(5){page.refreshtableworksheet.isDisplayed()}
        page.refreshtableworksheet.click()
        println("refresh button clicked and created table shown in schema page of Size and worksheet tab")


        when: 'click the SQL Query link (if needed)'
        openSqlQueryPage()
        then: 'should be on SQL Query page'
        at SqlQueryPage


        String createQuery = page.getQueryToCreateTable()
        String deleteQuery = page.getQueryToDeleteTable()
        String tablename =  page.getTablename()

        when: 'set delete query in the box'
        page.setQueryText(deleteQuery)
        then: 'run the query'
        page.runQuery()
        waitFor(5){page.refreshquery.isDisplayed()}
        page.refreshquery.click()
        println("created table deleted!! in SQL Query tab")


        // In Schema Page Schema Tab for checking deleted table
        when: 'click the Schema (page) link'
        page.openSchemaPage()
        then: 'should be on Schema page'
        at SchemaPage

        when: 'go to schema tab'
        page.openSchemaPageSchemaTab()
        then: 'at schema tab'
        at SchemaPageSchemaTab
        waitFor(5){page.refreshtableschema.isDisplayed()}
        page.refreshtableschema.click()
        println("refresh button clicked and created table deleted in schema tab")

        // In Schema page DDL Source tab for checking deleted table
        when: 'go to DDL source tab'
        page.openSchemaPageDdlSourceTab()
        then: 'at DDL source tab'
        at SchemaPageDdlSourceTab

        waitFor(5){page.refreshddl.isDisplayed()}
        page.refreshddl.click()
        println("refresh button clicked and created table deleted in Schema page of DDL source tab")

        // In Size and Worksheet tab for checking deleted table
        when: 'go to size worksheet tab'
        page.openSchemaPageSizeWorksheetTab()
        then: 'at size worksheet tab'
        at SchemaPageSizeWorksheetTab

        waitFor(5){page.refreshtableworksheet.isDisplayed()}
        page.refreshtableworksheet.click()
        println("refresh button clicked and created table deleted in schema page of Size and worksheet tab")

    }

// for views

    def "Check created views by refreshing in SQL QUERY tab and Schema tab"() {

        when: 'click the SQL Query link (if needed)'
        openSqlQueryPage()
        then: 'should be on SQL Query page'
        at SqlQueryPage

        String checkQuery = page.getQueryToCreateView()

        when: 'set create query in the box'
        page.setQueryText(checkQuery)
        then: 'run the query'
        page.runQuery()


        try {
            waitFor(10) {
                page.cancelpopupquery.isDisplayed()
                page.okpopupquery.click()

            }

        } catch (geb.error.RequiredPageContentNotPresent e) {
            println("pop up won't occurr due to already in running state")


        } catch (geb.waiting.WaitTimeoutException e) {


            println("already in admin port state")

        }



        waitFor(5){page.refreshquery.isDisplayed()}
        page.refreshquery.click()
        try {
            waitFor(15){page.checkview.isDisplayed()}
            page.checkview.click()} catch (geb.error.RequiredPageContentNotPresent e) {println("element not found")}catch (geb.waiting.WaitTimeoutException e){println("waiting timeout")}
        println("views that is created has been displayed!!")

        // In Schema Page Schema Tab
        when: 'click the Schema (page) link'
        page.openSchemaPage()
        then: 'should be on Schema page'
        at SchemaPage

        when: 'go to schema tab'
        page.openSchemaPageSchemaTab()
        then: 'at schema tab'
        at SchemaPageSchemaTab
        waitFor(5){page.refreshtableschema.isDisplayed()}
        page.refreshtableschema.click()
        println("refresh button clicked and created views shown in schema page of schema tab")


        // In Schema page DDL Source tab
        when: 'go to DDL source tab'
        page.openSchemaPageDdlSourceTab()
        then: 'at DDL source tab'
        at SchemaPageDdlSourceTab

        waitFor(5){page.refreshddl.isDisplayed()}
        page.refreshddl.click()
        println("refresh button clicked and created views shown in Schema page of DDL source tab")

        // In Size and Worksheet tab
        when: 'go to size worksheet tab'
        page.openSchemaPageSizeWorksheetTab()
        then: 'at size worksheet tab'
        at SchemaPageSizeWorksheetTab

        waitFor(5){page.refreshtableworksheet.isDisplayed()}
        page.refreshtableworksheet.click()
        println("refresh button clicked and created views shown in schema page of Size and worksheet tab")


        when: 'click the SQL Query link (if needed)'
        openSqlQueryPage()
        then: 'should be on SQL Query page'
        at SqlQueryPage


        String createQuery = page.getQueryToCreateView()
        String deleteQuery = page.getQueryToDeleteView()
        String tablename =  page.getTablename()

        when: 'set delete query in the box'
        page.setQueryText(deleteQuery)
        then: 'run the query'
        page.runQuery()

        waitFor(5){page.refreshquery.isDisplayed()}
        page.refreshquery.click()
        waitFor(10){page.checkview.isDisplayed()}
        page.checkview.click()
        println("created views has been deleted!! in SQL Query tab")


        // In Schema Page Schema Tab for checking deleted table
        when: 'click the Schema (page) link'
        page.openSchemaPage()
        then: 'should be on Schema page'
        at SchemaPage

        when: 'go to schema tab'
        page.openSchemaPageSchemaTab()
        then: 'at schema tab'
        at SchemaPageSchemaTab
        waitFor(5){page.refreshtableschema.isDisplayed()}
        page.refreshtableschema.click()
        println("refresh button clicked and created views deleted in schema tab")

        // In Schema page DDL Source tab for checking deleted table
        when: 'go to DDL source tab'
        page.openSchemaPageDdlSourceTab()
        then: 'at DDL source tab'
        at SchemaPageDdlSourceTab

        waitFor(5){page.refreshddl.isDisplayed()}
        page.refreshddl.click()
        println("refresh button clicked and created views deleted in Schema page of DDL source tab")

        // In Size and Worksheet tab for checking deleted table
        when: 'go to size worksheet tab'
        page.openSchemaPageSizeWorksheetTab()
        then: 'at size worksheet tab'
        at SchemaPageSizeWorksheetTab

        waitFor(5){page.refreshtableworksheet.isDisplayed()}
        page.refreshtableworksheet.click()
        println("refresh button clicked and created views deleted in schema page of Size and worksheet tab")

    }


}<|MERGE_RESOLUTION|>--- conflicted
+++ resolved
@@ -91,10 +91,7 @@
     }
 
     def setup() { // called before each test
-<<<<<<< HEAD
         // SqlQueriesTestBase.setup gets called first (automatically)
-=======
-        // TestBase.setup gets called first (automatically)
         int count = 0
 
         while(count<numberOfTrials) {
@@ -104,7 +101,6 @@
                 ensureOnSqlQueryPage()
                 then: 'should be on SQL Query page'
                 at SqlQueryPage
->>>>>>> c0da8c0f
 
                 break
             } catch(org.openqa.selenium.ElementNotVisibleException e) {
