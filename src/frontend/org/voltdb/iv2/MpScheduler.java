--- conflicted
+++ resolved
@@ -516,11 +516,7 @@
      */
     private static Constructor<?> loadNpProcedureTaskClass()
     {
-<<<<<<< HEAD
-        Class<?> klass = MiscUtils.loadProClass("org.voltdb.iv2.NpProcedureTask", "N-Partition", MiscUtils.isPro());
-=======
         Class<?> klass = MiscUtils.loadProClass("org.voltdb.iv2.NpProcedureTask", "N-Partition", !MiscUtils.isPro());
->>>>>>> b8f131dd
         if (klass != null) {
             try {
                 return klass.getConstructor(Mailbox.class, String.class, TransactionTaskQueue.class,
