/* Copyright (c) 2001-2009, The HSQL Development Group
 * All rights reserved.
 *
 * Redistribution and use in source and binary forms, with or without
 * modification, are permitted provided that the following conditions are met:
 *
 * Redistributions of source code must retain the above copyright notice, this
 * list of conditions and the following disclaimer.
 *
 * Redistributions in binary form must reproduce the above copyright notice,
 * this list of conditions and the following disclaimer in the documentation
 * and/or other materials provided with the distribution.
 *
 * Neither the name of the HSQL Development Group nor the names of its
 * contributors may be used to endorse or promote products derived from this
 * software without specific prior written permission.
 *
 * THIS SOFTWARE IS PROVIDED BY THE COPYRIGHT HOLDERS AND CONTRIBUTORS "AS IS"
 * AND ANY EXPRESS OR IMPLIED WARRANTIES, INCLUDING, BUT NOT LIMITED TO, THE
 * IMPLIED WARRANTIES OF MERCHANTABILITY AND FITNESS FOR A PARTICULAR PURPOSE
 * ARE DISCLAIMED. IN NO EVENT SHALL HSQL DEVELOPMENT GROUP, HSQLDB.ORG,
 * OR CONTRIBUTORS BE LIABLE FOR ANY DIRECT, INDIRECT, INCIDENTAL, SPECIAL,
 * EXEMPLARY, OR CONSEQUENTIAL DAMAGES (INCLUDING, BUT NOT LIMITED TO,
 * PROCUREMENT OF SUBSTITUTE GOODS OR SERVICES;
 * LOSS OF USE, DATA, OR PROFITS; OR BUSINESS INTERRUPTION) HOWEVER CAUSED AND
 * ON ANY THEORY OF LIABILITY, WHETHER IN CONTRACT, STRICT LIABILITY, OR TORT
 * (INCLUDING NEGLIGENCE OR OTHERWISE) ARISING IN ANY WAY OUT OF THE USE OF THIS
 * SOFTWARE, EVEN IF ADVISED OF THE POSSIBILITY OF SUCH DAMAGE.
 */


package org.hsqldb_voltpatches;

import org.hsqldb_voltpatches.HsqlNameManager.HsqlName;
import org.hsqldb_voltpatches.HsqlNameManager.SimpleName;
import org.hsqldb_voltpatches.lib.ArrayListIdentity;
import org.hsqldb_voltpatches.lib.HsqlList;
import org.hsqldb_voltpatches.lib.OrderedHashSet;
import org.hsqldb_voltpatches.lib.Set;
import org.hsqldb_voltpatches.types.Type;

/**
 * Implementation of column, variable, parameter, etc. access operations.
 *
 * @author Fred Toussi (fredt@users dot sourceforge.net)
 * @version 1.9.0
 * @since 1.9.0
 */
public class ExpressionColumn extends Expression {

    public final static ExpressionColumn[] emptyArray =
        new ExpressionColumn[]{};

    //
    ColumnSchema  column;
    String        schema;
    String        tableName;
    String        columnName;
    RangeVariable rangeVariable;

    //
    NumberSequence sequence;
    boolean        isWritable;    // = false; true if column of writable table

    /**
     * Creates a OpCodes.COLUMN expression
     */
    ExpressionColumn(String schema, String table, String column) {

        super(OpTypes.COLUMN);

        this.schema = schema;
        tableName   = table;
        columnName  = column;
    }

    ExpressionColumn(ColumnSchema column) {

        super(OpTypes.COLUMN);

        columnName = column.getName().name;
    }

    ExpressionColumn(RangeVariable rangeVar, ColumnSchema column) {

        super(OpTypes.COLUMN);

        columnIndex = rangeVar.rangeTable.findColumn(column.getName().name);

        setAttributesAsColumn(rangeVar, columnIndex);
    }

    ExpressionColumn(RangeVariable rangeVar, ColumnSchema column, int index) {

        super(OpTypes.COLUMN);

        columnIndex = index;

        setAttributesAsColumn(rangeVar, columnIndex);
    }

    /**
     * Creates a temporary OpCodes.COLUMN expression
     */
    ExpressionColumn(Expression e, int colIndex, int rangePosition) {

        this(OpTypes.SIMPLE_COLUMN);

        dataType           = e.dataType;
        columnIndex        = colIndex;
        alias              = e.alias;
        this.rangePosition = rangePosition;
    }

    ExpressionColumn() {
        super(OpTypes.ASTERISK);
    }

    ExpressionColumn(int type) {

        super(type);

        if (type == OpTypes.DYNAMIC_PARAM) {
            isParam = true;
        }
    }

    ExpressionColumn(Expression[] nodes, String name) {

        super(OpTypes.COALESCE);

        this.nodes      = nodes;
        this.columnName = name;
    }

    /**
     * Creates an OpCodes.ASTERISK expression
     */
    ExpressionColumn(String schema, String table) {

        super(OpTypes.MULTICOLUMN);

        this.schema = schema;
        tableName   = table;
    }

    /**
     * Creates a OpCodes.SEQUENCE expression
     */
    ExpressionColumn(NumberSequence sequence) {

        super(OpTypes.SEQUENCE);

        this.sequence = sequence;
        dataType      = sequence.getDataType();
    }

    void setAttributesAsColumn(RangeVariable range, int i) {

        if (range.variables != null) {
            columnIndex   = i;
            column        = range.getColumn(i);
            dataType      = column.getDataType();
            rangeVariable = range;
        } else {
            Table t = range.getTable();

            columnIndex = i;
            column      = range.getColumn(i);
            dataType    = column.getDataType();
            columnName  = column.getName().name;
            tableName   = t.getName().name;
            schema      = t.getSchemaName().name;

            if (alias == null && range.hasColumnAlias()) {
                alias = range.getColumnAliasName(i);
            }

            rangeVariable = range;

            rangeVariable.addColumn(columnIndex);
        }
    }

    void setAttributesAsColumn(ColumnSchema column, boolean isWritable) {

        this.column     = column;
        dataType        = column.getDataType();
        this.isWritable = isWritable;
    }

    SimpleName getSimpleName() {

        if (alias != null) {
            return alias;
        }

        if (column != null) {
            return column.getName();
        }

        if (opType == OpTypes.COALESCE) {
            return nodes[LEFT].getSimpleName();
        }

        return null;
    }

    String getAlias() {

        if (alias != null) {
            return alias.name;
        }

        if (opType == OpTypes.COLUMN) {
            return columnName;
        }

        if (opType == OpTypes.COALESCE) {
            return columnName;
        }

        return "";
    }

    public String getBaseColumnName() {

        if (opType == OpTypes.COLUMN && rangeVariable != null) {
            return rangeVariable.getTable().getColumn(
                columnIndex).getName().name;
        }

        return null;
    }

    public HsqlName getBaseColumnHsqlName() {
        return column.getName();
    }

    void collectObjectNames(Set set) {

        if (opType == OpTypes.SEQUENCE) {
            HsqlName name = ((NumberSequence) valueData).getName();

            set.add(name);

            return;
        }

        set.add(column.getName());

        if (column.getName().parent != null) {
            set.add(column.getName().parent);
        }
    }

    String getColumnName() {

        if (opType == OpTypes.COLUMN && column != null) {
            return column.getName().name;
        }

        return getAlias();
    }

    ColumnSchema getColumn() {
        return column;
    }

    String getSchemaName() {
        return schema;
    }

    RangeVariable getRangeVariable() {
        return rangeVariable;
    }

    public HsqlList resolveColumnReferences(RangeVariable[] rangeVarArray,
            int rangeCount, HsqlList unresolvedSet, boolean acceptsSequences) {

        switch (opType) {

            case OpTypes.SEQUENCE :
                if (!acceptsSequences) {
                    throw Error.error(ErrorCode.X_42598);
                }
                break;

            case OpTypes.MULTICOLUMN :
            case OpTypes.DYNAMIC_PARAM :
            case OpTypes.ASTERISK :
            case OpTypes.SIMPLE_COLUMN :
            case OpTypes.COALESCE :
                break;

            case OpTypes.PARAMETER :
            case OpTypes.VARIABLE :
            case OpTypes.COLUMN :
                if (rangeVariable != null) {
                    return unresolvedSet;
                }

                for (int i = 0; i < rangeCount; i++) {
                    RangeVariable rangeVar = rangeVarArray[i];

                    if (rangeVar == null) {
                        continue;
                    }

                    if (resolveColumnReference(rangeVar)) {
                        return unresolvedSet;
                    }
                }

                if (unresolvedSet == null) {
                    unresolvedSet = new ArrayListIdentity();
                }

                unresolvedSet.add(this);
        }

        return unresolvedSet;
    }

    public boolean resolveColumnReference(RangeVariable rangeVar) {

        if (tableName == null) {
            Expression e = rangeVar.getColumnExpression(columnName);

            if (e != null) {
                opType   = e.opType;
                nodes    = e.nodes;
                dataType = e.dataType;

                return true;
            }

            if (rangeVar.variables != null) {
                int colIndex = rangeVar.findColumn(columnName);

                if (colIndex == -1) {
                    return false;
                }

                ColumnSchema column = rangeVar.getColumn(colIndex);

                if (column.getParameterMode()
                        == SchemaObject.ParameterModes.PARAM_OUT) {
                    return false;
                } else {
                    opType = rangeVar.isVariable ? OpTypes.VARIABLE
                                                 : OpTypes.PARAMETER;

                    setAttributesAsColumn(rangeVar, colIndex);

                    return true;
                }
            }
        }

        if (!rangeVar.resolvesTableName(this)) {
            return false;
        }

        int colIndex = rangeVar.findColumn(columnName);

        if (colIndex != -1) {
            setAttributesAsColumn(rangeVar, colIndex);

            return true;
        }

        return false;
    }

    public void resolveTypes(Session session, Expression parent) {

        switch (opType) {

            case OpTypes.DEFAULT :
                if (parent != null && parent.opType != OpTypes.ROW) {
                    throw Error.error(ErrorCode.X_42544);
                }
                break;

            case OpTypes.COALESCE : {
                Type type = null;

                for (int i = 0; i < nodes.length; i++) {
                    type = Type.getAggregateType(nodes[i].dataType, type);
                }

                dataType = type;

                break;
            }
        }
    }

    public Object getValue(Session session) {

        switch (opType) {

            case OpTypes.DEFAULT :
                return null;

            case OpTypes.VARIABLE : {
                return session.sessionContext.routineVariables[columnIndex];
            }
            case OpTypes.PARAMETER : {
                return session.sessionContext.routineArguments[columnIndex];
            }
            case OpTypes.COLUMN : {
                Object[] data =
                    (Object[]) session.sessionContext
                        .rangeIterators[rangeVariable.rangePosition]
                        .getCurrent();
                Object value   = data[columnIndex];
                Type   colType = column.getDataType();

                if (!dataType.equals(colType)) {
                    value = dataType.convertToType(session, value, colType);
                }

                return value;
            }
            case OpTypes.SIMPLE_COLUMN : {
                Object[] data =
                    (Object[]) session.sessionContext
                        .rangeIterators[rangePosition].getCurrent();

                return data[columnIndex];
            }
            case OpTypes.COALESCE : {
                Object value = null;

                for (int i = 0; i < nodes.length; i++) {
                    value = nodes[i].getValue(session, dataType);

                    if (value != null) {
                        return value;
                    }
                }

                return value;
            }
            case OpTypes.DYNAMIC_PARAM : {
                return session.sessionContext.dynamicArguments[parameterIndex];
            }
            case OpTypes.SEQUENCE : {
                return session.sessionData.getSequenceValue(sequence);
            }
            case OpTypes.ASTERISK :
            case OpTypes.MULTICOLUMN :
            default :
                throw Error.runtimeError(ErrorCode.U_S0500, "Expression");
        }
    }

    public String getSQL() {

        switch (opType) {

            case OpTypes.DEFAULT :
                return Tokens.T_DEFAULT;

            case OpTypes.DYNAMIC_PARAM :
                return Tokens.T_QUESTION;

            case OpTypes.ASTERISK :
                return "*";

            case OpTypes.COALESCE :

//                return columnName;
                return alias.getStatementName();

            case OpTypes.VARIABLE :
            case OpTypes.PARAMETER :
            case OpTypes.COLUMN : {
                if (column == null) {
                    if (alias != null) {
                        return alias.getStatementName();
                    } else {
                        return columnName;
                    }
                }

                // A VoltDB extension to allow toSQL on expressions in DDL
                if (rangeVariable == null || rangeVariable.tableAlias == null) {
                /* disable 1 line ...
                if (rangeVariable.tableAlias == null) {
                ... disabled 1 line */
                // End of VoltDB extension
                    return column.getName().getSchemaQualifiedStatementName();
                } else {
                    StringBuffer sb = new StringBuffer();

                    sb.append(rangeVariable.tableAlias.getStatementName());
                    sb.append('.');
                    sb.append(column.getName().statementName);

                    return sb.toString();
                }
            }
            case OpTypes.MULTICOLUMN : {
                if (nodes.length == 0) {
                    return "*";
                }

                StringBuffer sb = new StringBuffer();

                for (int i = 0; i < nodes.length; i++) {
                    Expression e = nodes[i];

                    if (i > 0) {
                        sb.append(',');
                    }

                    String s = e.getSQL();

                    sb.append(s);
                }

                return sb.toString();
            }
            default :
                throw Error.runtimeError(ErrorCode.U_S0500, "Expression");
        }
    }

    protected String describe(Session session, int blanks) {

        StringBuffer sb = new StringBuffer(64);

        sb.append('\n');

        for (int i = 0; i < blanks; i++) {
            sb.append(' ');
        }

        switch (opType) {

            case OpTypes.DEFAULT :
                sb.append(Tokens.T_DEFAULT);
                break;

            case OpTypes.ASTERISK :
                sb.append("OpTypes.ASTERISK ");
                break;

            case OpTypes.VARIABLE :
                sb.append("VARIABLE: ");
                sb.append(column.getName().name);
                break;

            case OpTypes.PARAMETER :
                sb.append(Tokens.T_PARAMETER).append(": ");
                sb.append(column.getName().name);
                break;

            case OpTypes.COALESCE :
                sb.append(Tokens.T_COLUMN).append(": ");
                sb.append(columnName);

                if (alias != null) {
                    sb.append(" AS ").append(alias.name);
                }
                break;

            case OpTypes.COLUMN :
                sb.append(Tokens.T_COLUMN).append(": ");
                sb.append(column.getName().name);

                if (alias != null) {
                    sb.append(" AS ").append(alias.name);
                }

                sb.append(' ').append(Tokens.T_TABLE).append(": ").append(
                    tableName);
                break;

            case OpTypes.DYNAMIC_PARAM :
                sb.append("DYNAMIC PARAM: ");
                sb.append(", TYPE = ").append(dataType.getNameString());
                break;

            case OpTypes.SEQUENCE :
                sb.append(Tokens.T_SEQUENCE).append(": ");
                sb.append(sequence.getName().name);
                break;

            case OpTypes.MULTICOLUMN :

            // shouldn't get here
        }

        return sb.toString();
    }

    /**
     * Returns the table name for a column expression as a string
     *
     * @return table name
     */
    String getTableName() {

        if (opType == OpTypes.MULTICOLUMN) {
            return tableName;
        }

        if (opType == OpTypes.COLUMN) {
            if (rangeVariable == null) {
                return tableName;
            } else {
                return rangeVariable.getTable().getName().name;
            }
        }

        return "";
    }

    static void checkColumnsResolved(HsqlList set) {

        if (set != null && !set.isEmpty()) {
            ExpressionColumn e  = (ExpressionColumn) set.get(0);
            StringBuffer     sb = new StringBuffer();

            if (e.schema != null) {
                sb.append(e.schema + '.');
            }

            if (e.tableName != null) {
                sb.append(e.tableName + '.');
            }

            throw Error.error(ErrorCode.X_42501,
                              sb.toString() + e.getColumnName());
        }
    }

    public OrderedHashSet getUnkeyedColumns(OrderedHashSet unresolvedSet) {

        for (int i = 0; i < nodes.length; i++) {
            if (nodes[i] == null) {
                continue;
            }

            unresolvedSet = nodes[i].getUnkeyedColumns(unresolvedSet);
        }

        if (opType == OpTypes.COLUMN
                && !rangeVariable.hasKeyedColumnInGroupBy) {
            if (unresolvedSet == null) {
                unresolvedSet = new OrderedHashSet();
            }

            unresolvedSet.add(this);
        }

        return unresolvedSet;
    }

    /**
     * collects all range variables in expression tree
     */
    void collectRangeVariables(RangeVariable[] rangeVariables, Set set) {

        for (int i = 0; i < nodes.length; i++) {
            if (nodes[i] != null) {
                nodes[i].collectRangeVariables(rangeVariables, set);
            }
        }

        if (rangeVariable != null) {
            for (int i = 0; i < rangeVariables.length; i++) {
                if (rangeVariables[i] == rangeVariable) {
                    set.add(rangeVariables[i]);
                }
            }
        }
    }

    Expression replaceAliasInOrderBy(Expression[] columns, int length) {

        for (int i = 0; i < nodes.length; i++) {
            if (nodes[i] == null) {
                continue;
            }

            nodes[i] = nodes[i].replaceAliasInOrderBy(columns, length);
        }

        switch (opType) {

            case OpTypes.COALESCE :
            case OpTypes.COLUMN : {
                for (int i = 0; i < length; i++) {
                    SimpleName aliasName = columns[i].alias;
                    String     alias     = aliasName == null ? null
                                                             : aliasName.name;

                    if (schema == null && tableName == null
                            && columnName.equals(alias)) {
                        return columns[i];
                    }
                }

                for (int i = 0; i < length; i++) {
                    if (columns[i] instanceof ExpressionColumn) {
                        if (this.equals(columns[i])) {
                            return columns[i];
                        }

                        if (tableName == null && schema == null
                                && columnName
                                    .equals(((ExpressionColumn) columns[i])
                                        .columnName)) {
                            return columns[i];
                        }
                    }
                }
            }
            default :
        }

        return this;
    }

    Expression replaceColumnReferences(RangeVariable range,
                                       Expression[] list) {

        if (opType == OpTypes.COLUMN && rangeVariable == range) {
            return list[columnIndex];
        }

        for (int i = 0; i < nodes.length; i++) {
            if (nodes[i] == null) {
                continue;
            }

            nodes[i] = nodes[i].replaceColumnReferences(range, list);
        }

        return this;
    }

    int findMatchingRangeVariableIndex(RangeVariable[] rangeVarArray) {

        for (int i = 0; i < rangeVarArray.length; i++) {
            RangeVariable rangeVar = rangeVarArray[i];

            if (rangeVar.resolvesTableName(this)) {
                return i;
            }
        }

        return -1;
    }

    /**
     * return true if given RangeVariable is used in expression tree
     */
    boolean hasReference(RangeVariable range) {

        if (range == rangeVariable) {
            return true;
        }

        for (int i = 0; i < nodes.length; i++) {
            if (nodes[i] != null) {
                if (nodes[i].hasReference(range)) {
                    return true;
                }
            }
        }

        return false;
    }

    public boolean equals(Expression other) {

        if (other == this) {
            return true;
        }

        if (other == null) {
            return false;
        }

        if (opType != other.opType) {
            return false;
        }

        switch (opType) {

            case OpTypes.SIMPLE_COLUMN :
                return this.columnIndex == other.columnIndex;

            case OpTypes.COALESCE :
                return nodes == other.nodes;

            case OpTypes.COLUMN :
                return column == other.getColumn();

            // A VoltDB extension
            case OpTypes.ASTERISK :
                return true;
            // End of VoltDB extension

            default :
                return false;
        }
    }

    /************************* Volt DB Extensions *************************/

    /**
     * VoltDB added method to provide detail for a non-catalog-dependent
     * representation of this HSQLDB object.
     * @return XML, correctly indented, representing this object.
     */
    VoltXMLElement voltAnnotateColumnXML(VoltXMLElement exp)
    {
        if (tableName != null) {
            if (rangeVariable != null && rangeVariable.rangeTable != null &&
<<<<<<< HEAD
                    rangeVariable.tableAlias == null &&
                    rangeVariable.rangeTable.tableType == TableBase.SYSTEM_SUBQUERY) {
                exp.attributes.put("table", tableName + rangeVariable.rangeTable.getName().hashCode());
            } else {
                exp.attributes.put("table", tableName);
=======
                    rangeVariable.tableAlias != null &&
                    rangeVariable.rangeTable.tableType == TableBase.SYSTEM_SUBQUERY) {
                exp.attributes.put("table", rangeVariable.tableAlias.name.toUpperCase());
            } else {
                exp.attributes.put("table", tableName.toUpperCase());
>>>>>>> 14b32b3b
            }
        }
        //TODO: also indicate RangeVariable in case table is ambiguus (for self-joins).
        exp.attributes.put("column", columnName.toUpperCase());
        if ((alias == null) || (getAlias().length() == 0)) {
            exp.attributes.put("alias", columnName.toUpperCase());
        }
        if (rangeVariable != null && rangeVariable.tableAlias != null) {
            exp.attributes.put("tablealias",  rangeVariable.tableAlias.name.toUpperCase());
        }
        return exp;
    }
    /**********************************************************************/
}<|MERGE_RESOLUTION|>--- conflicted
+++ resolved
@@ -824,19 +824,11 @@
     {
         if (tableName != null) {
             if (rangeVariable != null && rangeVariable.rangeTable != null &&
-<<<<<<< HEAD
-                    rangeVariable.tableAlias == null &&
-                    rangeVariable.rangeTable.tableType == TableBase.SYSTEM_SUBQUERY) {
-                exp.attributes.put("table", tableName + rangeVariable.rangeTable.getName().hashCode());
-            } else {
-                exp.attributes.put("table", tableName);
-=======
                     rangeVariable.tableAlias != null &&
                     rangeVariable.rangeTable.tableType == TableBase.SYSTEM_SUBQUERY) {
                 exp.attributes.put("table", rangeVariable.tableAlias.name.toUpperCase());
             } else {
                 exp.attributes.put("table", tableName.toUpperCase());
->>>>>>> 14b32b3b
             }
         }
         //TODO: also indicate RangeVariable in case table is ambiguus (for self-joins).
