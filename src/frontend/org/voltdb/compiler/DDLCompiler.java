--- conflicted
+++ resolved
@@ -1858,13 +1858,13 @@
             throw m_compiler.new VoltCompilerException(msg);
         }
 
-<<<<<<< HEAD
-        if (!stmt.tempTableList.isEmpty()) {
-            msg += "contains sub-queries which are not allowed.";
-=======
         if (stmt.orderByColumns().size() != 0) {
             msg += "with ORDER BY clause is not supported.";
->>>>>>> 44b9e1f7
+            throw m_compiler.new VoltCompilerException(msg);
+        }
+
+        if (!stmt.tempTableList.isEmpty()) {
+            msg += "with sub-query is not supported.";
             throw m_compiler.new VoltCompilerException(msg);
         }
 
