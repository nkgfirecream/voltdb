--- conflicted
+++ resolved
@@ -200,11 +200,7 @@
 
  // TODO:Members not loaded
     @Override
-<<<<<<< HEAD
-    public void loadFromJSONObject( JSONObject jobj, Database db ) {
-=======
     public void loadFromJSONObject( JSONObject jobj, Database db ) throws JSONException {
->>>>>>> ac8d8320
         super.loadFromJSONObject(jobj, db);
         try {
             this.m_joinType = JoinType.get( jobj.getString( Members.JOIN_TYPE.name() ) );
