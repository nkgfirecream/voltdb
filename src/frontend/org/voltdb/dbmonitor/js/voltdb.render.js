--- conflicted
+++ resolved
@@ -2405,21 +2405,12 @@
             return portConfigValues;
         };
 
-<<<<<<< HEAD
         var getDeploymentDetails = function (connection, countDetails) {
-=======
-
-        var getCountDetails = function (connection, countDetails) {
->>>>>>> 6b88be72
             var colIndex = {};
             var counter = 0;
             var hostCount = 0;
             var siteCount = 0;
-<<<<<<< HEAD
             var commandLogStatus = false;
-=======
-
->>>>>>> 6b88be72
             if (connection.Metadata['@SystemInformation_DEPLOYMENT'] == null) {
                 return;
             }
