/* This file is part of VoltDB.
 * Copyright (C) 2008-2016 VoltDB Inc.
 *
 * This file contains original code and/or modifications of original code.
 * Any modifications made by VoltDB Inc. are licensed under the following
 * terms and conditions:
 *
 * This program is free software: you can redistribute it and/or modify
 * it under the terms of the GNU Affero General Public License as
 * published by the Free Software Foundation, either version 3 of the
 * License, or (at your option) any later version.
 *
 * This program is distributed in the hope that it will be useful,
 * but WITHOUT ANY WARRANTY; without even the implied warranty of
 * MERCHANTABILITY or FITNESS FOR A PARTICULAR PURPOSE.  See the
 * GNU Affero General Public License for more details.
 *
 * You should have received a copy of the GNU Affero General Public License
 * along with VoltDB.  If not, see <http://www.gnu.org/licenses/>.
 */
/* Copyright (C) 2008 by H-Store Project
 * Brown University
 * Massachusetts Institute of Technology
 * Yale University
 *
 * Permission is hereby granted, free of charge, to any person obtaining
 * a copy of this software and associated documentation files (the
 * "Software"), to deal in the Software without restriction, including
 * without limitation the rights to use, copy, modify, merge, publish,
 * distribute, sublicense, and/or sell copies of the Software, and to
 * permit persons to whom the Software is furnished to do so, subject to
 * the following conditions:
 *
 * The above copyright notice and this permission notice shall be
 * included in all copies or substantial portions of the Software.
 *
 * THE SOFTWARE IS PROVIDED "AS IS", WITHOUT WARRANTY OF ANY KIND,
 * EXPRESS OR IMPLIED, INCLUDING BUT NOT LIMITED TO THE WARRANTIES OF
 * MERCHANTABILITY, FITNESS FOR A PARTICULAR PURPOSE AND NONINFRINGEMENT
 * IN NO EVENT SHALL THE AUTHORS BE LIABLE FOR ANY CLAIM, DAMAGES OR
 * OTHER LIABILITY, WHETHER IN AN ACTION OF CONTRACT, TORT OR OTHERWISE,
 * ARISING FROM, OUT OF OR IN CONNECTION WITH THE SOFTWARE OR THE USE OR
 * OTHER DEALINGS IN THE SOFTWARE.
 */

#include <sstream>
#include <cassert>
#include <cstdio>
#include <algorithm>    // std::find
#include <boost/foreach.hpp>
#include <boost/scoped_ptr.hpp>
#include "storage/persistenttable.h"

#include "common/debuglog.h"
#include "common/serializeio.h"
#include "common/FailureInjection.h"
#include "common/tabletuple.h"
#include "common/UndoQuantum.h"
#include "common/executorcontext.hpp"
#include "common/FatalException.hpp"
#include "common/types.h"
#include "common/RecoveryProtoMessage.h"
#include "common/StreamPredicateList.h"
#include "common/ValueFactory.hpp"
#include "catalog/catalog.h"
#include "catalog/database.h"
#include "catalog/table.h"
#include "catalog/materializedviewinfo.h"
#include "crc/crc32c.h"
#include "indexes/tableindex.h"
#include "indexes/tableindexfactory.h"
#include "logging/LogManager.h"
#include "storage/tableiterator.h"
#include "storage/tablefactory.h"
#include "storage/TableCatalogDelegate.hpp"
#include "storage/PersistentTableStats.h"
#include "storage/PersistentTableUndoInsertAction.h"
#include "storage/PersistentTableUndoDeleteAction.h"
#include "storage/PersistentTableUndoTruncateTableAction.h"
#include "storage/PersistentTableUndoUpdateAction.h"
#include "storage/ConstraintFailureException.h"
#include "storage/CopyOnWriteContext.h"
#include "storage/MaterializedViewMetadata.h"
<<<<<<< HEAD
#include "storage/DRTupleStream.h"
=======
#include "storage/AbstractDRTupleStream.h"
>>>>>>> 72bde4b7
#include "ExportMaterializedViewMetadata.h"

namespace voltdb {

void* keyTupleStorage = NULL;
TableTuple keyTuple;

#define TABLE_BLOCKSIZE 2097152

class SetAndRestorePendingDeleteFlag
{
public:
    SetAndRestorePendingDeleteFlag(TableTuple &target) : m_target(target)
    {
        assert(!m_target.isPendingDelete());
        m_target.setPendingDeleteTrue();
    }
    ~SetAndRestorePendingDeleteFlag()
    {
        m_target.setPendingDeleteFalse();
    }

private:
    TableTuple &m_target;
};

PersistentTable::PersistentTable(int partitionColumn, char * signature, bool isMaterialized, int tableAllocationTargetSize, int tupleLimit, bool drEnabled) :
    Table(tableAllocationTargetSize == 0 ? TABLE_BLOCKSIZE : tableAllocationTargetSize),
    m_iter(this),
    m_allowNulls(),
    m_partitionColumn(partitionColumn),
    m_tupleLimit(tupleLimit),
    m_purgeExecutorVector(),
    stats_(this),
    m_failedCompactionCount(0),
    m_invisibleTuplesPendingDeleteCount(0),
    m_surgeon(*this),
    m_isMaterialized(isMaterialized),
    m_drEnabled(drEnabled),
    m_noAvailableUniqueIndex(false),
    m_smallestUniqueIndex(NULL),
    m_smallestUniqueIndexCrc(0),
    m_drTimestampColumnIndex(-1)
{
    // this happens here because m_data might not be initialized above
    m_iter.reset(m_data.begin());

    for (int ii = 0; ii < TUPLE_BLOCK_NUM_BUCKETS; ii++) {
        m_blocksNotPendingSnapshotLoad.push_back(TBBucketPtr(new TBBucket()));
        m_blocksPendingSnapshotLoad.push_back(TBBucketPtr(new TBBucket()));
    }

    m_preTruncateTable = NULL;

    ::memcpy(&m_signature, signature, 20);
}

void PersistentTable::initializeWithColumns(TupleSchema *schema,
                                            const std::vector<std::string> &columnNames,
                                            bool ownsTupleSchema,
                                            int32_t compactionThreshold)
{
    assert (schema != NULL);
    uint16_t hiddenColumnCount = schema->hiddenColumnCount();
    if (hiddenColumnCount == 1) {
        m_drTimestampColumnIndex = 0; // The first hidden column

        // At some point if we have more than one hidden column int a table,
        // we'll need a system for keeping track of which are which.
    }
    else {
        assert (hiddenColumnCount == 0);
    }

    Table::initializeWithColumns(schema, columnNames, ownsTupleSchema, compactionThreshold);
}

PersistentTable::~PersistentTable()
{
    for (int ii = 0; ii < TUPLE_BLOCK_NUM_BUCKETS; ii++) {
        m_blocksNotPendingSnapshotLoad[ii]->clear();
        m_blocksPendingSnapshotLoad[ii]->clear();
    }

    // delete all tuples to free strings
    TableIterator ti(this, m_data.begin());
    TableTuple tuple(m_schema);
    while (ti.next(tuple)) {
        tuple.freeObjectColumns();
        tuple.setActiveFalse();
    }

    // note this class has ownership of the views, even if they
    // were allocated by VoltDBEngine
    for (int i = 0; i < m_views.size(); i++) {
        delete m_views[i];
    }

    // Indexes are deleted in parent class Table destructor.
}

// ------------------------------------------------------------------
// OPERATIONS
// ------------------------------------------------------------------
void PersistentTable::nextFreeTuple(TableTuple *tuple) {
    // First check whether we have any in our list
    // In the memcheck it uses the heap instead of a free list to help Valgrind.
    if (!m_blocksWithSpace.empty()) {
        VOLT_TRACE("GRABBED FREE TUPLE!\n");
        stx::btree_set<TBPtr >::iterator begin = m_blocksWithSpace.begin();
        TBPtr block = (*begin);
        std::pair<char*, int> retval = block->nextFreeTuple();

        /**
         * Check to see if the block needs to move to a new bucket
         */
        if (retval.second != NO_NEW_BUCKET_INDEX) {
            //Check if if the block is currently pending snapshot
            if (m_blocksNotPendingSnapshot.find(block) != m_blocksNotPendingSnapshot.end()) {
                block->swapToBucket(m_blocksNotPendingSnapshotLoad[retval.second]);
            //Check if the block goes into the pending snapshot set of buckets
            } else if (m_blocksPendingSnapshot.find(block) != m_blocksPendingSnapshot.end()) {
                block->swapToBucket(m_blocksPendingSnapshotLoad[retval.second]);
            } else {
                //In this case the block is actively being snapshotted and isn't eligible for merge operations at all
                //do nothing, once the block is finished by the iterator, the iterator will return it
            }
        }

        tuple->move(retval.first);
        ++m_tupleCount;
        if (!block->hasFreeTuples()) {
            m_blocksWithSpace.erase(block);
        }
        assert (m_columnCount == tuple->sizeInValues());
        return;
    }

    // if there are no tuples free, we need to grab another chunk of memory
    // Allocate a new set of tuples
    TBPtr block = allocateNextBlock();

    // get free tuple
    assert (m_columnCount == tuple->sizeInValues());

    std::pair<char*, int> retval = block->nextFreeTuple();

    /**
     * Check to see if the block needs to move to a new bucket
     */
    if (retval.second != NO_NEW_BUCKET_INDEX) {
        //Check if the block goes into the pending snapshot set of buckets
        if (m_blocksPendingSnapshot.find(block) != m_blocksPendingSnapshot.end()) {
            //std::cout << "Swapping block to nonsnapshot bucket " << static_cast<void*>(block.get()) << " to bucket " << retval.second << std::endl;
            block->swapToBucket(m_blocksPendingSnapshotLoad[retval.second]);
        //Now check if it goes in with the others
        } else if (m_blocksNotPendingSnapshot.find(block) != m_blocksNotPendingSnapshot.end()) {
            //std::cout << "Swapping block to snapshot bucket " << static_cast<void*>(block.get()) << " to bucket " << retval.second << std::endl;
            block->swapToBucket(m_blocksNotPendingSnapshotLoad[retval.second]);
        } else {
            //In this case the block is actively being snapshotted and isn't eligible for merge operations at all
            //do nothing, once the block is finished by the iterator, the iterator will return it
        }
    }

    tuple->move(retval.first);
    ++m_tupleCount;
    if (block->hasFreeTuples()) {
        m_blocksWithSpace.insert(block);
    }
}

void PersistentTable::deleteAllTuples(bool freeAllocatedStrings) {
    // nothing interesting
    TableIterator ti(this, m_data.begin());
    TableTuple tuple(m_schema);
    while (ti.next(tuple)) {
        deleteTuple(tuple, true);
    }
}

void PersistentTable::truncateTableForUndo(VoltDBEngine * engine, TableCatalogDelegate * tcd,
        PersistentTable *originalTable) {
    VOLT_DEBUG("**** Truncate table undo *****\n");

    if (originalTable->m_tableStreamer != NULL) {
        // Elastic Index may complete when undo Truncate
        this->unsetPreTruncateTable();
    }

    std::vector<MaterializedViewMetadata *> views = originalTable->views();
    // reset all view table pointers
    BOOST_FOREACH(MaterializedViewMetadata * originalView, views) {
        PersistentTable * targetTable = originalView->targetTable();
        TableCatalogDelegate * targetTcd =  engine->getTableDelegate(targetTable->name());
        // call decrement reference count on the newly constructed view table
        targetTcd->deleteCommand();
        // update the view table pointer with the original view
        targetTcd->setTable(targetTable);
    }
    this->decrementRefcount();

    // reset base table pointer
    tcd->setTable(originalTable);

    engine->rebuildTableCollections();
}

void PersistentTable::truncateTableRelease(PersistentTable *originalTable) {
    VOLT_DEBUG("**** Truncate table release *****\n");
    m_tuplesPinnedByUndo = 0;
    m_invisibleTuplesPendingDeleteCount = 0;

    if (originalTable->m_tableStreamer != NULL) {
        std::stringstream message;
        message << "Transfering table stream after truncation of table ";
        message << name() << " partition " << originalTable->m_tableStreamer->getPartitionID() << '\n';
        std::string str = message.str();
        LogManager::getThreadLogger(LOGGERID_HOST)->log(voltdb::LOGLEVEL_INFO, &str);

        originalTable->m_tableStreamer->cloneForTruncatedTable(m_surgeon);

        this->unsetPreTruncateTable();
    }

    std::vector<MaterializedViewMetadata *> views = originalTable->views();
    // reset all view table pointers
    BOOST_FOREACH(MaterializedViewMetadata * originalView, views) {
        PersistentTable * targetTable = originalView->targetTable();
        targetTable->decrementRefcount();
    }
    originalTable->decrementRefcount();
}


void PersistentTable::truncateTable(VoltDBEngine* engine, bool fallible) {
    if (isPersistentTableEmpty() == true) {
        return;
    }

    // If the table has only one tuple-storage block, it may be better to truncate
    // table by iteratively deleting table rows. Evalute if this is the case
    // based on the block and tuple block load factor
    if (m_data.size() == 1) {
        // threshold cutoff in terms of block load factor at which truncate is
        // better than tuple-by-tuple delete. Cut-off values are based on worst
        // case scenarios with intent to improve performance and to avoid
        // performance regression by not getting too greedy for performance -
        // in here cut-off have been lowered to favor truncate instead of
        // tuple-by-tuple delete. Cut-off numbers were obtained from benchmark
        // tests performing inserts and truncate under different scenarios outline
        // and comparing them for deleting all rows with a predicate that's always
        // true. Following are scenarios based on which cut-off were obtained:
        // - varying table schema - effect of tables having more columns
        // - varying number of views on table
        // - tables with more varchar columns with size below and above 16
        // - tables with indexes

        // cut-off for table with no views
        const double tableLFCutoffForTrunc = 0.105666;
        //cut-off for table with views
        const double tableWithViewsLFCutoffForTrunc = 0.015416;

        const double blockLoadFactor = m_data.begin().data()->loadFactor();
        if ((blockLoadFactor <= tableLFCutoffForTrunc) ||
            (m_views.size() > 0 && blockLoadFactor <= tableWithViewsLFCutoffForTrunc)) {
            return deleteAllTuples(true);
        }
    }

    TableCatalogDelegate * tcd = engine->getTableDelegate(m_name);
    assert(tcd);

    catalog::Table *catalogTable = engine->getCatalogTable(m_name);
    if (tcd->init(*engine->getDatabase(), *catalogTable) != 0) {
        VOLT_ERROR("Failed to initialize table '%s' from catalog",m_name.c_str());
        return ;
    }

    assert(!tcd->exportEnabled());
    PersistentTable * emptyTable = tcd->getPersistentTable();
    assert(emptyTable);
    assert(emptyTable->views().size() == 0);
    if (m_tableStreamer != NULL && m_tableStreamer->hasStreamType(TABLE_STREAM_ELASTIC_INDEX)) {
        // There is an Elastic Index work going on and it should continue access the old table.
        // Add one reference count to keep the original table.
        emptyTable->setPreTruncateTable(this);
    }

    // add matView
    BOOST_FOREACH(MaterializedViewMetadata * originalView, m_views) {
        PersistentTable * targetTable = originalView->targetTable();
        TableCatalogDelegate * targetTcd =  engine->getTableDelegate(targetTable->name());
        catalog::Table *catalogViewTable = engine->getCatalogTable(targetTable->name());

        if (targetTcd->init(*engine->getDatabase(), *catalogViewTable) != 0) {
            VOLT_ERROR("Failed to initialize table '%s' from catalog",targetTable->name().c_str());
            return ;
        }
        PersistentTable * targetEmptyTable = targetTcd->getPersistentTable();
        assert(targetEmptyTable);
        new MaterializedViewMetadata(emptyTable, targetEmptyTable, originalView->getMaterializedViewInfo());
    }

    // If there is a purge fragment on the old table, pass it on to the new one
    if (hasPurgeFragment()) {
        assert(! emptyTable->hasPurgeFragment());
        boost::shared_ptr<ExecutorVector> evPtr = getPurgeExecutorVector();
        emptyTable->swapPurgeExecutorVector(evPtr);
    }

    engine->rebuildTableCollections();

    ExecutorContext *ec = ExecutorContext::getExecutorContext();
    AbstractDRTupleStream *drStream = getDRTupleStream(ec);
    size_t drMark = INVALID_DR_MARK;
    if (drStream && !m_isMaterialized && m_drEnabled) {
        const int64_t lastCommittedSpHandle = ec->lastCommittedSpHandle();
        const int64_t currentTxnId = ec->currentTxnId();
        const int64_t currentSpHandle = ec->currentSpHandle();
        const int64_t currentUniqueId = ec->currentUniqueId();
        drMark = drStream->truncateTable(lastCommittedSpHandle, m_signature, m_name, currentTxnId, currentSpHandle, currentUniqueId);
    }

    UndoQuantum *uq = ExecutorContext::currentUndoQuantum();
    if (uq) {
        if (!fallible) {
            throwFatalException("Attempted to truncate table %s when there was an "
                                "active undo quantum, and presumably an active transaction that should be there",
                                m_name.c_str());
        }
        emptyTable->m_tuplesPinnedByUndo = emptyTable->m_tupleCount;
        emptyTable->m_invisibleTuplesPendingDeleteCount = emptyTable->m_tupleCount;
        // Create and register an undo action.
        uq->registerUndoAction(new (*uq) PersistentTableUndoTruncateTableAction(engine, tcd, this, emptyTable, &m_surgeon, drMark));
    } else {
        if (fallible) {
            throwFatalException("Attempted to truncate table %s when there was no "
                                "active undo quantum even though one was expected", m_name.c_str());
        }

        //Skip the undo log and "commit" immediately by asking the new emptyTable to perform
        //the truncate table release work rather then having it invoked by PersistentTableUndoTruncateTableAction
        emptyTable->truncateTableRelease(this);
    }
}


void setSearchKeyFromTuple(TableTuple &source) {
    keyTuple.setNValue(0, source.getNValue(1));
    keyTuple.setNValue(1, source.getNValue(2));
}

void PersistentTable::setDRTimestampForTuple(ExecutorContext* ec, TableTuple& tuple, bool update) {
    assert(hasDRTimestampColumn());
    if (update || tuple.getHiddenNValue(getDRTimestampColumnIndex()).isNull()) {
        const int64_t drTimestamp = ec->currentDRTimestamp();
        tuple.setHiddenNValue(getDRTimestampColumnIndex(), ValueFactory::getBigIntValue(drTimestamp));
    }
}

/*
 * Regular tuple insertion that does an allocation and copy for
 * uninlined strings and creates and registers an UndoAction.
 */
bool PersistentTable::insertTuple(TableTuple &source)
{
    insertPersistentTuple(source, true);
    return true;
}

void PersistentTable::insertPersistentTuple(TableTuple &source, bool fallible)
{

    if (fallible && visibleTupleCount() >= m_tupleLimit) {
        char buffer [256];
        snprintf (buffer, 256, "Table %s exceeds table maximum row count %d",
                m_name.c_str(), m_tupleLimit);
        throw ConstraintFailureException(this, source, buffer);
    }

    //
    // First get the next free tuple
    // This will either give us one from the free slot list, or
    // grab a tuple at the end of our chunk of memory
    //
    TableTuple target(m_schema);
    PersistentTable::nextFreeTuple(&target);

    //
    // Then copy the source into the target
    //
    target.copyForPersistentInsert(source); // tuple in freelist must be already cleared

    try {
        insertTupleCommon(source, target, fallible);
    } catch (ConstraintFailureException &e) {
        deleteTupleStorage(target); // also frees object columns
        throw;
    }
}

void PersistentTable::insertTupleCommon(TableTuple &source, TableTuple &target, bool fallible, bool shouldDRStream)
{
    if (fallible) {
        // not null checks at first
        FAIL_IF(!checkNulls(target)) {
            throw ConstraintFailureException(this, source, TableTuple(), CONSTRAINT_TYPE_NOT_NULL);
        }

    }

    if (m_schema->getUninlinedObjectColumnCount() != 0) {
        increaseStringMemCount(target.getNonInlinedMemorySize());
    }

    target.setActiveTrue();
    target.setPendingDeleteFalse();
    target.setPendingDeleteOnUndoReleaseFalse();

    /**
     * Inserts never "dirty" a tuple since the tuple is new, but...  The
     * COWIterator may still be scanning and if the tuple came from the free
     * list then it may need to be marked as dirty so it will be skipped. If COW
     * is on have it decide. COW should always set the dirty to false unless the
     * tuple is in a to be scanned area.
     */
    if (m_tableStreamer == NULL || !m_tableStreamer->notifyTupleInsert(target)) {
        target.setDirtyFalse();
    }

    TableTuple conflict(m_schema);
    tryInsertOnAllIndexes(&target, &conflict);
    if (!conflict.isNullTuple()) {
        throw ConstraintFailureException(this, source, conflict, CONSTRAINT_TYPE_UNIQUE);
    }

    ExecutorContext *ec = ExecutorContext::getExecutorContext();
    if (hasDRTimestampColumn()) {
        setDRTimestampForTuple(ec, target, false);
    }

    AbstractDRTupleStream *drStream = getDRTupleStream(ec);
    size_t drMark = INVALID_DR_MARK;
    if (drStream && !m_isMaterialized && m_drEnabled && shouldDRStream) {
        ExecutorContext *ec = ExecutorContext::getExecutorContext();
        const int64_t lastCommittedSpHandle = ec->lastCommittedSpHandle();
        const int64_t currentTxnId = ec->currentTxnId();
        const int64_t currentSpHandle = ec->currentSpHandle();
        const int64_t currentUniqueId = ec->currentUniqueId();
        std::pair<const TableIndex*, uint32_t> uniqueIndex = getUniqueIndexForDR();
        drMark = drStream->appendTuple(lastCommittedSpHandle, m_signature, m_partitionColumn, currentTxnId, currentSpHandle, currentUniqueId, target, DR_RECORD_INSERT, uniqueIndex);
    }

    // this is skipped for inserts that are never expected to fail,
    // like some (initially, all) cases of tuple migration on schema change
    if (fallible) {
        /*
         * Create and register an undo action.
         */
        UndoQuantum *uq = ExecutorContext::currentUndoQuantum();
        if (uq) {
            char* tupleData = uq->allocatePooledCopy(target.address(), target.tupleLength());
            //* enable for debug */ std::cout << "DEBUG: inserting " << (void*)target.address()
            //* enable for debug */           << " { " << target.debugNoHeader() << " } "
            //* enable for debug */           << " copied to " << (void*)tupleData << std::endl;
            uq->registerUndoAction(new (*uq) PersistentTableUndoInsertAction(tupleData, &m_surgeon, drMark));
        }
    }

    // handle any materialized views
    for (int i = 0; i < m_views.size(); i++) {
        m_views[i]->processTupleInsert(target, fallible);
    }
}

/*
 * Insert a tuple but don't allocate a new copy of the uninlineable
 * strings or create an UndoAction or update a materialized view.
 */
void PersistentTable::insertTupleForUndo(char *tuple)
{
    TableTuple target(m_schema);
    target.move(tuple);
    target.setPendingDeleteOnUndoReleaseFalse();
    m_tuplesPinnedByUndo--;
    --m_invisibleTuplesPendingDeleteCount;

    /*
     * The only thing to do is reinsert the tuple into the indexes. It was never moved,
     * just marked as deleted.
     */
    TableTuple conflict(m_schema);
    tryInsertOnAllIndexes(&target, &conflict);
    if (!conflict.isNullTuple()) {
        // First off, it should be impossible to violate a constraint when RESTORING an index to a
        // known good state via an UNDO of a delete.  So, assume that something is badly broken, here.
        // It's probably safer NOT to do too much cleanup -- such as trying to call deleteTupleStorage --
        // as there's no guarantee that it will improve things, and is likely just to tamper with
        // the crime scene.
        throwFatalException("Failed to insert tuple into table %s for undo:"
                            " unique constraint violation\n%s\n", m_name.c_str(),
                            target.debugNoHeader().c_str());
    }
}

/*
 * Regular tuple update function that does a copy and allocation for
 * updated strings and creates an UndoAction. Additional optimization
 * for callers that know which indexes to update.
 */
bool PersistentTable::updateTupleWithSpecificIndexes(TableTuple &targetTupleToUpdate,
                                                     TableTuple &sourceTupleWithNewValues,
                                                     std::vector<TableIndex*> const &indexesToUpdate,
                                                     bool fallible,
                                                     bool updateDRTimestamp)
{
    UndoQuantum *uq = NULL;
    char* oldTupleData = NULL;
    int tupleLength = targetTupleToUpdate.tupleLength();
    /**
     * Check for index constraint violations.
     */
    if (fallible) {
        if ( ! checkUpdateOnUniqueIndexes(targetTupleToUpdate,
                                          sourceTupleWithNewValues,
                                          indexesToUpdate)) {
            throw ConstraintFailureException(this,
                                             sourceTupleWithNewValues,
                                             targetTupleToUpdate,
                                             CONSTRAINT_TYPE_UNIQUE);
        }

        /**
         * Check for null constraint violations. Assumes source tuple is fully fleshed out.
         */
        FAIL_IF(!checkNulls(sourceTupleWithNewValues)) {
            throw ConstraintFailureException(this,
                                             sourceTupleWithNewValues,
                                             targetTupleToUpdate,
                                             CONSTRAINT_TYPE_NOT_NULL);
        }

        uq = ExecutorContext::currentUndoQuantum();
        if (uq) {
            /*
             * For undo purposes, before making any changes, save a copy of the state of the tuple
             * into the undo pool temp storage and hold onto it with oldTupleData.
             */
            oldTupleData = uq->allocatePooledCopy(targetTupleToUpdate.address(), targetTupleToUpdate.tupleLength());
        }
    }

    if (m_tableStreamer != NULL) {
        m_tableStreamer->notifyTupleUpdate(targetTupleToUpdate);
    }

    /**
     * Remove the current tuple from any indexes.
     */
    bool someIndexGotUpdated = false;
    bool indexRequiresUpdate[indexesToUpdate.size()];
    if (indexesToUpdate.size()) {
        someIndexGotUpdated = true;
        for (int i = 0; i < indexesToUpdate.size(); i++) {
            TableIndex *index = indexesToUpdate[i];
            if (!index->keyUsesNonInlinedMemory()) {
                if (!index->checkForIndexChange(&targetTupleToUpdate, &sourceTupleWithNewValues)) {
                    indexRequiresUpdate[i] = false;
                    continue;
                }
            }
            indexRequiresUpdate[i] = true;
            if (!index->deleteEntry(&targetTupleToUpdate)) {
                throwFatalException("Failed to remove tuple from index (during update) in Table: %s Index %s",
                                    m_name.c_str(), index->getName().c_str());
            }
        }
    }

    {
        // handle any materialized views, hide the tuple from the scan temporarily.
        SetAndRestorePendingDeleteFlag setPending(targetTupleToUpdate);
        for (int i = 0; i < m_views.size(); i++) {
            m_views[i]->processTupleDelete(targetTupleToUpdate, fallible);
        }
    }

    ExecutorContext *ec = ExecutorContext::getExecutorContext();
    if (hasDRTimestampColumn() && updateDRTimestamp) {
        setDRTimestampForTuple(ec, sourceTupleWithNewValues, true);
    }

    AbstractDRTupleStream *drStream = getDRTupleStream(ec);
    size_t drMark = INVALID_DR_MARK;
    if (drStream && !m_isMaterialized && m_drEnabled) {
        ExecutorContext *ec = ExecutorContext::getExecutorContext();
        const int64_t lastCommittedSpHandle = ec->lastCommittedSpHandle();
        const int64_t currentTxnId = ec->currentTxnId();
        const int64_t currentSpHandle = ec->currentSpHandle();
        const int64_t currentUniqueId = ec->currentUniqueId();
        std::pair<const TableIndex*, uint32_t> uniqueIndex = getUniqueIndexForDR();
        drMark = drStream->appendUpdateRecord(lastCommittedSpHandle, m_signature, m_partitionColumn, currentTxnId, currentSpHandle, currentUniqueId, targetTupleToUpdate, sourceTupleWithNewValues, uniqueIndex);
    }

    if (m_schema->getUninlinedObjectColumnCount() != 0) {
        decreaseStringMemCount(targetTupleToUpdate.getNonInlinedMemorySize());
        increaseStringMemCount(sourceTupleWithNewValues.getNonInlinedMemorySize());
    }

    // TODO: This is a little messed up.
    // We know what we want the target tuple's flags to look like after the copy,
    // so we carefully set them (rather than, say, ignore them) on the source tuple
    // and make sure to copy them (rather than, say, ignore them) in copyForPersistentUpdate
    // and that allows us to ignore them (rather than, say, set them) afterwards on the actual
    // target tuple that matters. What could be simpler?
    sourceTupleWithNewValues.setActiveTrue();
    // The isDirty flag is especially interesting because the COWcontext found it more convenient
    // to mark it on the target tuple. So, no problem, just copy it from the target tuple to the
    // source tuple so it can get copied back to the target tuple in copyForPersistentUpdate. Brilliant!
    //Copy the dirty status that was set by markTupleDirty.
    if (targetTupleToUpdate.isDirty()) {
        sourceTupleWithNewValues.setDirtyTrue();
    } else {
        sourceTupleWithNewValues.setDirtyFalse();
    }

    // Either the "before" or "after" object reference values that change will come in handy later,
    // so collect them up.
    std::vector<char*> oldObjects;
    std::vector<char*> newObjects;

    // this is the actual write of the new values
    targetTupleToUpdate.copyForPersistentUpdate(sourceTupleWithNewValues, oldObjects, newObjects);

    if (uq) {
        /*
         * Create and register an undo action with copies of the "before" and "after" tuple storage
         * and the "before" and "after" object pointers for non-inlined columns that changed.
         */
        char* newTupleData = uq->allocatePooledCopy(targetTupleToUpdate.address(), tupleLength);
        uq->registerUndoAction(new (*uq) PersistentTableUndoUpdateAction(oldTupleData, newTupleData,
                                                                         oldObjects, newObjects,
                                                                         &m_surgeon, someIndexGotUpdated,
                                                                         drMark));
    } else {
        // This is normally handled by the Undo Action's release (i.e. when there IS an Undo Action)
        // -- though maybe even that case should delegate memory management back to the PersistentTable
        // to keep the UndoAction stupid simple?
        // Anyway, there is no Undo Action in this case, so DIY.
        NValue::freeObjectsFromTupleStorage(oldObjects);
    }

    /**
     * Insert the updated tuple back into the indexes.
     */
    TableTuple conflict(m_schema);
    for (int i = 0; i < indexesToUpdate.size(); i++) {
        TableIndex *index = indexesToUpdate[i];
        if (!indexRequiresUpdate[i]) {
            continue;
        }
        index->addEntry(&targetTupleToUpdate, &conflict);
        if (!conflict.isNullTuple()) {
            throwFatalException("Failed to insert updated tuple into index in Table: %s Index %s",
                                m_name.c_str(), index->getName().c_str());
        }
    }

    // handle any materialized views
    for (int i = 0; i < m_views.size(); i++) {
        m_views[i]->processTupleInsert(targetTupleToUpdate, fallible);
    }
    return true;
}

/*
 * sourceTupleWithNewValues contains a copy of the tuple data before the update
 * and tupleWithUnwantedValues contains a copy of the updated tuple data.
 * First remove the current tuple value from any indexes (if asked to do so).
 * Then revert the tuple to the original preupdate values by copying the source to the target.
 * Then insert the new (or rather, old) value back into the indexes.
 */
void PersistentTable::updateTupleForUndo(char* tupleWithUnwantedValues,
                                         char* sourceTupleDataWithNewValues,
                                         bool revertIndexes)
{
    TableTuple matchable(m_schema);
    // Get the address of the tuple in the table from one of the copies on hand.
    // Any TableScan OR a primary key lookup on an already updated index will find the tuple
    // by its unwanted updated values.
    if (revertIndexes || primaryKeyIndex() == NULL) {
        matchable.move(tupleWithUnwantedValues);
    }
    // A primary key lookup on a not-yet-updated index will find the tuple by its original/new values.
    else {
        matchable.move(sourceTupleDataWithNewValues);
    }
    TableTuple targetTupleToUpdate = lookupTupleForUndo(matchable);
    TableTuple sourceTupleWithNewValues(sourceTupleDataWithNewValues, m_schema);

    //If the indexes were never updated there is no need to revert them.
    if (revertIndexes) {
        BOOST_FOREACH(TableIndex *index, m_indexes) {
            if (!index->deleteEntry(&targetTupleToUpdate)) {
                throwFatalException("Failed to update tuple in Table: %s Index %s",
                                    m_name.c_str(), index->getName().c_str());
            }
        }
    }

    if (m_schema->getUninlinedObjectColumnCount() != 0)
    {
        decreaseStringMemCount(targetTupleToUpdate.getNonInlinedMemorySize());
        increaseStringMemCount(sourceTupleWithNewValues.getNonInlinedMemorySize());
    }

    bool dirty = targetTupleToUpdate.isDirty();
    // this is the actual in-place revert to the old version
    targetTupleToUpdate.copy(sourceTupleWithNewValues);
    if (dirty) {
        targetTupleToUpdate.setDirtyTrue();
    } else {
        targetTupleToUpdate.setDirtyFalse();
    }

    //If the indexes were never updated there is no need to revert them.
    if (revertIndexes) {
        TableTuple conflict(m_schema);
        BOOST_FOREACH(TableIndex *index, m_indexes) {
            index->addEntry(&targetTupleToUpdate, &conflict);
            if (!conflict.isNullTuple()) {
                throwFatalException("Failed to update tuple in Table: %s Index %s",
                                    m_name.c_str(), index->getName().c_str());
            }
        }
    }
}

bool PersistentTable::deleteTuple(TableTuple &target, bool fallible) {
    // May not delete an already deleted tuple.
    assert(target.isActive());

    // The tempTuple is forever!
    assert(&target != &m_tempTuple);

    // Just like insert, we want to remove this tuple from all of our indexes
    deleteFromAllIndexes(&target);

    {
        // handle any materialized views, hide the tuple from the scan temporarily.
        SetAndRestorePendingDeleteFlag setPending(target);
        for (int i = 0; i < m_views.size(); i++) {
            m_views[i]->processTupleDelete(target, fallible);
        }
    }

    ExecutorContext *ec = ExecutorContext::getExecutorContext();
    AbstractDRTupleStream *drStream = getDRTupleStream(ec);
    size_t drMark = INVALID_DR_MARK;
    if (drStream && !m_isMaterialized && m_drEnabled) {
        const int64_t lastCommittedSpHandle = ec->lastCommittedSpHandle();
        const int64_t currentTxnId = ec->currentTxnId();
        const int64_t currentSpHandle = ec->currentSpHandle();
        const int64_t currentUniqueId = ec->currentUniqueId();
        std::pair<const TableIndex*, uint32_t> uniqueIndex = getUniqueIndexForDR();
        drMark = drStream->appendTuple(lastCommittedSpHandle, m_signature, m_partitionColumn, currentTxnId, currentSpHandle, currentUniqueId, target, DR_RECORD_DELETE, uniqueIndex);
    }

    if (fallible) {
        UndoQuantum *uq = ExecutorContext::currentUndoQuantum();
        if (uq) {
            target.setPendingDeleteOnUndoReleaseTrue();
            m_tuplesPinnedByUndo++;
            ++m_invisibleTuplesPendingDeleteCount;
            // Create and register an undo action.
            uq->registerUndoAction(new (*uq) PersistentTableUndoDeleteAction(target.address(), &m_surgeon, drMark), this);
            return true;
        }
    }

    // Here, for reasons of infallibility or no active UndoLog, there is no undo, there is only DO.
    deleteTupleFinalize(target);
    return true;
}


/**
 * This entry point is triggered by the successful release of an UndoDeleteAction.
 */
void PersistentTable::deleteTupleRelease(char* tupleData)
{
    TableTuple target(m_schema);
    target.move(tupleData);
    target.setPendingDeleteOnUndoReleaseFalse();
    m_tuplesPinnedByUndo--;
    --m_invisibleTuplesPendingDeleteCount;
    deleteTupleFinalize(target);
}

/**
 * Actually follow through with a "delete" -- this is common code between UndoDeleteAction release and the
 * all-at-once infallible deletes that bypass Undo processing.
 */
void PersistentTable::deleteTupleFinalize(TableTuple &target)
{
    // A snapshot (background scan) in progress can still cause a hold-up.
    // notifyTupleDelete() defaults to returning true for all context types
    // other than CopyOnWriteContext.
    if (   m_tableStreamer != NULL
        && ! m_tableStreamer->notifyTupleDelete(target)) {
        // Mark it pending delete and let the snapshot land the finishing blow.

        // This "already pending delete" guard prevents any
        // (possible?) case of double-counting a doubly-applied pending delete
        // before it gets ignored.
        // This band-aid guard just keeps such a condition from becoming an
        // inconvenience to a "testability feature" implemented in tableutil.cpp
        // for the benefit of CopyOnWriteTest.cpp.
        // Maybe it should just be an assert --
        // maybe we are missing a final opportunity to detect the "inconceivable",
        // which, if ignored, may leave a wake of mysterious and catastrophic side effects.
        // There's always the option of setting a breakpoint on this return.
        if (target.isPendingDelete()) {
            return;
        }

        ++m_invisibleTuplesPendingDeleteCount;
        target.setPendingDeleteTrue();
        return;
    }

    // No snapshot in progress cares, just whack it.
    deleteTupleStorage(target); // also frees object columns
}

/**
 * Assumptions:
 *  All tuples will be deleted in storage order.
 *  Indexes and views have been destroyed first.
 */
void PersistentTable::deleteTupleForSchemaChange(TableTuple &target) {
    deleteTupleStorage(target); // also frees object columns
}

/*
 * Delete a tuple by looking it up via table scan or a primary key
 * index lookup. An undo initiated delete like deleteTupleForUndo
 * is in response to the insertion of a new tuple by insertTuple
 * and that by definition is a tuple that is of no interest to
 * the COWContext. The COWContext set the tuple to have the
 * correct dirty setting when the tuple was originally inserted.
 * TODO remove duplication with regular delete. Also no view updates.
 *
 * NB: This is also used as a generic delete for Elastic rebalance.
 *     skipLookup will be true in this case because the passed tuple
 *     can be used directly.
 */
void PersistentTable::deleteTupleForUndo(char* tupleData, bool skipLookup) {
    TableTuple matchable(tupleData, m_schema);
    TableTuple target(tupleData, m_schema);
    //* enable for debug */ std::cout << "DEBUG: undoing "
    //* enable for debug */           << " { " << target.debugNoHeader() << " } "
    //* enable for debug */           << " copied to " << (void*)tupleData << std::endl;
    if (!skipLookup) {
        // The UndoInsertAction got a pooled copy of the tupleData.
        // Relocate the original tuple actually in the table.
        target = lookupTupleForUndo(matchable);
    }
    if (target.isNullTuple()) {
        throwFatalException("Failed to delete tuple from table %s:"
                            " tuple does not exist\n%s\n", m_name.c_str(),
                            matchable.debugNoHeader().c_str());
    }
    //* enable for debug */ std::cout << "DEBUG: finding " << (void*)target.address()
    //* enable for debug */           << " { " << target.debugNoHeader() << " } "
    //* enable for debug */           << " copied to " << (void*)tupleData << std::endl;

    // Make sure that they are not trying to delete the same tuple twice
    assert(target.isActive());

    deleteFromAllIndexes(&target);
    deleteTupleFinalize(target); // also frees object columns
}

TableTuple PersistentTable::lookupTuple(TableTuple tuple, LookupType lookupType) {
    TableTuple nullTuple(m_schema);

    TableIndex *pkeyIndex = primaryKeyIndex();
    if (pkeyIndex == NULL) {
        /*
         * Do a table scan.
         */
        TableTuple tableTuple(m_schema);
        TableIterator ti(this, m_data.begin());
        if (lookupType == LOOKUP_FOR_UNDO || m_schema->getUninlinedObjectColumnCount() == 0) {
            size_t tuple_length;
            if (lookupType == LOOKUP_BY_VALUES && m_schema->hiddenColumnCount() > 0) {
                // Looking up a tuple by values should not include any internal
                // hidden column values, which are appended to the end of the
                // tuple
                tuple_length = m_schema->offsetOfHiddenColumns();
            } else {
                tuple_length = m_schema->tupleLength();
            }
            // Do an inline tuple byte comparison
            // to avoid matching duplicate tuples with different pointers to Object storage
            // -- which would cause erroneous releases of the wrong Object storage copy.
            while (ti.hasNext()) {
                ti.next(tableTuple);
                char* tableTupleData = tableTuple.address() + TUPLE_HEADER_SIZE;
                char* tupleData = tuple.address() + TUPLE_HEADER_SIZE;
                if (::memcmp(tableTupleData, tupleData, tuple_length) == 0) {
                    return tableTuple;
                }
            }
        } else {
            bool includeHiddenColumns = (lookupType == LOOKUP_FOR_DR);
            while (ti.hasNext()) {
                ti.next(tableTuple);
                if (tableTuple.equalsNoSchemaCheck(tuple, includeHiddenColumns)) {
                    return tableTuple;
                }
            }
        }
        return nullTuple;
    }

    return pkeyIndex->uniqueMatchingTuple(tuple);
}

void PersistentTable::insertIntoAllIndexes(TableTuple *tuple) {
    TableTuple conflict(m_schema);
    BOOST_FOREACH(TableIndex *index, m_indexes) {
        index->addEntry(tuple, &conflict);
        if (!conflict.isNullTuple()) {
            throwFatalException(
                    "Failed to insert tuple in Table: %s Index %s", m_name.c_str(), index->getName().c_str());
        }
    }
}

void PersistentTable::deleteFromAllIndexes(TableTuple *tuple) {
    BOOST_FOREACH(TableIndex *index, m_indexes) {
        if (!index->deleteEntry(tuple)) {
            throwFatalException(
                    "Failed to delete tuple in Table: %s Index %s", m_name.c_str(), index->getName().c_str());
        }
    }
}

void PersistentTable::tryInsertOnAllIndexes(TableTuple *tuple, TableTuple *conflict) {
    for (int i = 0; i < static_cast<int>(m_indexes.size()); ++i) {
        m_indexes[i]->addEntry(tuple, conflict);
        FAIL_IF(!conflict->isNullTuple()) {
            VOLT_DEBUG("Failed to insert into index %s,%s",
                       m_indexes[i]->getTypeName().c_str(),
                       m_indexes[i]->getName().c_str());
            for (int j = 0; j < i; ++j) {
                m_indexes[j]->deleteEntry(tuple);
            }
            return;
        }
    }
}

bool PersistentTable::checkUpdateOnUniqueIndexes(TableTuple &targetTupleToUpdate,
                                                 const TableTuple &sourceTupleWithNewValues,
                                                 std::vector<TableIndex*> const &indexesToUpdate)
{
    BOOST_FOREACH(TableIndex* index, indexesToUpdate) {
        if (index->isUniqueIndex()) {
            if (index->checkForIndexChange(&targetTupleToUpdate, &sourceTupleWithNewValues) == false)
                continue; // no update is needed for this index

            // if there is a change, the new_key has to be checked
            FAIL_IF (index->exists(&sourceTupleWithNewValues)) {
                VOLT_WARN("Unique Index '%s' complained to the update",
                          index->debug().c_str());
                return false; // cannot insert the new value
            }
        }
    }

    return true;
}

bool PersistentTable::checkNulls(TableTuple &tuple) const {
    assert (m_columnCount == tuple.sizeInValues());
    for (int i = m_columnCount - 1; i >= 0; --i) {
        if (( ! m_allowNulls[i]) && tuple.isNull(i)) {
            VOLT_TRACE ("%d th attribute was NULL. It is non-nillable attribute.", i);
            return false;
        }
    }
    return true;
}

/*
 * claim ownership of a view. table is responsible for this view*
 */
void PersistentTable::addMaterializedView(MaterializedViewMetadata *view)
{
    m_views.push_back(view);
}

/*
 * drop a view. the table is no longer feeding it.
 * The destination table will go away when the view metadata is deleted (or later?) as its refcount goes to 0.
 */
void PersistentTable::dropMaterializedView(MaterializedViewMetadata *targetView)
{
    assert( ! m_views.empty());
    MaterializedViewMetadata *lastView = m_views.back();
    if (targetView != lastView) {
        // iterator to vector element:
        std::vector<MaterializedViewMetadata*>::iterator toView = find(m_views.begin(), m_views.end(), targetView);
        assert(toView != m_views.end());
        // Use the last view to patch the potential hole.
        *toView = lastView;
    }
    // The last element is now excess.
    m_views.pop_back();
    delete targetView;
}

void
PersistentTable::segregateMaterializedViews(std::map<std::string, catalog::MaterializedViewInfo*>::const_iterator const & start,
                                            std::map<std::string, catalog::MaterializedViewInfo*>::const_iterator const & end,
                                            std::vector< catalog::MaterializedViewInfo*> &survivingInfosOut,
                                            std::vector<MaterializedViewMetadata*> &survivingViewsOut,
                                            std::vector<MaterializedViewMetadata*> &obsoleteViewsOut)
{
    //////////////////////////////////////////////////////////
    // find all of the materialized views to remove or keep
    //////////////////////////////////////////////////////////

    // iterate through all of the existing views
    BOOST_FOREACH(MaterializedViewMetadata* currView, m_views) {
        std::string currentViewId = currView->targetTable()->name();

        // iterate through all of the catalog views, looking for a match.
        std::map<std::string, catalog::MaterializedViewInfo*>::const_iterator viewIter;
        bool viewfound = false;
        for (viewIter = start; viewIter != end; ++viewIter) {
            catalog::MaterializedViewInfo* catalogViewInfo = viewIter->second;
            if (currentViewId == catalogViewInfo->name()) {
                viewfound = true;
                //TODO: This MIGHT be a good place to identify the need for view re-definition.
                survivingInfosOut.push_back(catalogViewInfo);
                survivingViewsOut.push_back(currView);
                break;
            }
        }

        // if the table has a view that the catalog doesn't, then prepare to remove (or fail to migrate) the view
        if (!viewfound) {
            obsoleteViewsOut.push_back(currView);
        }
    }
}

void
PersistentTable::updateMaterializedViewTargetTable(PersistentTable* target, catalog::MaterializedViewInfo* targetMvInfo)
{
    std::string targetName = target->name();
    // find the materialized view that uses the table or its precursor (by the same name).
    BOOST_FOREACH(MaterializedViewMetadata* currView, m_views) {
        PersistentTable* currTarget = currView->targetTable();

        // found: target is alreafy set
        if (currTarget == target) {
            // The view is already up to date.
            // but still need to update the index used for min/max
            currView->setIndexForMinMax(targetMvInfo->indexForMinMax());
            // Fallback executor vectors must be set after indexForMinMax
            currView->setFallbackExecutorVectors(targetMvInfo->fallbackQueryStmts());
            return;
        }

        // found: this is the table to set the
        std::string currName = currTarget->name();
        if (currName == targetName) {
            // A match on name only indicates that the target table has been re-defined since
            // the view was initialized, so re-initialize the view.
            currView->setTargetTable(target);
            currView->setIndexForMinMax(targetMvInfo->indexForMinMax());
            // Fallback executor vectors must be set after indexForMinMax
            currView->setFallbackExecutorVectors(targetMvInfo->fallbackQueryStmts());
            return;
        }
    }

    // The connection needs to be made using a new MaterializedViewMetadata
    // This is not a leak -- the materialized view is self-installing into srcTable.
    new MaterializedViewMetadata(this, target, targetMvInfo);
}

// ------------------------------------------------------------------
// UTILITY
// ------------------------------------------------------------------
std::string PersistentTable::tableType() const {
    return "PersistentTable";
}

std::string PersistentTable::debug() {
    std::ostringstream buffer;
    buffer << Table::debug();
    buffer << "\tINDEXES: " << m_indexes.size() << "\n";

    // Indexes
    buffer << "===========================================================\n";
    for (int index_ctr = 0; index_ctr < m_indexes.size(); ++index_ctr) {
        if (m_indexes[index_ctr]) {
            buffer << "\t[" << index_ctr << "] " << m_indexes[index_ctr]->debug();
            //
            // Primary Key
            //
            if (m_pkeyIndex != NULL && m_pkeyIndex->getName().compare(m_indexes[index_ctr]->getName()) == 0) {
                buffer << " [PRIMARY KEY]";
            }
            buffer << "\n";
        }
    }

    return buffer.str();
}

void PersistentTable::onSetColumns() {
    m_allowNulls.resize(m_columnCount);
    for (int i = m_columnCount - 1; i >= 0; --i) {
        const TupleSchema::ColumnInfo *columnInfo = m_schema->getColumnInfo(i);
        m_allowNulls[i] = columnInfo->allowNull;
    }

    // Also clear some used block state. this structure doesn't have
    // an block ownership semantics - it's just a cache. I think.
    m_blocksWithSpace.clear();

    // note that any allocated memory in m_data is left alone
    // as is m_allocatedTuples
    m_data.clear();
}

/*
 * Implemented by persistent table and called by Table::loadTuplesFrom
 * to do additional processing for views and Export and non-inline
 * memory tracking
 */
void PersistentTable::processLoadedTuple(TableTuple &tuple,
                                         ReferenceSerializeOutput *uniqueViolationOutput,
                                         int32_t &serializedTupleCount,
                                         size_t &tupleCountPosition,
                                         bool shouldDRStreamRows) {
    try {
        insertTupleCommon(tuple, tuple, true, shouldDRStreamRows);
    } catch (ConstraintFailureException &e) {
        if (uniqueViolationOutput) {
            if (serializedTupleCount == 0) {
                serializeColumnHeaderTo(*uniqueViolationOutput);
                tupleCountPosition = uniqueViolationOutput->reserveBytes(sizeof(int32_t));
            }
            serializedTupleCount++;
            tuple.serializeTo(*uniqueViolationOutput);
            deleteTupleStorage(tuple);
            return;
        } else {
            throw;
        }
    }
}

TableStats* PersistentTable::getTableStats() {
    return &stats_;
}

/** Prepare table for streaming from serialized data. */
bool PersistentTable::activateStream(
    TupleSerializer &tupleSerializer,
    TableStreamType streamType,
    int32_t partitionId,
    CatalogId tableId,
    ReferenceSerializeInputBE &serializeIn) {
    /*
     * Allow multiple stream types for the same partition by holding onto the
     * TableStreamer object. TableStreamer enforces which multiple stream type
     * combinations are allowed. Expect the partition ID not to change.
     */
    assert(m_tableStreamer == NULL || partitionId == m_tableStreamer->getPartitionID());
    if (m_tableStreamer == NULL) {
        m_tableStreamer.reset(new TableStreamer(partitionId, *this, tableId));
    }

    std::vector<std::string> predicateStrings;
    // Grab snapshot or elastic stream predicates.
    if (tableStreamTypeHasPredicates(streamType)) {
        int npreds = serializeIn.readInt();
        if (npreds > 0) {
            predicateStrings.reserve(npreds);
            for (int ipred = 0; ipred < npreds; ipred++) {
                std::string spred = serializeIn.readTextString();
                predicateStrings.push_back(spred);
            }
        }
    }

    return m_tableStreamer->activateStream(m_surgeon, tupleSerializer, streamType, predicateStrings);
}

/**
 * Prepare table for streaming from serialized data (internal for tests).
 * Use custom TableStreamer provided.
 * Return true on success or false if it was already active.
 */
bool PersistentTable::activateWithCustomStreamer(
    TupleSerializer &tupleSerializer,
    TableStreamType streamType,
    boost::shared_ptr<TableStreamerInterface> tableStreamer,
    CatalogId tableId,
    std::vector<std::string> &predicateStrings,
    bool skipInternalActivation) {

    // Expect m_tableStreamer to be null. Only make it fatal in debug builds.
    assert(m_tableStreamer == NULL);
    m_tableStreamer = tableStreamer;
    bool success = !skipInternalActivation;
    if (!skipInternalActivation) {
        success = m_tableStreamer->activateStream(m_surgeon,
                                                  tupleSerializer,
                                                  streamType,
                                                  predicateStrings);
    }
    return success;
}

/**
 * Attempt to serialize more tuples from the table to the provided output streams.
 * Return remaining tuple count, 0 if done, or TABLE_STREAM_SERIALIZATION_ERROR on error.
 */
int64_t PersistentTable::streamMore(TupleOutputStreamProcessor &outputStreams,
                                    TableStreamType streamType,
                                    std::vector<int> &retPositions) {
    if (m_tableStreamer.get() == NULL) {
        char errMsg[1024];
        snprintf(errMsg, 1024, "No table streamer of Type %s for table %s.",
                tableStreamTypeToString(streamType).c_str(), name().c_str());
        LogManager::getThreadLogger(LOGGERID_HOST)->log(LOGLEVEL_ERROR, errMsg);

        return TABLE_STREAM_SERIALIZATION_ERROR;
    }
    return m_tableStreamer->streamMore(outputStreams, streamType, retPositions);
}

/**
 * Process the updates from a recovery message
 */
void PersistentTable::processRecoveryMessage(RecoveryProtoMsg* message, Pool *pool) {
    switch (message->msgType()) {
    case RECOVERY_MSG_TYPE_SCAN_TUPLES: {
        if (isPersistentTableEmpty()) {
            uint32_t tupleCount = message->totalTupleCount();
            BOOST_FOREACH(TableIndex *index, m_indexes) {
                index->ensureCapacity(tupleCount);
            }
        }
        loadTuplesFromNoHeader(*message->stream(), pool);
        break;
    }
    default:
        throwFatalException("Attempted to process a recovery message of unknown type %d", message->msgType());
    }
}

/**
 * Create a tree index on the primary key and then iterate it and hash
 * the tuple data.
 */
size_t PersistentTable::hashCode() {
    boost::scoped_ptr<TableIndex> pkeyIndex(TableIndexFactory::cloneEmptyTreeIndex(*m_pkeyIndex));
    TableIterator iter(this, m_data.begin());
    TableTuple tuple(schema());
    while (iter.next(tuple)) {
        pkeyIndex->addEntry(&tuple, NULL);
    }

    IndexCursor indexCursor(pkeyIndex->getTupleSchema());
    pkeyIndex->moveToEnd(true, indexCursor);

    size_t hashCode = 0;
    while (true) {
         tuple = pkeyIndex->nextValue(indexCursor);
         if (tuple.isNullTuple()) {
             break;
         }
         tuple.hashCode(hashCode);
    }
    return hashCode;
}

void PersistentTable::notifyBlockWasCompactedAway(TBPtr block) {
    if (m_blocksNotPendingSnapshot.find(block) == m_blocksNotPendingSnapshot.end()) {
        // do not find block in not pending snapshot container
        assert(m_tableStreamer.get() != NULL);
        assert(m_blocksPendingSnapshot.find(block) != m_blocksPendingSnapshot.end());
        m_tableStreamer->notifyBlockWasCompactedAway(block);
        return;
    }
    // else check that block is in pending snapshot container
    assert(m_blocksPendingSnapshot.find(block) == m_blocksPendingSnapshot.end());
}

// Call-back from TupleBlock::merge() for each tuple moved.
void PersistentTable::notifyTupleMovement(TBPtr sourceBlock, TBPtr targetBlock,
                                          TableTuple &sourceTuple, TableTuple &targetTuple) {
    if (m_tableStreamer != NULL) {
        m_tableStreamer->notifyTupleMovement(sourceBlock, targetBlock, sourceTuple, targetTuple);
    }
}

void PersistentTable::swapTuples(TableTuple &originalTuple,
                                 TableTuple &destinationTuple) {
    ::memcpy(destinationTuple.address(), originalTuple.address(), m_tupleLength);
    originalTuple.setActiveFalse();
    assert(!originalTuple.isPendingDeleteOnUndoRelease());

    /*
     * If the tuple is pending deletion then it isn't in any of the indexes.
     * However that contradicts the assertion above that the tuple is not
     * pending deletion. In current Volt there is only one transaction executing
     * at any given time and the commit always releases the undo quantum
     * because there is no speculation. This situation should be impossible
     * as the assertion above implies. It looks like this is forward thinking
     * code for something that shouldn't happen right now.
     *
     * However this still isn't sufficient to actually work if speculation
     * is implemented because moving the tuple will invalidate the pointer
     * in the undo action for deleting the tuple. If the transaction ends
     * up being rolled back it won't find the tuple! You would have to go
     * back and update the undo action (how would you find it?) or
     * not move the tuple.
     */
    if (!originalTuple.isPendingDelete()) {
        BOOST_FOREACH(TableIndex *index, m_indexes) {
            if (!index->replaceEntryNoKeyChange(destinationTuple, originalTuple)) {
                throwFatalException("Failed to update tuple in Table: %s Index %s",
                                    m_name.c_str(), index->getName().c_str());
            }
        }
    }
}

bool PersistentTable::doCompactionWithinSubset(TBBucketPtrVector *bucketVector) {
    /**
     * First find the two best candidate blocks
     */
    TBPtr fullest;
    TBBucketI fullestIterator;
    bool foundFullest = false;
    for (int ii = (TUPLE_BLOCK_NUM_BUCKETS - 1); ii >= 0; ii--) {
        fullestIterator = (*bucketVector)[ii]->begin();
        if (fullestIterator != (*bucketVector)[ii]->end()) {
            foundFullest = true;
            fullest = *fullestIterator;
            break;
        }
    }
    if (!foundFullest) {
        //std::cout << "Could not find a fullest block for compaction" << std::endl;
        return false;
    }

    int fullestBucketChange = NO_NEW_BUCKET_INDEX;
    while (fullest->hasFreeTuples()) {
        TBPtr lightest;
        TBBucketI lightestIterator;
        bool foundLightest = false;

        for (int ii = 0; ii < TUPLE_BLOCK_NUM_BUCKETS; ii++) {
            lightestIterator = (*bucketVector)[ii]->begin();
            if (lightestIterator != (*bucketVector)[ii]->end()) {
                lightest = lightestIterator.key();
                if (lightest != fullest) {
                    foundLightest = true;
                    break;
                }
                assert(lightest == fullest);
                lightestIterator++;
                if (lightestIterator != (*bucketVector)[ii]->end()) {
                    lightest = lightestIterator.key();
                    foundLightest = true;
                    break;
                }
            }
        }
        if (!foundLightest) {
            //could not find a lightest block for compaction
            return false;
        }

        std::pair<int, int> bucketChanges = fullest->merge(this, lightest, this);
        int tempFullestBucketChange = bucketChanges.first;
        if (tempFullestBucketChange != NO_NEW_BUCKET_INDEX) {
            fullestBucketChange = tempFullestBucketChange;
        }

        if (lightest->isEmpty()) {
            notifyBlockWasCompactedAway(lightest);
            m_data.erase(lightest->address());
            m_blocksWithSpace.erase(lightest);
            m_blocksNotPendingSnapshot.erase(lightest);
            m_blocksPendingSnapshot.erase(lightest);
            lightest->swapToBucket(TBBucketPtr());
        } else {
            int lightestBucketChange = bucketChanges.second;
            if (lightestBucketChange != NO_NEW_BUCKET_INDEX) {
                lightest->swapToBucket((*bucketVector)[lightestBucketChange]);
            }
        }
    }

    if (fullestBucketChange != NO_NEW_BUCKET_INDEX) {
        fullest->swapToBucket((*bucketVector)[fullestBucketChange]);
    }
    if (!fullest->hasFreeTuples()) {
        m_blocksWithSpace.erase(fullest);
    }
    return true;
}

void PersistentTable::doIdleCompaction() {
    if (!m_blocksNotPendingSnapshot.empty()) {
        doCompactionWithinSubset(&m_blocksNotPendingSnapshotLoad);
    }
    if (!m_blocksPendingSnapshot.empty()) {
        doCompactionWithinSubset(&m_blocksPendingSnapshotLoad);
    }
}

bool PersistentTable::doForcedCompaction() {
    if (m_tableStreamer.get() != NULL && m_tableStreamer->hasStreamType(TABLE_STREAM_RECOVERY)) {
        LogManager::getThreadLogger(LOGGERID_SQL)->log(LOGLEVEL_INFO,
            "Deferring compaction until recovery is complete.");
        return false;
    }
    bool hadWork1 = true;
    bool hadWork2 = true;
    int64_t notPendingCompactions = 0;
    int64_t pendingCompactions = 0;

    char msg[512];
    snprintf(msg, sizeof(msg), "Doing forced compaction with allocated tuple count %zd",
             ((intmax_t)allocatedTupleCount()));
    LogManager::getThreadLogger(LOGGERID_SQL)->log(LOGLEVEL_INFO, msg);

    int failedCompactionCountBefore = m_failedCompactionCount;
    while (compactionPredicate()) {
        assert(hadWork1 || hadWork2);
        if (!hadWork1 && !hadWork2) {
            /*
             * If this code is reached it means that the compaction predicate
             * thinks that it should be possible to merge some blocks,
             * but there were no blocks found in the load buckets that were
             * eligible to be merged. This is a bug in either the predicate
             * or more likely the code that moves blocks from bucket to bucket.
             * This isn't fatal because the list of blocks with free space
             * and deletion of empty blocks is handled independently of
             * the book keeping for load buckets and merging. As the load
             * of the missing (missing from the load buckets)
             * blocks changes they should end up being inserted
             * into the bucketing system again and will be
             * compacted if necessary or deleted when empty.
             * This is a work around for ENG-939
             */
            if (m_failedCompactionCount % 5000 == 0) {
                snprintf(msg, sizeof(msg), "Compaction predicate said there should be "
                         "blocks to compact but no blocks were found "
                         "to be eligible for compaction. This has "
                         "occured %d times.", m_failedCompactionCount);
                LogManager::getThreadLogger(LOGGERID_SQL)->log(LOGLEVEL_ERROR, msg);
            }
            if (m_failedCompactionCount == 0) {
                printBucketInfo();
            }
            m_failedCompactionCount++;
            break;
        }
        if (!m_blocksNotPendingSnapshot.empty() && hadWork1) {
            //std::cout << "Compacting blocks not pending snapshot " << m_blocksNotPendingSnapshot.size() << std::endl;
            hadWork1 = doCompactionWithinSubset(&m_blocksNotPendingSnapshotLoad);
            notPendingCompactions++;
        }
        if (!m_blocksPendingSnapshot.empty() && hadWork2) {
            //std::cout << "Compacting blocks pending snapshot " << m_blocksPendingSnapshot.size() << std::endl;
            hadWork2 = doCompactionWithinSubset(&m_blocksPendingSnapshotLoad);
            pendingCompactions++;
        }
    }
    //If compactions have been failing lately, but it didn't fail this time
    //then compaction progressed until the predicate was satisfied
    if (failedCompactionCountBefore > 0 && failedCompactionCountBefore == m_failedCompactionCount) {
        snprintf(msg, sizeof(msg), "Recovered from a failed compaction scenario "
                "and compacted to the point that the compaction predicate was "
                "satisfied after %d failed attempts", failedCompactionCountBefore);
        LogManager::getThreadLogger(LOGGERID_SQL)->log(LOGLEVEL_ERROR, msg);
        m_failedCompactionCount = 0;
    }

    assert(!compactionPredicate());
    snprintf(msg, sizeof(msg), "Finished forced compaction of %zd non-snapshot blocks and %zd snapshot blocks with allocated tuple count %zd",
            ((intmax_t)notPendingCompactions), ((intmax_t)pendingCompactions), ((intmax_t)allocatedTupleCount()));
    LogManager::getThreadLogger(LOGGERID_SQL)->log(LOGLEVEL_INFO, msg);
    return (notPendingCompactions + pendingCompactions) > 0;
}

void PersistentTable::printBucketInfo() {
    std::cout << std::endl;
    TBMapI iter = m_data.begin();
    while (iter != m_data.end()) {
        std::cout << "Block " << static_cast<void*>(iter.data()->address()) << " has " <<
                iter.data()->activeTuples() << " active tuples and " << iter.data()->lastCompactionOffset()
                << " last compaction offset and is in bucket " <<
                static_cast<void*>(iter.data()->currentBucket().get()) <<
                std::endl;
        iter++;
    }

    boost::unordered_set<TBPtr>::iterator blocksNotPendingSnapshot = m_blocksNotPendingSnapshot.begin();
    std::cout << "Blocks not pending snapshot: ";
    while (blocksNotPendingSnapshot != m_blocksNotPendingSnapshot.end()) {
        std::cout << static_cast<void*>((*blocksNotPendingSnapshot)->address()) << ",";
        blocksNotPendingSnapshot++;
    }
    std::cout << std::endl;
    for (int ii = 0; ii < m_blocksNotPendingSnapshotLoad.size(); ii++) {
        if (m_blocksNotPendingSnapshotLoad[ii]->empty()) {
            continue;
        }
        std::cout << "Bucket " << ii << "(" << static_cast<void*>(m_blocksNotPendingSnapshotLoad[ii].get()) << ") has size " << m_blocksNotPendingSnapshotLoad[ii]->size() << std::endl;
        TBBucketI bucketIter = m_blocksNotPendingSnapshotLoad[ii]->begin();
        while (bucketIter != m_blocksNotPendingSnapshotLoad[ii]->end()) {
            std::cout << "\t" << static_cast<void*>((*bucketIter)->address()) << std::endl;
            bucketIter++;
        }
    }

    boost::unordered_set<TBPtr>::iterator blocksPendingSnapshot = m_blocksPendingSnapshot.begin();
    std::cout << "Blocks pending snapshot: ";
    while (blocksPendingSnapshot != m_blocksPendingSnapshot.end()) {
        std::cout << static_cast<void*>((*blocksPendingSnapshot)->address()) << ",";
        blocksPendingSnapshot++;
    }
    std::cout << std::endl;
    for (int ii = 0; ii < m_blocksPendingSnapshotLoad.size(); ii++) {
        if (m_blocksPendingSnapshotLoad[ii]->empty()) {
            continue;
        }
        std::cout << "Bucket " << ii << "(" << static_cast<void*>(m_blocksPendingSnapshotLoad[ii].get()) << ") has size " << m_blocksPendingSnapshotLoad[ii]->size() << std::endl;
        TBBucketI bucketIter = m_blocksPendingSnapshotLoad[ii]->begin();
        while (bucketIter != m_blocksPendingSnapshotLoad[ii]->end()) {
            std::cout << "\t" << static_cast<void*>((*bucketIter)->address()) << std::endl;
            bucketIter++;
        }
    }
    std::cout << std::endl;
}

int64_t PersistentTable::validatePartitioning(TheHashinator *hashinator, int32_t partitionId) {
    TableIterator iter = iterator();

    int64_t mispartitionedRows = 0;

    while (iter.hasNext()) {
        TableTuple tuple(schema());
        iter.next(tuple);
        if (hashinator->hashinate(tuple.getNValue(m_partitionColumn)) != partitionId) {
            mispartitionedRows++;
        }
    }
    return mispartitionedRows;
}

void PersistentTableSurgeon::activateSnapshot() {
    //All blocks are now pending snapshot
    m_table.m_blocksPendingSnapshot.swap(m_table.m_blocksNotPendingSnapshot);
    m_table.m_blocksPendingSnapshotLoad.swap(m_table.m_blocksNotPendingSnapshotLoad);
    assert(m_table.m_blocksNotPendingSnapshot.empty());
    for (int ii = 0; ii < m_table.m_blocksNotPendingSnapshotLoad.size(); ii++) {
        assert(m_table.m_blocksNotPendingSnapshotLoad[ii]->empty());
    }
}

std::pair<const TableIndex*, uint32_t> PersistentTable::getUniqueIndexForDR() {
    // In active-active we always send full tuple instead of just index tuple.
    bool isActiveActive = ExecutorContext::getExecutorContext()->getEngine()->getIsActiveActiveDREnabled();
    if (isActiveActive) {
        TableIndex* nullIndex = NULL;
        return std::make_pair(nullIndex, 0);
    }

    if (!m_smallestUniqueIndex && !m_noAvailableUniqueIndex) {
        computeSmallestUniqueIndex();
    }
    return std::make_pair(m_smallestUniqueIndex, m_smallestUniqueIndexCrc);
}

void PersistentTable::computeSmallestUniqueIndex() {
    uint32_t smallestIndexTupleLength = UINT32_MAX;
    m_noAvailableUniqueIndex = true;
    m_smallestUniqueIndex = NULL;
    m_smallestUniqueIndexCrc = 0;
    std::string smallestUniqueIndexName = ""; // use name for determinism
    BOOST_FOREACH(TableIndex* index, m_indexes) {
        if (index->isUniqueIndex() && !index->isPartialIndex()) {
            uint32_t indexTupleLength = index->getKeySchema()->tupleLength();
            if (!m_smallestUniqueIndex ||
                (m_smallestUniqueIndex->keyUsesNonInlinedMemory() && !index->keyUsesNonInlinedMemory()) ||
                indexTupleLength < smallestIndexTupleLength ||
                (indexTupleLength == smallestIndexTupleLength && index->getName() < smallestUniqueIndexName)) {
                m_smallestUniqueIndex = index;
                m_noAvailableUniqueIndex = false;
                smallestIndexTupleLength = indexTupleLength;
                smallestUniqueIndexName = index->getName();
            }
        }
    }
    if (m_smallestUniqueIndex) {
        m_smallestUniqueIndexCrc = vdbcrc::crc32cInit();
        m_smallestUniqueIndexCrc = vdbcrc::crc32c(m_smallestUniqueIndexCrc,
                &(m_smallestUniqueIndex->getColumnIndices()[0]),
                m_smallestUniqueIndex->getColumnIndices().size() * sizeof(int));
        m_smallestUniqueIndexCrc = vdbcrc::crc32cFinish(m_smallestUniqueIndexCrc);
    }
}

} // namespace voltdb<|MERGE_RESOLUTION|>--- conflicted
+++ resolved
@@ -81,11 +81,7 @@
 #include "storage/ConstraintFailureException.h"
 #include "storage/CopyOnWriteContext.h"
 #include "storage/MaterializedViewMetadata.h"
-<<<<<<< HEAD
-#include "storage/DRTupleStream.h"
-=======
 #include "storage/AbstractDRTupleStream.h"
->>>>>>> 72bde4b7
 #include "ExportMaterializedViewMetadata.h"
 
 namespace voltdb {
@@ -139,7 +135,6 @@
     }
 
     m_preTruncateTable = NULL;
-
     ::memcpy(&m_signature, signature, 20);
 }
 
