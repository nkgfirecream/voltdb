/* This file is part of VoltDB.
 * Copyright (C) 2008-2014 VoltDB Inc.
 *
 * This program is free software: you can redistribute it and/or modify
 * it under the terms of the GNU Affero General Public License as
 * published by the Free Software Foundation, either version 3 of the
 * License, or (at your option) any later version.
 *
 * This program is distributed in the hope that it will be useful,
 * but WITHOUT ANY WARRANTY; without even the implied warranty of
 * MERCHANTABILITY or FITNESS FOR A PARTICULAR PURPOSE.  See the
 * GNU Affero General Public License for more details.
 *
 * You should have received a copy of the GNU Affero General Public License
 * along with VoltDB.  If not, see <http://www.gnu.org/licenses/>.
 */

#include "types.h"
#include "common/debuglog.h"
#include "common/ValueFactory.hpp"
#include "common/FatalException.hpp"
#include <string>

namespace voltdb {
using namespace std;

/** Testing utility */
bool isNumeric(ValueType type) {
    switch (type) {
      case (VALUE_TYPE_TINYINT):
      case (VALUE_TYPE_SMALLINT):
      case (VALUE_TYPE_INTEGER):
      case (VALUE_TYPE_BIGINT):
      case (VALUE_TYPE_DOUBLE):
        return true;
      break;
      case (VALUE_TYPE_VARCHAR):
      case (VALUE_TYPE_VARBINARY):
      case (VALUE_TYPE_TIMESTAMP):
      case (VALUE_TYPE_NULL):
      case (VALUE_TYPE_DECIMAL):   // test assumes castAsBigInt() makes sense if isNumeric()
      case (VALUE_TYPE_INVALID):
      case (VALUE_TYPE_ARRAY):
        return false;
      default:
          throw exception();
    }
    throw exception();
}

/** Used in index optimization **/
bool isIntegralType(ValueType type) {
    switch (type) {
      case (VALUE_TYPE_TINYINT):
      case (VALUE_TYPE_SMALLINT):
      case (VALUE_TYPE_INTEGER):
      case (VALUE_TYPE_BIGINT):
        return true;
      break;
      case (VALUE_TYPE_DOUBLE):
      case (VALUE_TYPE_VARCHAR):
      case (VALUE_TYPE_VARBINARY):
      case (VALUE_TYPE_TIMESTAMP):
      case (VALUE_TYPE_NULL):
      case (VALUE_TYPE_DECIMAL):
      case (VALUE_TYPE_ARRAY):
        return false;
      default:
          throw exception();
    }
    throw exception();
}

NValue getRandomValue(ValueType type) {
    switch (type) {
        case VALUE_TYPE_TIMESTAMP:
            return ValueFactory::getTimestampValue(static_cast<int64_t>(time(NULL)));
        case VALUE_TYPE_TINYINT:
            return ValueFactory::getTinyIntValue(static_cast<int8_t>(rand() % 128));
        case VALUE_TYPE_SMALLINT:
            return ValueFactory::getSmallIntValue(static_cast<int16_t>(rand() % 32768));
        case VALUE_TYPE_INTEGER:
            return ValueFactory::getIntegerValue(rand() % (1 << 31));
        case VALUE_TYPE_BIGINT:
            return ValueFactory::getBigIntValue(rand());
        case VALUE_TYPE_DOUBLE:
            return ValueFactory::getDoubleValue((rand() % 10000) / (double)(rand() % 10000));
        case VALUE_TYPE_VARCHAR: {
            int length = (rand() % 10);
            char characters[11];
            for (int ii = 0; ii < length; ii++) {
                characters[ii] = (char)(32 + (rand() % 94)); //printable characters
            }
            characters[length] = '\0';
            //printf("Characters are \"%s\"\n", characters);
            return ValueFactory::getStringValue(string(characters));
        }
        case VALUE_TYPE_VARBINARY: {
            int length = (rand() % 16);
            unsigned char bytes[17];
            for (int ii = 0; ii < length; ii++) {
                bytes[ii] = (unsigned char)rand() % 256; //printable characters
            }
            bytes[length] = '\0';
            //printf("Characters are \"%s\"\n", characters);
            return ValueFactory::getBinaryValue(bytes, length);
        }
            break;
        case VALUE_TYPE_ARRAY:
        default: {
            throwFatalException("Attempted to get a random value of unsupported value type %d", type);
        }
    }
    throw exception();
}

string getTypeName(ValueType type) {
    string ret;
    switch (type) {
        case (VALUE_TYPE_TINYINT):
            ret = "tinyint";
            break;
        case (VALUE_TYPE_SMALLINT):
            ret = "smallint";
            break;
        case (VALUE_TYPE_INTEGER):
            ret = "integer";
            break;
        case (VALUE_TYPE_BIGINT):
            ret = "bigint";
            break;
        case (VALUE_TYPE_DOUBLE):
            ret = "double";
            break;
        case (VALUE_TYPE_VARCHAR):
            ret = "varchar";
            break;
        case (VALUE_TYPE_VARBINARY):
            ret = "varbinary";
            break;
        case (VALUE_TYPE_TIMESTAMP):
            ret = "timestamp";
            break;
        case (VALUE_TYPE_DECIMAL):
            ret = "decimal";
            break;
        case (VALUE_TYPE_BOOLEAN):
            ret = "boolean";
            break;
        case (VALUE_TYPE_ADDRESS):
            ret = "address";
            break;
        case (VALUE_TYPE_INVALID):
            ret = "INVALID";
            break;
        case (VALUE_TYPE_NULL):
            ret = "NULL";
            break;
        case (VALUE_TYPE_FOR_DIAGNOSTICS_ONLY_NUMERIC):
            ret = "numeric";
            break;
        case (VALUE_TYPE_ARRAY):
            ret = "array";
            break;
        default: {
            char buffer[32];
            snprintf(buffer, 32, "UNKNOWN[%d]", type);
            ret = buffer;
        }
    }
    return (ret);
}

std::string tableStreamTypeToString(TableStreamType type) {
    switch (type) {
      case TABLE_STREAM_SNAPSHOT: {
          return "TABLE_STREAM_SNAPSHOT";
      }
      case TABLE_STREAM_ELASTIC_INDEX: {
          return "TABLE_STREAM_ELASTIC_INDEX";
      }
      case TABLE_STREAM_ELASTIC_INDEX_READ: {
          return "TABLE_STREAM_ELASTIC_INDEX_READ";
      }
      case TABLE_STREAM_ELASTIC_INDEX_CLEAR: {
          return "TABLE_STREAM_ELASTIC_INDEX_CLEAR";
      }
      case TABLE_STREAM_RECOVERY: {
          return "TABLE_STREAM_RECOVERY";
      }
      case TABLE_STREAM_NONE: {
          return "TABLE_STREAM_NONE";
      }
      default:
          return "INVALID";
    }
}


string valueToString(ValueType type)
{
    switch (type) {
      case VALUE_TYPE_INVALID: {
          return "INVALID";
      }
      case VALUE_TYPE_NULL: {
          return "NULL";
      }
      case VALUE_TYPE_TINYINT: {
          return "TINYINT";
      }
      case VALUE_TYPE_SMALLINT: {
          return "SMALLINT";
          break;
      }
      case VALUE_TYPE_INTEGER: {
          return "INTEGER";
      }
      case VALUE_TYPE_BIGINT: {
          return "BIGINT";
      }
      case VALUE_TYPE_DOUBLE: {
          return "FLOAT";
      }
      case VALUE_TYPE_VARCHAR: {
          return "VARCHAR";
      }
      case VALUE_TYPE_VARBINARY: {
          return "VARBINARY";
      }
      case VALUE_TYPE_TIMESTAMP: {
          return "TIMESTAMP";
      }
      case VALUE_TYPE_DECIMAL: {
          return "DECIMAL";
      }
      case VALUE_TYPE_FOR_DIAGNOSTICS_ONLY_NUMERIC: {
          return "NUMERIC";
      }
      case VALUE_TYPE_ARRAY: {
          return "ARRAY";
      }
      default:
          return "INVALID";
    }
}

ValueType stringToValue(string str )
{
    if (str == "INVALID") {
        return VALUE_TYPE_INVALID;
    } else if (str == "NULL") {
        return VALUE_TYPE_NULL;
    } else if (str == "TINYINT") {
        return VALUE_TYPE_TINYINT;
    } else if (str == "SMALLINT") {
        return VALUE_TYPE_SMALLINT;
    } else if (str == "INTEGER") {
        return VALUE_TYPE_INTEGER;
    } else if (str == "BIGINT") {
        return VALUE_TYPE_BIGINT;
    } else if (str == "FLOAT") {
        return VALUE_TYPE_DOUBLE;
    } else if (str == "STRING") {
        return VALUE_TYPE_VARCHAR;
    } else if (str == "VARBINARY") {
        return VALUE_TYPE_VARBINARY;
    } else if (str == "TIMESTAMP") {
        return VALUE_TYPE_TIMESTAMP;
    } else if (str == "DECIMAL") {
        return VALUE_TYPE_DECIMAL;
    } else if (str == "ARRAY") {
        return VALUE_TYPE_ARRAY;
    }
    else {
        throwFatalException( "No conversion from string %s.", str.c_str());
    }
    return VALUE_TYPE_INVALID;
}

string joinToString(JoinType type)
{
    switch (type) {
    case JOIN_TYPE_INVALID: {
        return "INVALID";
    }
    case JOIN_TYPE_INNER: {
        return "INNER";
    }
    case JOIN_TYPE_LEFT: {
        return "LEFT";
    }
    case JOIN_TYPE_FULL: {
        return "FULL";
    }
    case JOIN_TYPE_RIGHT: {
        return "RIGHT";
    }
    }
    return "INVALID";
}

JoinType stringToJoin(string str )
{
    if (str == "INVALID") {
        return JOIN_TYPE_INVALID;
    } else if (str == "INNER") {
        return JOIN_TYPE_INNER;
    } else if (str == "LEFT") {
        return JOIN_TYPE_LEFT;
    } else if (str == "FULL") {
        return JOIN_TYPE_FULL;
    } else if (str == "RIGHT") {
        return JOIN_TYPE_RIGHT;
    }
    return JOIN_TYPE_INVALID;
}

string sortDirectionToString(SortDirectionType type)
{
    switch (type) {
    case SORT_DIRECTION_TYPE_INVALID: {
        return "INVALID";
    }
    case SORT_DIRECTION_TYPE_ASC: {
        return "ASC";
    }
    case SORT_DIRECTION_TYPE_DESC: {
        return "DESC";
    }
    }
    return "INVALID";
}

SortDirectionType stringToSortDirection(string str )
{
    if (str == "INVALID") {
        return SORT_DIRECTION_TYPE_INVALID;
    } else if (str == "ASC") {
        return SORT_DIRECTION_TYPE_ASC;
    } else if (str == "DESC") {
        return SORT_DIRECTION_TYPE_DESC;
    }
    return SORT_DIRECTION_TYPE_INVALID;
}

string planNodeToString(PlanNodeType type)
{
    switch (type) {
    case PLAN_NODE_TYPE_INVALID: {
        return "INVALID";
    }
    case PLAN_NODE_TYPE_SEQSCAN: {
        return "SEQSCAN";
    }
    case PLAN_NODE_TYPE_INDEXSCAN: {
        return "INDEXSCAN";
    }
    case PLAN_NODE_TYPE_INDEXCOUNT: {
        return "INDEXCOUNT";
    }
    case PLAN_NODE_TYPE_TABLECOUNT: {
        return "TABLECOUNT";
    }
    case PLAN_NODE_TYPE_NESTLOOP: {
        return "NESTLOOP";
    }
    case PLAN_NODE_TYPE_NESTLOOPINDEX: {
        return "NESTLOOPINDEX";
    }
    case PLAN_NODE_TYPE_UPDATE: {
        return "UPDATE";
    }
    case PLAN_NODE_TYPE_INSERT: {
        return "INSERT";
    }
    case PLAN_NODE_TYPE_DELETE: {
        return "DELETE";
    }
    case PLAN_NODE_TYPE_SEND: {
        return "SEND";
    }
    case PLAN_NODE_TYPE_RECEIVE: {
        return "RECEIVE";
    }
    case PLAN_NODE_TYPE_AGGREGATE: {
        return "AGGREGATE";
    }
    case PLAN_NODE_TYPE_HASHAGGREGATE: {
        return "HASHAGGREGATE";
    }
    case PLAN_NODE_TYPE_PARTIALAGGREGATE: {
        return "PARTIALAGGREGATE";
    }
    case PLAN_NODE_TYPE_UNION: {
        return "UNION";
    }
    case PLAN_NODE_TYPE_ORDERBY: {
        return "ORDERBY";
    }
    case PLAN_NODE_TYPE_PROJECTION: {
        return "PROJECTION";
    }
    case PLAN_NODE_TYPE_MATERIALIZE: {
        return "MATERIALIZE";
    }
    case PLAN_NODE_TYPE_LIMIT: {
        return "LIMIT";
    }
    case PLAN_NODE_TYPE_DISTINCT: {
        return "DISTINCT";
    }
    case PLAN_NODE_TYPE_MATERIALIZEDSCAN: {
        return "MATERIALIZEDSCAN";
    }
<<<<<<< HEAD
    }
=======

    case PLAN_NODE_TYPE_SEMISEQSCAN: {
        return "SEMISEQSCAN";
    }
    case PLAN_NODE_TYPE_UPSERT: {
        return "UPSERT";
    }
    } // END OF SWITCH
>>>>>>> 61c66f4b
    return "UNDEFINED";
}

PlanNodeType stringToPlanNode(string str )
{
    if (str == "INVALID") {
        return PLAN_NODE_TYPE_INVALID;
    } else if (str == "SEQSCAN") {
        return PLAN_NODE_TYPE_SEQSCAN;
    } else if (str == "INDEXSCAN") {
        return PLAN_NODE_TYPE_INDEXSCAN;
    } else if (str == "INDEXCOUNT") {
        return PLAN_NODE_TYPE_INDEXCOUNT;
    } else if (str == "TABLECOUNT") {
        return PLAN_NODE_TYPE_TABLECOUNT;
    } else if (str == "NESTLOOP") {
        return PLAN_NODE_TYPE_NESTLOOP;
    } else if (str == "NESTLOOPINDEX") {
        return PLAN_NODE_TYPE_NESTLOOPINDEX;
    } else if (str == "UPDATE") {
        return PLAN_NODE_TYPE_UPDATE;
    } else if (str == "INSERT") {
        return PLAN_NODE_TYPE_INSERT;
    } else if (str == "DELETE") {
        return PLAN_NODE_TYPE_DELETE;
    } else if (str == "SEND") {
        return PLAN_NODE_TYPE_SEND;
    } else if (str == "RECEIVE") {
        return PLAN_NODE_TYPE_RECEIVE;
    } else if (str == "AGGREGATE") {
        return PLAN_NODE_TYPE_AGGREGATE;
    } else if (str == "HASHAGGREGATE") {
        return PLAN_NODE_TYPE_HASHAGGREGATE;
    } else if (str == "PARTIALAGGREGATE") {
        return PLAN_NODE_TYPE_PARTIALAGGREGATE;
    } else if (str == "UNION") {
        return PLAN_NODE_TYPE_UNION;
    } else if (str == "ORDERBY") {
        return PLAN_NODE_TYPE_ORDERBY;
    } else if (str == "PROJECTION") {
        return PLAN_NODE_TYPE_PROJECTION;
    } else if (str == "MATERIALIZE") {
        return PLAN_NODE_TYPE_MATERIALIZE;
    } else if (str == "LIMIT") {
        return PLAN_NODE_TYPE_LIMIT;
    } else if (str == "DISTINCT") {
        return PLAN_NODE_TYPE_DISTINCT;
    } else if (str == "MATERIALIZEDSCAN") {
        return PLAN_NODE_TYPE_MATERIALIZEDSCAN;
<<<<<<< HEAD
=======
    } else if (str == "SEMISEQSCAN") {
        return PLAN_NODE_TYPE_SEMISEQSCAN;
    } else if (str == "UPSERT") {
        return PLAN_NODE_TYPE_UPSERT;
>>>>>>> 61c66f4b
    }
    return PLAN_NODE_TYPE_INVALID;
}

string expressionToString(ExpressionType type)
{
    switch (type) {
    case EXPRESSION_TYPE_INVALID: {
        return "INVALID";
    }
    case EXPRESSION_TYPE_OPERATOR_PLUS: {
        return "OPERATOR_PLUS";
    }
    case EXPRESSION_TYPE_OPERATOR_MINUS: {
        return "OPERATOR_MINUS";
    }
    case EXPRESSION_TYPE_OPERATOR_MULTIPLY: {
        return "OPERATOR_MULTIPLY";
    }
    case EXPRESSION_TYPE_OPERATOR_DIVIDE: {
        return "OPERATOR_DIVIDE";
    }
    case EXPRESSION_TYPE_OPERATOR_CONCAT: {
        return "OPERATOR_CONCAT";
    }
    case EXPRESSION_TYPE_OPERATOR_MOD: {
        return "OPERATOR_MOD";
    }
    case EXPRESSION_TYPE_OPERATOR_CAST: {
        return "OPERATOR_CAST";
    }
    case EXPRESSION_TYPE_OPERATOR_NOT: {
        return "OPERATOR_NOT";
    }
    case EXPRESSION_TYPE_OPERATOR_IS_NULL: {
        return "OPERATOR_IS_NULL";
    }
    case EXPRESSION_TYPE_COMPARE_EQUAL: {
        return "COMPARE_EQUAL";
    }
    case EXPRESSION_TYPE_COMPARE_NOTEQUAL: {
        return "COMPARE_NOT_EQUAL";
    }
    case EXPRESSION_TYPE_COMPARE_LESSTHAN: {
        return "COMPARE_LESSTHAN";
    }
    case EXPRESSION_TYPE_COMPARE_GREATERTHAN: {
        return "COMPARE_GREATERTHAN";
    }
    case EXPRESSION_TYPE_COMPARE_LESSTHANOREQUALTO: {
        return "COMPARE_LESSTHANOREQUALTO";
    }
    case EXPRESSION_TYPE_COMPARE_GREATERTHANOREQUALTO: {
        return "COMPARE_GREATERTHANOREQUALTO";
    }
    case EXPRESSION_TYPE_COMPARE_LIKE: {
        return "COMPARE_LIKE";
    }
    case EXPRESSION_TYPE_COMPARE_IN: {
        return "COMPARE_IN";
    }
    case EXPRESSION_TYPE_CONJUNCTION_AND: {
        return "CONJUNCTION_AND";
    }
    case EXPRESSION_TYPE_CONJUNCTION_OR: {
        return "CONJUNCTION_OR";
    }
    case EXPRESSION_TYPE_VALUE_CONSTANT: {
        return "VALUE_CONSTANT";
    }
    case EXPRESSION_TYPE_VALUE_PARAMETER: {
        return "VALUE_PARAMETER";
    }
    case EXPRESSION_TYPE_VALUE_TUPLE: {
        return "VALUE_TUPLE";
    }
    case EXPRESSION_TYPE_VALUE_TUPLE_ADDRESS: {
        return "VALUE_TUPLE_ADDRESS";
    }
    case EXPRESSION_TYPE_VALUE_NULL: {
        return "VALUE_NULL";
    }
    case EXPRESSION_TYPE_AGGREGATE_COUNT: {
        return "AGGREGATE_COUNT";
    }
    case EXPRESSION_TYPE_AGGREGATE_COUNT_STAR: {
        return "AGGREGATE_COUNT_STAR";
    }
    case EXPRESSION_TYPE_AGGREGATE_SUM: {
        return "AGGREGATE_SUM";
    }
    case EXPRESSION_TYPE_AGGREGATE_MIN: {
        return "AGGREGATE_MIN";
    }
    case EXPRESSION_TYPE_AGGREGATE_MAX: {
        return "AGGREGATE_MAX";
    }
    case EXPRESSION_TYPE_AGGREGATE_AVG: {
        return "AGGREGATE_AVG";
    }
    case EXPRESSION_TYPE_FUNCTION: {
        return "FUNCTION";
    }
    case EXPRESSION_TYPE_VALUE_VECTOR: {
        return "VALUE_VECTOR";
    }
    case EXPRESSION_TYPE_HASH_RANGE: {
        return "HASH_RANGE";
    }
    case EXPRESSION_TYPE_OPERATOR_CASE_WHEN: {
        return "OPERATOR_CASE_WHEN";
    }
    case EXPRESSION_TYPE_OPERATOR_ALTERNATIVE: {
        return "OPERATOR_ALTERNATIVE";
    }
    case EXPRESSION_TYPE_IN_SUBQUERY: {
        return "IN_SUBQUERY";
    }
    case EXPRESSION_TYPE_EXISTS_SUBQUERY: {
        return "EXISTS_SUBQUERY";
    }
    }
    return "INVALID";
}

ExpressionType stringToExpression(string str )
{
    if (str == "INVALID") {
        return EXPRESSION_TYPE_INVALID;
    } else if (str == "OPERATOR_PLUS") {
        return EXPRESSION_TYPE_OPERATOR_PLUS;
    } else if (str == "OPERATOR_MINUS") {
        return EXPRESSION_TYPE_OPERATOR_MINUS;
    } else if (str == "OPERATOR_MULTIPLY") {
        return EXPRESSION_TYPE_OPERATOR_MULTIPLY;
    } else if (str == "OPERATOR_DIVIDE") {
        return EXPRESSION_TYPE_OPERATOR_DIVIDE;
    } else if (str == "OPERATOR_CONCAT") {
        return EXPRESSION_TYPE_OPERATOR_CONCAT;
    } else if (str == "OPERATOR_MOD") {
        return EXPRESSION_TYPE_OPERATOR_MOD;
    } else if (str == "OPERATOR_CAST") {
        return EXPRESSION_TYPE_OPERATOR_CAST;
    } else if (str == "OPERATOR_NOT") {
        return EXPRESSION_TYPE_OPERATOR_NOT;
    } else if (str == "OPERATOR_IS_NULL") {
        return EXPRESSION_TYPE_OPERATOR_IS_NULL;
    } else if (str == "COMPARE_EQUAL") {
        return EXPRESSION_TYPE_COMPARE_EQUAL;
    } else if (str == "COMPARE_NOTEQUAL") {
        return EXPRESSION_TYPE_COMPARE_NOTEQUAL;
    } else if (str == "COMPARE_LESSTHAN") {
        return EXPRESSION_TYPE_COMPARE_LESSTHAN;
    } else if (str == "COMPARE_GREATERTHAN") {
        return EXPRESSION_TYPE_COMPARE_GREATERTHAN;
    } else if (str == "COMPARE_LESSTHANOREQUALTO") {
        return EXPRESSION_TYPE_COMPARE_LESSTHANOREQUALTO;
    } else if (str == "COMPARE_GREATERTHANOREQUALTO") {
        return EXPRESSION_TYPE_COMPARE_GREATERTHANOREQUALTO;
    } else if (str == "COMPARE_LIKE") {
        return EXPRESSION_TYPE_COMPARE_LIKE;
    } else if (str == "COMPARE_IN") {
        return EXPRESSION_TYPE_COMPARE_IN;
    } else if (str == "CONJUNCTION_AND") {
        return EXPRESSION_TYPE_CONJUNCTION_AND;
    } else if (str == "CONJUNCTION_OR") {
        return EXPRESSION_TYPE_CONJUNCTION_OR;
    } else if (str == "VALUE_CONSTANT") {
        return EXPRESSION_TYPE_VALUE_CONSTANT;
    } else if (str == "VALUE_PARAMETER") {
        return EXPRESSION_TYPE_VALUE_PARAMETER;
    } else if (str == "VALUE_TUPLE") {
        return EXPRESSION_TYPE_VALUE_TUPLE;
    } else if (str == "VALUE_TUPLE_ADDRESS") {
        return EXPRESSION_TYPE_VALUE_TUPLE_ADDRESS;
    } else if (str == "VALUE_NULL") {
        return EXPRESSION_TYPE_VALUE_NULL;
    } else if (str == "AGGREGATE_COUNT") {
        return EXPRESSION_TYPE_AGGREGATE_COUNT;
    } else if (str == "AGGREGATE_COUNT_STAR") {
        return EXPRESSION_TYPE_AGGREGATE_COUNT_STAR;
    } else if (str == "AGGREGATE_SUM") {
        return EXPRESSION_TYPE_AGGREGATE_SUM;
    } else if (str == "AGGREGATE_MIN") {
        return EXPRESSION_TYPE_AGGREGATE_MIN;
    } else if (str == "AGGREGATE_MAX") {
        return EXPRESSION_TYPE_AGGREGATE_MAX;
    } else if (str == "AGGREGATE_AVG") {
        return EXPRESSION_TYPE_AGGREGATE_AVG;
    } else if (str == "FUNCTION") {
        return EXPRESSION_TYPE_FUNCTION;
    } else if (str == "VALUE_VECTOR") {
        return EXPRESSION_TYPE_VALUE_VECTOR;
    } else if (str == "HASH_RANGE") {
        return EXPRESSION_TYPE_HASH_RANGE;
    } else if (str == "OPERATOR_CASE_WHEN") {
        return EXPRESSION_TYPE_OPERATOR_CASE_WHEN;
    } else if (str == "OPERATOR_ALTERNATIVE") {
        return EXPRESSION_TYPE_OPERATOR_ALTERNATIVE;
    } else if (str == "IN_SUBQUERY") {
        return EXPRESSION_TYPE_IN_SUBQUERY;
    } else if (str == "EXISTS_SUBQUERY") {
        return EXPRESSION_TYPE_EXISTS_SUBQUERY;
    }

    return EXPRESSION_TYPE_INVALID;
}

string indexLookupToString(IndexLookupType type)
{
    switch (type) {
    case INDEX_LOOKUP_TYPE_INVALID: {
        return "INVALID";
    }
    case INDEX_LOOKUP_TYPE_EQ: {
        return "EQ";
    }
    case INDEX_LOOKUP_TYPE_GT: {
        return "GT";
    }
    case INDEX_LOOKUP_TYPE_GTE: {
        return "GTE";
    }
    case INDEX_LOOKUP_TYPE_LT: {
        return "LT";
    }
    case INDEX_LOOKUP_TYPE_LTE: {
        return "LTE";
    }
    case INDEX_LOOKUP_TYPE_GT_LT: {
        return "GT_LT";
    }
    case INDEX_LOOKUP_TYPE_GTE_LT: {
        return "GTE_LT";
    }
    case INDEX_LOOKUP_TYPE_GTL_TE: {
        return "GTL_TE";
    }
    case INDEX_LOOKUP_TYPE_GTE_LTE: {
        return "GTE_LTE";
    }
    }
    return "INVALID";
}

IndexLookupType stringToIndexLookup(string str )
{
    if (str == "INVALID") {
        return INDEX_LOOKUP_TYPE_INVALID;
    } else if (str == "EQ") {
        return INDEX_LOOKUP_TYPE_EQ;
    } else if (str == "GT") {
        return INDEX_LOOKUP_TYPE_GT;
    }  else if (str == "GTE") {
        return INDEX_LOOKUP_TYPE_GTE;
    }  else if (str == "LT") {
        return INDEX_LOOKUP_TYPE_LT;
    }  else if (str == "LTE") {
        return INDEX_LOOKUP_TYPE_LTE;
    } else if (str == "GT_LT") {
        return INDEX_LOOKUP_TYPE_GT_LT;
    }  else if (str == "GTE_LT") {
        return INDEX_LOOKUP_TYPE_GTE_LT;
    }  else if (str == "GTL_TE") {
        return INDEX_LOOKUP_TYPE_GTL_TE;
    }  else if (str == "GTE_LTE") {
        return INDEX_LOOKUP_TYPE_GTE_LTE;
    }
    return INDEX_LOOKUP_TYPE_INVALID;
}

/** takes in 0-F, returns 0-15 */
int32_t hexCharToInt(char c) {
    c = static_cast<char>(toupper(c));
    if ((c < '0' || c > '9') && (c < 'A' || c > 'F')) {
        return -1;
    }
    int32_t retval;
    if (c >= 'A')
        retval = c - 'A' + 10;
    else
        retval = c - '0';
    assert(retval >=0 && retval < 16);
    return retval;
}

int64_t getMaxTypeValue (ValueType type) {
    switch(type) {
    case VALUE_TYPE_TINYINT:
        return static_cast<int64_t>(INT8_MAX);
    case VALUE_TYPE_SMALLINT:
        return static_cast<int64_t>(INT16_MAX);
    case VALUE_TYPE_INTEGER:
        return static_cast<int64_t>(INT32_MAX);
    case VALUE_TYPE_BIGINT:
        return static_cast<int64_t>(INT64_MAX);
    default:
        return static_cast<int64_t>(-1);
    }
}

bool hexDecodeToBinary(unsigned char *bufferdst, const char *hexString) {
    assert (hexString);
    size_t len = strlen(hexString);
    if ((len % 2) != 0)
        return false;

    int32_t i;
    for (i = 0; i < len / 2; i++) {
        int32_t high = hexCharToInt(hexString[i * 2]);
        int32_t low = hexCharToInt(hexString[i * 2 + 1]);
        if ((high == -1) || (low == -1))
            return false;

        int32_t result = high * 16 + low;
        assert (result >= 0 && result < 256);
        bufferdst[i] = static_cast<unsigned char>(result);
    }
    return true;
}

// namespace voltdb
}<|MERGE_RESOLUTION|>--- conflicted
+++ resolved
@@ -413,18 +413,10 @@
     case PLAN_NODE_TYPE_MATERIALIZEDSCAN: {
         return "MATERIALIZEDSCAN";
     }
-<<<<<<< HEAD
-    }
-=======
-
     case PLAN_NODE_TYPE_SEMISEQSCAN: {
         return "SEMISEQSCAN";
     }
-    case PLAN_NODE_TYPE_UPSERT: {
-        return "UPSERT";
-    }
     } // END OF SWITCH
->>>>>>> 61c66f4b
     return "UNDEFINED";
 }
 
@@ -474,13 +466,8 @@
         return PLAN_NODE_TYPE_DISTINCT;
     } else if (str == "MATERIALIZEDSCAN") {
         return PLAN_NODE_TYPE_MATERIALIZEDSCAN;
-<<<<<<< HEAD
-=======
     } else if (str == "SEMISEQSCAN") {
         return PLAN_NODE_TYPE_SEMISEQSCAN;
-    } else if (str == "UPSERT") {
-        return PLAN_NODE_TYPE_UPSERT;
->>>>>>> 61c66f4b
     }
     return PLAN_NODE_TYPE_INVALID;
 }
