--- conflicted
+++ resolved
@@ -17,23 +17,15 @@
 
 package org.voltcore.logging;
 
-import com.google_voltpatches.common.base.Throwables;
-import org.voltcore.utils.CoreUtils;
-import org.voltcore.utils.ShutdownHooks;
-
-import java.io.StringWriter;
 import java.lang.reflect.Constructor;
 import java.lang.reflect.Method;
 import java.util.concurrent.ExecutorService;
-<<<<<<< HEAD
-=======
 import java.util.concurrent.LinkedBlockingQueue;
 import java.util.concurrent.ThreadFactory;
 import java.util.concurrent.ThreadPoolExecutor;
 import java.util.concurrent.TimeUnit;
 
 import com.google_voltpatches.common.base.Throwables;
->>>>>>> 7539f748
 
 /**
  * Class that implements the core functionality of a Log4j logger
@@ -43,28 +35,30 @@
  */
 public class VoltLogger {
     final CoreVoltLogger m_logger;
-
-<<<<<<< HEAD
-    private static final String m_threadName = "Async Logger";
-    private static final ExecutorService m_es = CoreUtils.getSingleThreadExecutor(m_threadName);
-
-    private static final boolean m_disableAsync = Boolean.getBoolean("DISABLE_ASYNC_LOGGING");
-
-    static {
-        ShutdownHooks.registerShutdownHook(ShutdownHooks.VOLT_LOGGER, true, new Runnable() {
-            @Override
-            public void run() {
-                try {
-                    m_es.submit(new Runnable() {
-                        @Override
-                    public void run() {}
-                    }).get();
-                } catch (Exception e) {
-                    Throwables.getRootCause(e).printStackTrace();
-                }
-            }
-        });
-=======
+    private static final String ASYNCH_LOGGER_THREAD_NAME = "Async Logger";
+
+    /// A thread factory implementation customized for asynchronous logging tasks.
+    /// This class and its use to initialize m_asynchLoggerPool bypasses similar code in CoreUtils.
+    /// Duplicating that functionality seemed less bad than maintaining potentially circular
+    /// dependencies between the static initializers here and those in CoreUtils.
+    /// Such dependencies were implicated in a mysterious platform-specific hang.
+    /// Also, the CoreUtils code will LOG any exception thrown by the launched runnable.
+    /// That seems like a bad idea in this case, since the failed runnable in question is
+    /// responsible for logging.
+    /// Here, for simplicity, the runnables provided by the callers of submit or execute
+    /// take responsibility for their own blanket exception catching.
+    /// They fall back to writing a complaint to System.err on the assumption that logging
+    /// is seriously broken and unusable.
+    private static class LoggerThreadFactory implements ThreadFactory {
+        private static final int SMALL_STACK_SIZE = 1024 * 256;
+        @Override
+        public synchronized Thread newThread(final Runnable runnable) {
+            Thread t = new Thread(null, runnable, ASYNCH_LOGGER_THREAD_NAME, SMALL_STACK_SIZE);
+            t.setDaemon(true);
+            return t;
+        }
+    };
+
     // The pool containing the logger thread(s) or null if asynch logging is disabled so that
     // all logging takes place synchronously on the caller's thread.
     private static ExecutorService m_asynchLoggerPool =
@@ -94,7 +88,6 @@
             // asynch logger can just fall back to synchronous on the caller thread.
             m_asynchLoggerPool = null;
         }
->>>>>>> 7539f748
     }
 
 
@@ -106,77 +99,98 @@
         public boolean isEnabledFor(Level level);
         public void log(Level level, Object message, Throwable t);
         public void l7dlog(Level level, String key, Object[] params, Throwable t);
-        public void addSimpleWriterAppender(StringWriter writer);
-        public void setLevel(Level level);
         public long getLogLevels(VoltLogger loggers[]);
     }
 
     /*
-     * Submit all tasks asynchronously to the thread to preserve message order,
+     * Submit a task asynchronously to the thread to preserve message order,
+     * and wait for the task to complete.
+     */
+    private void submit(final Level level, final Object message, final Throwable t) {
+        if (!m_logger.isEnabledFor(level)) return;
+
+        if (m_asynchLoggerPool == null) {
+            m_logger.log(level, message, t);
+            return;
+        }
+
+        final Runnable runnableLoggingTask = createRunnableLoggingTask(level, message, t);
+        try {
+            m_asynchLoggerPool.submit(runnableLoggingTask).get();
+        } catch (Exception e) {
+            Throwables.propagate(e);
+        }
+    }
+
+    /*
+     * Submit a task asynchronously to the thread to preserve message order,
      * but don't wait for the task to complete for info, debug, trace, and warn
      */
-    private void submit(final Level l, final Object message, final Throwable t, boolean wait) {
-        if (m_disableAsync) {
-            m_logger.log(l, message, t);
+    private void execute(final Level level, final Object message, final Throwable t) {
+        if (!m_logger.isEnabledFor(level)) return;
+
+        if (m_asynchLoggerPool == null) {
+            m_logger.log(level, message, t);
             return;
         }
 
-        if (!m_logger.isEnabledFor(l)) return;
-
-        final Thread currentThread = Thread.currentThread();
-        final Runnable r = new Runnable() {
+        final Runnable runnableLoggingTask = createRunnableLoggingTask(level, message, t);
+        m_asynchLoggerPool.execute(runnableLoggingTask);
+    }
+
+    /**
+     * Generate a runnable task that logs one message in an exception-safe way.
+     * @param level
+     * @param message
+     * @param t
+     * @param callerThreadName
+     * @return
+     */
+    private Runnable createRunnableLoggingTask(final Level level,
+            final Object message, final Throwable t) {
+        // While logging, the logger thread temporarily disguises itself as its caller.
+        final String callerThreadName = Thread.currentThread().getName();
+
+        final Runnable runnableLoggingTask = new Runnable() {
             @Override
             public void run() {
-                Thread.currentThread().setName(currentThread.getName());
+                Thread loggerThread = Thread.currentThread();
+                loggerThread.setName(callerThreadName);
                 try {
-                    m_logger.log(l, message, t);
+                    m_logger.log(level, message, t);
+                } catch (Throwable t) {
+                    System.err.println("Exception thrown in logging thread for " +
+                            callerThreadName + ":" + t);
                 } finally {
-                    Thread.currentThread().setName(m_threadName);
+                    loggerThread.setName(ASYNCH_LOGGER_THREAD_NAME);
                 }
             }
         };
-        if (wait) {
-            try {
-                m_es.submit(r).get();
-            } catch (Exception e) {
-                Throwables.propagate(e);
-            }
-        } else {
-            m_es.execute(r);
-        }
+        return runnableLoggingTask;
     }
 
     private void submitl7d(final Level level, final String key, final Object[] params, final Throwable t) {
-        if (m_disableAsync) {
+        if (!m_logger.isEnabledFor(level)) {
+            return;
+        }
+
+        if (m_asynchLoggerPool == null) {
             m_logger.l7dlog(level, key, params, t);
             return;
         }
 
-        if (!m_logger.isEnabledFor(level)) return;
-
-        final Thread currentThread = Thread.currentThread();
-        final Runnable r = new Runnable() {
-            @Override
-            public void run() {
-                Thread.currentThread().setName(currentThread.getName());
-                try {
-                    m_logger.l7dlog(level, key, params, t);
-                } finally {
-                    Thread.currentThread().setName(m_threadName);
-                }
-            }
-        };
+        final Runnable runnableLoggingTask = createRunnableL7dLoggingTask(level, key, params, t);
         switch (level) {
             case INFO:
             case WARN:
             case DEBUG:
             case TRACE:
-                m_es.execute(r);
+                m_asynchLoggerPool.execute(runnableLoggingTask);
                 break;
             case FATAL:
             case ERROR:
                 try {
-                    m_es.submit(r).get();
+                    m_asynchLoggerPool.submit(runnableLoggingTask).get();
                 } catch (Exception e) {
                     Throwables.propagate(e);
                 }
@@ -186,12 +200,43 @@
         }
     }
 
+    /**
+     * Generate a runnable task that logs one localized message in an exception-safe way.
+     * @param level
+     * @param message
+     * @param t
+     * @param callerThreadName
+     * @return
+     */
+    private Runnable createRunnableL7dLoggingTask(final Level level,
+            final String key, final Object[] params, final Throwable t) {
+        // While logging, the logger thread temporarily disguises itself as its caller.
+        final String callerThreadName = Thread.currentThread().getName();
+
+        final Runnable runnableLoggingTask = new Runnable() {
+            @Override
+            public void run() {
+                Thread loggerThread = Thread.currentThread();
+                loggerThread.setName(callerThreadName);
+                try {
+                    m_logger.l7dlog(level, key, params, t);
+                } catch (Throwable t) {
+                    System.err.println("Exception thrown in logging thread for " +
+                            callerThreadName + ":" + t);
+                } finally {
+                    loggerThread.setName(ASYNCH_LOGGER_THREAD_NAME);
+                }
+            }
+        };
+        return runnableLoggingTask;
+    }
+
     public void debug(Object message) {
-        submit(Level.DEBUG, message, null, false);
+        execute(Level.DEBUG, message, null);
     }
 
     public void debug(Object message, Throwable t) {
-        submit(Level.DEBUG, message, t, false);
+        execute(Level.DEBUG, message, t);
     }
 
     public boolean isDebugEnabled() {
@@ -199,27 +244,27 @@
     }
 
     public void error(Object message) {
-        submit(Level.ERROR, message, null, true);
+        submit(Level.ERROR, message, null);
     }
 
     public void error(Object message, Throwable t) {
-        submit(Level.ERROR, message, t, true);
+        submit(Level.ERROR, message, t);
     }
 
     public void fatal(Object message) {
-        submit(Level.FATAL, message, null, true);
+        submit(Level.FATAL, message, null);
     }
 
     public void fatal(Object message, Throwable t) {
-        submit(Level.FATAL, message, t, true);
+        submit(Level.FATAL, message, t);
     }
 
     public void info(Object message) {
-        submit(Level.INFO, message, null, false);
+        execute(Level.INFO, message, null);
     }
 
     public void info(Object message, Throwable t) {
-        submit(Level.INFO, message, t, false);
+        execute(Level.INFO, message, t);
     }
 
     public boolean isInfoEnabled() {
@@ -227,11 +272,11 @@
     }
 
     public void trace(Object message) {
-       submit(Level.TRACE, message, null, false);
+        execute(Level.TRACE, message, null);
     }
 
     public void trace(Object message, Throwable t) {
-       submit(Level.TRACE, message, t, false);
+        execute(Level.TRACE, message, t);
     }
 
     public boolean isTraceEnabled() {
@@ -239,11 +284,11 @@
     }
 
     public void warn(Object message) {
-        submit(Level.WARN, message, null, false);
+        execute(Level.WARN, message, null);
     }
 
     public void warn(Object message, Throwable t) {
-        submit(Level.WARN, message, t, false);
+        execute(Level.WARN, message, t);
     }
 
     public void l7dlog(final Level level, final String key, final Throwable t) {
@@ -252,14 +297,6 @@
 
     public void l7dlog(final Level level, final String key, final Object[] params, final Throwable t) {
         submitl7d(level, key, params, t);
-    }
-
-    public void addSimpleWriterAppender(StringWriter writer) {
-        m_logger.addSimpleWriterAppender(writer);
-    }
-
-    public void setLevel(Level level) {
-        m_logger.setLevel(level);
     }
 
     public long getLogLevels(VoltLogger loggers[]) {
@@ -277,9 +314,7 @@
             assert(loggerClz != null);
             Method configureMethod = loggerClz.getMethod("configure", String.class);
             configureMethod.invoke(null, xmlConfig);
-        } catch (Exception e) {
-            return;
-        }
+        } catch (Exception e) {}
     }
 
     /**
@@ -289,7 +324,6 @@
      */
     public VoltLogger(String classname) {
         CoreVoltLogger tempLogger = null;
-
         // try to load the Log4j logger without importing it
         // any exception thrown will just keep going
         try {
@@ -302,15 +336,11 @@
         catch (Exception e) {}
         catch (LinkageError e) {}
 
-        // if unable to load Log4j, try to use java.util.logging
-        if (tempLogger == null)
+        // if unable to load Log4j, use java.util.logging
+        if (tempLogger == null) {
             tempLogger = new VoltUtilLoggingLogger(classname);
-
+        }
         // set the final variable for the core logger
         m_logger = tempLogger;
-
-        // Don't let the constructor exit without
-        if (m_logger == null)
-            throw new RuntimeException("Unable to get VoltLogger instance.");
     }
 }