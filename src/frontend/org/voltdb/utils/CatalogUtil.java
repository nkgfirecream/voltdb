--- conflicted
+++ resolved
@@ -1615,61 +1615,8 @@
             }
         }
 
-<<<<<<< HEAD
-        assert(tablesRead.size() == 0);
-        assert(updated == null);
-    }
-
-    private static void updateIndexUsageAnnotation(Index index, Statement stmt) {
-        // LIMIT EXECUTE DELETE statements are parented by tables,
-        // not stored procedures.
-        CatalogType parent = stmt.getParent();
-
-        if (!(parent instanceof Procedure)) {
-            IndexAnnotation ia = (IndexAnnotation) index.getAnnotation();
-            if (ia == null) {
-                ia = new IndexAnnotation();
-                index.setAnnotation(ia);
-            }
-            ia.statementsThatUseThis.add(stmt);
-
-            return ;
-        }
-
-        assert(parent instanceof Procedure);
-        Procedure proc = (Procedure) parent;
-
-        // skip CRUD generated procs
-        if (proc.getDefaultproc()) {
-            return;
-        }
-
-        StatementAnnotation sa = (StatementAnnotation) stmt.getAnnotation();
-        if (sa == null) {
-            sa = new StatementAnnotation();
-            stmt.setAnnotation(sa);
-        }
-        sa.indexesUsed.add(index);
-
-        IndexAnnotation ia = (IndexAnnotation) index.getAnnotation();
-        if (ia == null) {
-            ia = new IndexAnnotation();
-            index.setAnnotation(ia);
-        }
-        ia.proceduresThatUseThis.add(proc);
-
-        ProcedureAnnotation pa = (ProcedureAnnotation) proc.getAnnotation();
-        if (pa == null) {
-            pa = new ProcedureAnnotation();
-            proc.setAnnotation(pa);
-        }
-        pa.indexesUsed.add(index);
-    }
-=======
         String indexString = StringUtils.join(tableDotIndexNames, ",");
-
         stmt.setIndexesused(indexString);
->>>>>>> 8a2ba06d
 
         assert(tablesRead.size() == 0);
     }
