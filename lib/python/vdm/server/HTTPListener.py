--- conflicted
+++ resolved
@@ -1462,84 +1462,10 @@
 
     @staticmethod
     def put(database_id):
-<<<<<<< HEAD
         if 'application/json' in request.headers['Content-Type']:
             inputs = JsonInputs(request)
             if not inputs.validate():
                 return jsonify(success=False, errors=inputs.errors)
-=======
-        file = request.files['file']
-        if file and allowed_file(file.filename):
-            try:
-                content = file.read()
-                o = XML(content)
-                xml_final = json.loads(json.dumps(Configuration.etree_to_dict(o)))
-                if 'deployment' not in xml_final:
-                    return jsonify({'status': 'failure', 'error': 'Invalid file content.'})
-                else:
-                    if type(xml_final['deployment']) is dict:
-                        deployment_data = Configuration.get_deployment_for_upload(xml_final['deployment'])
-                        if type(deployment_data) is dict:
-                            if 'error' in deployment_data:
-                                return jsonify({'error': deployment_data['error']})
-                        else:
-                            deployment_json = deployment_data[0]
-                        req = DictClass()
-                        req.json = {}
-                        req.json = deployment_json
-                        inputs = JsonInputs(req)
-                        if not inputs.validate():
-                            return jsonify(success=False, errors=inputs.errors)
-                        if 'systemsettings' in req.json and 'resourcemonitor' in req.json['systemsettings']:
-                            if 'memorylimit' in req.json['systemsettings']['resourcemonitor'] and \
-                                            'size' in req.json['systemsettings']['resourcemonitor']['memorylimit']:
-                                size = str(req.json['systemsettings']['resourcemonitor']['memorylimit']['size'])
-                                response = json.loads(check_size_value(size, 'memorylimit').data)
-                                if 'error' in response:
-                                    return jsonify({'error': response['error']})
-                            disk_limit_arr = []
-                            if 'disklimit' in req.json['systemsettings']['resourcemonitor'] and \
-                                            'feature' in req.json['systemsettings']['resourcemonitor']['disklimit']:
-                                for feature in req.json['systemsettings']['resourcemonitor']['disklimit']['feature']:
-                                    size = feature['size']
-                                    if feature['name'] in disk_limit_arr:
-                                        return jsonify({'error': 'Duplicate items are not allowed.'})
-                                    disk_limit_arr.append(feature['name'])
-                                    response = json.loads(check_size_value(size, 'disklimit').data)
-                                    if 'error' in response:
-                                        return jsonify({'error': response['error']})
-                        if 'snapshot' in req.json and 'frequency' in req.json['snapshot']:
-                            frequency_unit = ['h', 'm', 's']
-                            frequency = str(req.json['snapshot']['frequency'])
-                            last_char = frequency[len(frequency) - 1]
-                            if last_char not in frequency_unit:
-                                return jsonify({'error': 'Snapshot: Invalid frequency value.'})
-                            frequency = frequency[:-1]
-                            try:
-                                int_frequency = int(frequency)
-                            except Exception, exp:
-                                return jsonify({'error': 'Snapshot: ' + str(exp)})
-
-                        map_deployment(req, database_id)
-                        Global.DEPLOYMENT_USERS = []
-                        if 'users' in req.json and 'user' in req.json['users']:
-                            for user in req.json['users']['user']:
-                                Global.DEPLOYMENT_USERS.append(
-                                    {
-                                        'name': user['name'],
-                                        'roles': user['roles'],
-                                        'password': user['password'],
-                                        'plaintext': user['plaintext'],
-                                        'databaseid': database_id
-                                    }
-                                )
-                        sync_configuration()
-                        Configuration.write_configuration_file()
-                        return jsonify({'status': 'success'})
-                    else:
-                        return jsonify({'status': 'failure', 'error': 'Invalid file content.'})
->>>>>>> b55e2afc
-
             result = Configuration.check_validation_deployment(request)
             if 'status' in result and result['status'] == 'error':
                 return jsonify(result)
