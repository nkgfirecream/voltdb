--- conflicted
+++ resolved
@@ -242,15 +242,9 @@
         /*
          * Race with the others to create the place where will count down to completing the snapshot
          */
-<<<<<<< HEAD
-        if (!createSnapshotCompletionNode(nonce, txnId, isTruncation)) {
-            // the node already exists, increase the participating host count
-            increaseParticipateHostCount(txnId);
-=======
         if (!createSnapshotCompletionNode(nonce, txnId, context.getHostId(), isTruncation)) {
             // the node already exists, add local host ID to the list
             increaseParticipateHostCount(txnId, context.getHostId());
->>>>>>> e10664da
         }
 
         try {
@@ -263,21 +257,12 @@
     }
 
     /**
-<<<<<<< HEAD
-     * Increase the participating host count by one in the snapshot completion
-     * node.
-     *
-     * @param txnId The snapshot txnId
-     */
-    public static void increaseParticipateHostCount(long txnId) {
-=======
      * Add the host to the list of hosts participating in this snapshot.
      *
      * @param txnId The snapshot txnId
      * @param hostId The host ID of the host that's calling this
      */
     public static void increaseParticipateHostCount(long txnId, int hostId) {
->>>>>>> e10664da
         ZooKeeper zk = VoltDB.instance().getHostMessenger().getZK();
 
         final String snapshotPath = VoltZK.completed_snapshots + "/" + txnId;
@@ -299,10 +284,6 @@
                 if (jsonObj.getLong("txnId") != txnId) {
                     VoltDB.crashLocalVoltDB("TxnId should match", false, null);
                 }
-<<<<<<< HEAD
-                int numHostsParticipating = jsonObj.getInt("hosts") + 1;
-                jsonObj.put("hosts", numHostsParticipating);
-=======
 
                 boolean hasLocalhost = false;
                 JSONArray hosts = jsonObj.getJSONArray("hosts");
@@ -315,7 +296,6 @@
                 if (!hasLocalhost) {
                     hosts.put(hostId);
                 }
->>>>>>> e10664da
 
                 zk.setData(snapshotPath, jsonObj.toString(4).getBytes("UTF-8"), stat.getVersion());
             } catch (KeeperException.BadVersionException e) {
@@ -340,10 +320,7 @@
      */
     public static boolean createSnapshotCompletionNode(String nonce,
                                                        long txnId,
-<<<<<<< HEAD
-=======
                                                        int hostId,
->>>>>>> e10664da
                                                        boolean isTruncation) {
         if (!(txnId > 0)) {
             VoltDB.crashGlobalVoltDB("Txnid must be greather than 0", true, null);
@@ -354,11 +331,7 @@
             JSONStringer stringer = new JSONStringer();
             stringer.object();
             stringer.key("txnId").value(txnId);
-<<<<<<< HEAD
-            stringer.key("hosts").value(1);
-=======
             stringer.key("hosts").array().value(hostId).endArray();
->>>>>>> e10664da
             stringer.key("isTruncation").value(isTruncation);
             stringer.key("finishedHosts").value(0);
             stringer.key("nonce").value(nonce);
