/* This file is part of VoltDB.
 * Copyright (C) 2008-2012 VoltDB Inc.
 *
 * VoltDB is free software: you can redistribute it and/or modify
 * it under the terms of the GNU General Public License as published by
 * the Free Software Foundation, either version 3 of the License, or
 * (at your option) any later version.
 *
 * VoltDB is distributed in the hope that it will be useful,
 * but WITHOUT ANY WARRANTY; without even the implied warranty of
 * MERCHANTABILITY or FITNESS FOR A PARTICULAR PURPOSE.  See the
 * GNU General Public License for more details.
 *
 * You should have received a copy of the GNU General Public License
 * along with VoltDB.  If not, see <http://www.gnu.org/licenses/>.
 */

package org.voltdb;

import java.util.List;
import java.util.Map;

import org.voltdb.VoltProcedure.VoltAbortException;
import org.voltdb.dtxn.TransactionState;
import org.voltdb.exceptions.EEException;

/**
 * VoltProcedures invoke SiteProcedureConnection methods to
 * manipulate or request services from an ExecutionSite.
 */
public interface SiteProcedureConnection {

    /**
     * Get the HSQL backend, if any.  Returns null if we're not configured
     * to use it
     */
    public HsqlBackend getHsqlBackendIfExists();

    /**
     * Get the catalog site id for the corresponding SiteProcedureConnection
     */
    public long getCorrespondingSiteId();

    /**
     * Get the partition id for the corresponding SiteProcedureConnection
     */
    public int getCorrespondingPartitionId();

    /**
     * Get the catalog host id for the corresponding SiteProcedureConnection
     */
    public int getCorrespondingHostId();

    /**
     * Log settings changed. Signal EE to update log level.
     */
    public void updateBackendLogLevels();

    public void loadTable(
            long txnId,
            String clusterName,
            String databaseName,
            String tableName,
            VoltTable data)
    throws VoltAbortException;


    public VoltTable[] executeQueryPlanFragmentsAndGetResults(
            long[] planFragmentIds,
            int numFragmentIds,
            ParameterSet[] parameterSets,
            int numParameterSets,
            long txnId,
            boolean readOnly) throws EEException;

    /**
     * Get the number of partitions so ProcedureRunner can divide
     * replicated table DML results to get the *real* number of
     * rows modified
     */
    public abstract long getReplicatedDMLDivisor();

    /**
     * For test cases that need to mimic a plan fragment being invoked
     */
    public void simulateExecutePlanFragments(long txnId, boolean readOnly);

<<<<<<< HEAD
    public Map<Integer, List<VoltTable>> recursableRun(TransactionState currentTxnState, boolean isReplay);
=======
    public Map<Integer, List<VoltTable>> recursableRun(TransactionState currentTxnState);

    /**
     * IV2 commit / rollback interface to the EE
     */
    public void truncateUndoLog(boolean rollback, long token, long txnId);

    /**
     * IV2: Run a plan fragment
     * @param planFragmentId
     * @param inputDepId
     * @param parameterSet
     * @param txnId
     * @param readOnly
     * @return
     * @throws EEException
     */
    public VoltTable executePlanFragment(
        long planFragmentId, int inputDepId, ParameterSet parameterSet,
        long txnId, boolean readOnly) throws EEException;

    /**
     * IV2: send dependencies to the EE
     */
    public void stashWorkUnitDependencies(final Map<Integer, List<VoltTable>> dependencies);

    /**
     * IV2: run a system procedure plan fragment
     */
    public DependencyPair executePlanFragment(
            TransactionState txnState,
            Map<Integer, List<VoltTable>> dependencies, long fragmentId,
            ParameterSet params);

    public long[] getUSOForExportTable(String signature);

    public VoltTable executeCustomPlanFragment(String plan, int inputDepId,
                                               long txnId);

    public void toggleProfiler(int toggle);

    public void quiesce();

    public void exportAction(boolean syncAction,
                             int ackOffset,
                             Long sequenceNumber,
                             Integer partitionId,
                             String tableSignature);

    public VoltTable[] getStats(SysProcSelector selector, int[] locators,
                                boolean interval, Long now);
>>>>>>> d09535bc
}<|MERGE_RESOLUTION|>--- conflicted
+++ resolved
@@ -85,10 +85,7 @@
      */
     public void simulateExecutePlanFragments(long txnId, boolean readOnly);
 
-<<<<<<< HEAD
     public Map<Integer, List<VoltTable>> recursableRun(TransactionState currentTxnState, boolean isReplay);
-=======
-    public Map<Integer, List<VoltTable>> recursableRun(TransactionState currentTxnState);
 
     /**
      * IV2 commit / rollback interface to the EE
@@ -139,5 +136,4 @@
 
     public VoltTable[] getStats(SysProcSelector selector, int[] locators,
                                 boolean interval, Long now);
->>>>>>> d09535bc
 }