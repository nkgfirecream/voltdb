/* This file is part of VoltDB.
 * Copyright (C) 2008-2013 VoltDB Inc.
 *
 * This program is free software: you can redistribute it and/or modify
 * it under the terms of the GNU Affero General Public License as
 * published by the Free Software Foundation, either version 3 of the
 * License, or (at your option) any later version.
 *
 * This program is distributed in the hope that it will be useful,
 * but WITHOUT ANY WARRANTY; without even the implied warranty of
 * MERCHANTABILITY or FITNESS FOR A PARTICULAR PURPOSE.  See the
 * GNU Affero General Public License for more details.
 *
 * You should have received a copy of the GNU Affero General Public License
 * along with VoltDB.  If not, see <http://www.gnu.org/licenses/>.
 */

package org.voltdb.iv2;

import java.io.IOException;
import java.util.List;
import java.util.Map;

import org.voltcore.logging.Level;
import org.voltcore.messaging.Mailbox;
import org.voltcore.utils.CoreUtils;
import org.voltdb.ParameterSet;
import org.voltdb.SiteProcedureConnection;
import org.voltdb.VoltTable;
import org.voltdb.VoltTable.ColumnInfo;
import org.voltdb.VoltType;
import org.voltdb.exceptions.EEException;
import org.voltdb.exceptions.SQLException;
import org.voltdb.messaging.FragmentResponseMessage;
import org.voltdb.messaging.FragmentTaskMessage;
import org.voltdb.rejoin.TaskLog;
import org.voltdb.utils.Encoder;
import org.voltdb.utils.LogKeys;

public class FragmentTask extends TransactionTask
{
    final Mailbox m_initiator;
    final FragmentTaskMessage m_fragmentMsg;
    final Map<Integer, List<VoltTable>> m_inputDeps;

    // This constructor is used during live rejoin log replay.
    FragmentTask(Mailbox mailbox,
            FragmentTaskMessage message,
            ParticipantTransactionState txnState)
    {
        this(mailbox,
            txnState,
            null,
            message,
            null);
    }

    // This constructor is used during normal operation.
    FragmentTask(Mailbox mailbox,
                 ParticipantTransactionState txnState,
                 TransactionTaskQueue queue,
                 FragmentTaskMessage message,
                 Map<Integer, List<VoltTable>> inputDeps)
    {
        super(txnState, queue);
        m_initiator = mailbox;
        m_fragmentMsg = message;
        m_inputDeps = inputDeps;
    }

    @Override
    public void run(SiteProcedureConnection siteConnection)
    {
        if (hostLog.isDebugEnabled()) {
            hostLog.debug("STARTING: " + this);
        }
        // Set the begin undo token if we haven't already
        // In the future we could record a token per batch
        // and do partial rollback
        if (!m_txnState.isReadOnly()) {
            if (m_txnState.getBeginUndoToken() == Site.kInvalidUndoToken) {
                m_txnState.setBeginUndoToken(siteConnection.getLatestUndoToken());
            }
        }
        final FragmentResponseMessage response = processFragmentTask(siteConnection);
        // completion?
        response.m_sourceHSId = m_initiator.getHSId();
        m_initiator.deliver(response);
        completeFragment();

        if (hostLog.isDebugEnabled()) {
            hostLog.debug("COMPLETE: " + this);
        }
    }

    @Override
    public long getSpHandle()
    {
        return m_fragmentMsg.getSpHandle();
    }

    /**
     * Produce a rejoining response.
     */
    @Override
    public void runForRejoin(SiteProcedureConnection siteConnection, TaskLog taskLog)
    throws IOException
    {
        taskLog.logTask(m_fragmentMsg);
        final FragmentResponseMessage response =
            new FragmentResponseMessage(m_fragmentMsg, m_initiator.getHSId());
        response.setRecovering(true);
        response.setStatus(FragmentResponseMessage.SUCCESS, null);

        // Set the dependencies even if this is a dummy response. This site could be the master
        // on elastic join, so the fragment response message is actually going to the MPI.
        for (int frag = 0; frag < m_fragmentMsg.getFragmentCount(); frag++) {
            final int outputDepId = m_fragmentMsg.getOutputDepId(frag);
            response.addDependency(outputDepId, null);
        }

        m_initiator.deliver(response);
        completeFragment();
    }

    /**
     * Run for replay after a live rejoin snapshot transfer.
     */
    @Override
    public void runFromTaskLog(SiteProcedureConnection siteConnection)
    {
        // Set the begin undo token if we haven't already
        // In the future we could record a token per batch
        // and do partial rollback
        if (!m_txnState.isReadOnly()) {
            if (m_txnState.getBeginUndoToken() == Site.kInvalidUndoToken) {
                m_txnState.setBeginUndoToken(siteConnection.getLatestUndoToken());
            }
        }
        // ignore response.
        processFragmentTask(siteConnection);
        completeFragment();
    }

    private void completeFragment()
    {
        // Check and see if we can flush early
        // right now, this is just read-only and final task
        // This
        if (m_fragmentMsg.isFinalTask() && m_txnState.isReadOnly())
        {
            doCommonSPICompleteActions();
        }
    }

    // Cut and pasted from ExecutionSite processFragmentTask(), then
    // modifed to work in the new world
    public FragmentResponseMessage processFragmentTask(SiteProcedureConnection siteConnection)
    {
        // IZZY: actually need the "executor" HSId these days?
        final FragmentResponseMessage currentFragResponse =
            new FragmentResponseMessage(m_fragmentMsg, m_initiator.getHSId());
        currentFragResponse.setStatus(FragmentResponseMessage.SUCCESS, null);

        if (m_inputDeps != null) {
            siteConnection.stashWorkUnitDependencies(m_inputDeps);
        }

        if (m_fragmentMsg.isEmptyForRestart()) {
            int outputDepId = m_fragmentMsg.getOutputDepId(0);
            currentFragResponse.addDependency(outputDepId,
                    new VoltTable(new ColumnInfo[] {new ColumnInfo("UNUSED", VoltType.INTEGER)}, 1));
            return currentFragResponse;
        }

        for (int frag = 0; frag < m_fragmentMsg.getFragmentCount(); frag++)
        {
<<<<<<< HEAD
            byte[] planHash = m_task.getPlanHash(frag);
            final int outputDepId = m_task.getOutputDepId(frag);
=======
            long fragmentId = m_fragmentMsg.getFragmentId(frag);
            final int outputDepId = m_fragmentMsg.getOutputDepId(frag);
>>>>>>> fb6fb54c

            ParameterSet params = m_fragmentMsg.getParameterSetForFragment(frag);
            final int inputDepId = m_fragmentMsg.getOnlyInputDepId(frag);

            long fragmentId = 0;
            byte[] fragmentPlan = null;

            /*
             * Currently the error path when executing plan fragments
             * does not adequately distinguish between fatal errors and
             * abort type errors that should result in a roll back.
             * Assume that it is ninja: succeeds or doesn't return.
             * No roll back support.
             *
             * AW in 2012, the preceding comment might be wrong,
             * I am pretty sure what we don't support is partial rollback.
             * The entire procedure will roll back successfully on failure
             */
            try {
                VoltTable dependency;
<<<<<<< HEAD
                fragmentPlan = m_task.getFragmentPlan(frag);
=======
                byte[] fragmentPlan = m_fragmentMsg.getFragmentPlan(frag);
>>>>>>> fb6fb54c

                // if custom fragment, load the plan and get local fragment id
                if (fragmentPlan != null) {
                    fragmentId = siteConnection.loadOrAddRefPlanFragment(planHash, fragmentPlan);
                }
                // otherwise ask the plan source for a local fragment id
                else {
                    fragmentId = siteConnection.getFragmentIdForPlanHash(planHash);
                }

                dependency = siteConnection.executePlanFragments(
                        1,
                        new long[] { fragmentId },
                        new long [] { inputDepId },
                        new ParameterSet[] { params },
                        m_txnState.spHandle,
                        m_txnState.uniqueId,
                        m_txnState.isReadOnly())[0];

                if (hostLog.isTraceEnabled()) {
                    hostLog.l7dlog(Level.TRACE,
                       LogKeys.org_voltdb_ExecutionSite_SendingDependency.name(),
                       new Object[] { outputDepId }, null);
                }
                currentFragResponse.addDependency(outputDepId, dependency);
            } catch (final EEException e) {
<<<<<<< HEAD
                hostLog.l7dlog( Level.TRACE, LogKeys.host_ExecutionSite_ExceptionExecutingPF.name(), new Object[] { Encoder.hexEncode(planHash) }, e);
                currentFragResponse.setStatus(FragmentResponseMessage.UNEXPECTED_ERROR, e);
                break;
            } catch (final SQLException e) {
                hostLog.l7dlog( Level.TRACE, LogKeys.host_ExecutionSite_ExceptionExecutingPF.name(), new Object[] { Encoder.hexEncode(planHash) }, e);
=======
                hostLog.l7dlog(Level.TRACE, LogKeys.host_ExecutionSite_ExceptionExecutingPF.name(),
                        new Object[] { fragmentId }, e);
                currentFragResponse.setStatus(FragmentResponseMessage.UNEXPECTED_ERROR, e);
                break;
            } catch (final SQLException e) {
                hostLog.l7dlog(Level.TRACE, LogKeys.host_ExecutionSite_ExceptionExecutingPF.name(),
                        new Object[] { fragmentId }, e);
>>>>>>> fb6fb54c
                currentFragResponse.setStatus(FragmentResponseMessage.UNEXPECTED_ERROR, e);
                break;
            }
            finally {
                // ensure adhoc plans are unloaded
                if (fragmentPlan != null) {
                    siteConnection.decrefPlanFragmentById(fragmentId);
                }
            }
        }
        return currentFragResponse;
    }

    @Override
    public String toString()
    {
        StringBuilder sb = new StringBuilder();
        sb.append("FragmentTask:");
        sb.append("  TXN ID: ").append(TxnEgo.txnIdToString(getTxnId()));
        sb.append("  SP HANDLE ID: ").append(TxnEgo.txnIdToString(getSpHandle()));
        sb.append("  ON HSID: ").append(CoreUtils.hsIdToString(m_initiator.getHSId()));
        return sb.toString();
    }
}<|MERGE_RESOLUTION|>--- conflicted
+++ resolved
@@ -175,13 +175,8 @@
 
         for (int frag = 0; frag < m_fragmentMsg.getFragmentCount(); frag++)
         {
-<<<<<<< HEAD
-            byte[] planHash = m_task.getPlanHash(frag);
-            final int outputDepId = m_task.getOutputDepId(frag);
-=======
-            long fragmentId = m_fragmentMsg.getFragmentId(frag);
+            byte[] planHash = m_fragmentMsg.getPlanHash(frag);
             final int outputDepId = m_fragmentMsg.getOutputDepId(frag);
->>>>>>> fb6fb54c
 
             ParameterSet params = m_fragmentMsg.getParameterSetForFragment(frag);
             final int inputDepId = m_fragmentMsg.getOnlyInputDepId(frag);
@@ -202,11 +197,7 @@
              */
             try {
                 VoltTable dependency;
-<<<<<<< HEAD
-                fragmentPlan = m_task.getFragmentPlan(frag);
-=======
-                byte[] fragmentPlan = m_fragmentMsg.getFragmentPlan(frag);
->>>>>>> fb6fb54c
+                fragmentPlan = m_fragmentMsg.getFragmentPlan(frag);
 
                 // if custom fragment, load the plan and get local fragment id
                 if (fragmentPlan != null) {
@@ -233,21 +224,11 @@
                 }
                 currentFragResponse.addDependency(outputDepId, dependency);
             } catch (final EEException e) {
-<<<<<<< HEAD
                 hostLog.l7dlog( Level.TRACE, LogKeys.host_ExecutionSite_ExceptionExecutingPF.name(), new Object[] { Encoder.hexEncode(planHash) }, e);
                 currentFragResponse.setStatus(FragmentResponseMessage.UNEXPECTED_ERROR, e);
                 break;
             } catch (final SQLException e) {
                 hostLog.l7dlog( Level.TRACE, LogKeys.host_ExecutionSite_ExceptionExecutingPF.name(), new Object[] { Encoder.hexEncode(planHash) }, e);
-=======
-                hostLog.l7dlog(Level.TRACE, LogKeys.host_ExecutionSite_ExceptionExecutingPF.name(),
-                        new Object[] { fragmentId }, e);
-                currentFragResponse.setStatus(FragmentResponseMessage.UNEXPECTED_ERROR, e);
-                break;
-            } catch (final SQLException e) {
-                hostLog.l7dlog(Level.TRACE, LogKeys.host_ExecutionSite_ExceptionExecutingPF.name(),
-                        new Object[] { fragmentId }, e);
->>>>>>> fb6fb54c
                 currentFragResponse.setStatus(FragmentResponseMessage.UNEXPECTED_ERROR, e);
                 break;
             }
