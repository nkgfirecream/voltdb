#!/usr/bin/env python

# This file is part of VoltDB.
# Copyright (C) 2008-2013 VoltDB Inc.
#
# Permission is hereby granted, free of charge, to any person obtaining
# a copy of this software and associated documentation files (the
# "Software"), to deal in the Software without restriction, including
# without limitation the rights to use, copy, modify, merge, publish,
# distribute, sublicense, and/or sell copies of the Software, and to
# permit persons to whom the Software is furnished to do so, subject to
# the following conditions:
#
# The above copyright notice and this permission notice shall be
# included in all copies or substantial portions of the Software.
#
# THE SOFTWARE IS PROVIDED "AS IS", WITHOUT WARRANTY OF ANY KIND,
# EXPRESS OR IMPLIED, INCLUDING BUT NOT LIMITED TO THE WARRANTIES OF
# MERCHANTABILITY, FITNESS FOR A PARTICULAR PURPOSE AND NONINFRINGEMENT.
# IN NO EVENT SHALL THE AUTHORS BE LIABLE FOR ANY CLAIM, DAMAGES OR
# OTHER LIABILITY, WHETHER IN AN ACTION OF CONTRACT, TORT OR OTHERWISE,
# ARISING FROM, OUT OF OR IN CONNECTION WITH THE SOFTWARE OR THE USE OR
# OTHER DEALINGS IN THE SOFTWARE.

{
    "basic": {"schema": "schema.py",
              "ddl": "DDL.sql",
              "template": "basic.sql",
              "normalizer": "normalizer.py"},
    "basic-index": {"schema": "schema.py",
                    "ddl": "index-DDL.sql",
                    "template": "basic.sql",
                    "normalizer": "normalizer.py"},
    "basic-compoundex": {"schema": "schema.py",
                         "ddl": "compoundex-DDL.sql",
                         "template": "basic.sql",
                         "normalizer": "normalizer.py"},
    "basic-strings": {"schema": "strings-schema.py",
                      "ddl": "strings-DDL.sql",
                      "template": "basic-strings.sql",
                      "normalizer": "normalizer.py"},
    "partial-covering": {"schema": "partial-covering-schema.py",
                         "ddl": "partial-covering-DDL.sql",
                         "template": "partial-covering.sql",
                         "normalizer": "normalizer.py"},
# BIGINT OVERFLOW CAUSES FAILURES IN THIS SUITE, DISABLING
# also, the generator fails to generates statements for:
# Template "SELECT * FROM _table WHERE (_variable _cmp _value[int64]) _logic (_variable _cmp _variable)" failed to yield SQL statements
# Template "UPDATE _table SET BIG = _value[int64] WHERE (_variable _cmp _variable) _logic (_variable _cmp _value[int64])" failed to yield SQL statements
# Template "DELETE FROM _table WHERE (_variable _cmp _variable) _logic (_variable _cmp _value[int64])" failed to yield SQL statements
# because there are insufficient columns of the same type to satisfy all the _variables
# given how the generator works.
#    "basic-ints": {"schema": "int-schema.py",
#                   "ddl": "int-DDL.sql",
#                   "template": "basic-ints.sql",
#                   "normalizer": "normalizer.py"},
# HSQL SEEMS TO HAVE A BAD DEFAULT PRECISION, DISABLING
#    "basic-decimal": {"schema": "decimal-schema.py",
#                      "ddl": "DDL.sql",
#                      "template": "basic-decimal.sql",
#                      "normalizer": "normalizer.py"},
# Floating point rounding differences lead to deltas
#    "basic-timestamp": {"schema": "timestamp-schema.py",
#                        "ddl": "timestamp-DDL.sql",
#                        "template": "basic-timestamp.sql",
#                        "normalizer": "normalizer.py"},
# BIGINT OVERFLOW CAUSES FAILURES IN THIS SUITE
# also, the generator fails to generate statements for:
# Template "UPDATE _table SET BIG = _value[int64] WHERE (_variable _cmp _variable) _logic (_variable _cmp _value[int64])" failed to yield SQL statements
# Template "DELETE FROM _table WHERE (_variable _cmp _variable) _logic (_variable _cmp _value[int64])" failed to yield SQL statements
#    "basic-matview": {"schema": "matview-schema.py",
#                      "ddl": "int-DDL.sql",
#                      "template": "basic-matview.sql",
#                      "normalizer": "normalizer.py"},
     "basic-joins": {"schema": "schema.py",
                     "ddl": "DDL.sql",
                      "template": "basic-joins.sql",
                      "normalizer": "normalizer.py"},
     "basic-index-joins": {"schema": "schema.py",
                           "ddl": "index-DDL.sql",
                           "template": "basic-joins.sql",
                           "normalizer": "normalizer.py"},
<<<<<<< HEAD
=======
     "basic-compoundex-joins": {"schema": "schema.py",
                                "ddl": "compoundex-DDL.sql",
                                "template": "basic-joins.sql",
                                "normalizer": "normalizer.py"},
>>>>>>> dbb7e791
    "advanced": {"schema": "schema.py",
                 "ddl": "DDL.sql",
                 "template": "advanced.sql",
                 "normalizer": "normalizer.py"},
    "advanced-index": {"schema": "schema.py",
                       "ddl": "index-DDL.sql",
                       "template": "advanced.sql",
                       "normalizer": "normalizer.py"},
    "advanced-compoundex": {"schema": "schema.py",
                            "ddl": "compoundex-DDL.sql",
                            "template": "advanced.sql",
                            "normalizer": "normalizer.py"},
    "advanced-strings": {"schema": "strings-schema.py",
                         "ddl": "strings-DDL.sql",
                         "template": "advanced-strings.sql",
                         "normalizer": "normalizer.py"},
# TODO: Need to scale down precision of values to keep HSQL happy even after math
<<<<<<< HEAD
#    "numeric-decimals": {"schema": "decimal-schema.py",
#                         "ddl": "DDL.sql",
#                         "template": "numeric-decimals.sql",
#                        "normalizer": "normalizer.py"},
=======
    "numeric-decimals": {"schema": "decimal-schema.py",
                         "ddl": "DDL.sql",
                         "template": "numeric-decimals.sql",
                        "normalizer": "normalizer.py"},
>>>>>>> dbb7e791
    "numeric-ints": {"schema": "int-schema.py",
                     "ddl": "int-DDL.sql",
                     "template": "numeric-ints.sql",
                     "normalizer": "normalizer.py"},
    "advanced-ints": {"schema": "int-schema.py",
                      "ddl": "int-DDL.sql",
                      "template": "advanced-ints.sql",
                      "normalizer": "normalizer.py"},
# HSQL SEEMS TO HAVE A BAD DEFAULT PRECISION, DISABLING
#    "advanced-decimal": {"schema": "decimal-schema.py",
#                         "ddl": "DDL.sql",
#                         "template": "advanced-decimal.sql",
#                         "normalizer": "normalizer.py"},
    "advanced-joins": {"schema": "schema.py",
                       "ddl": "DDL.sql",
                       "template": "advanced-joins.sql",
                       "normalizer": "normalizer.py"},
    "advanced-index-joins": {"schema": "schema.py",
                             "ddl": "index-DDL.sql",
                             "template": "advanced-joins.sql",
                             "normalizer": "normalizer.py"},
<<<<<<< HEAD
=======
    "advanced-compoundex-joins": {"schema": "schema.py",
                                  "ddl": "compoundex-DDL.sql",
                                  "template": "advanced-joins.sql",
                                  "normalizer": "normalizer.py"},
>>>>>>> dbb7e791
}<|MERGE_RESOLUTION|>--- conflicted
+++ resolved
@@ -80,13 +80,10 @@
                            "ddl": "index-DDL.sql",
                            "template": "basic-joins.sql",
                            "normalizer": "normalizer.py"},
-<<<<<<< HEAD
-=======
      "basic-compoundex-joins": {"schema": "schema.py",
                                 "ddl": "compoundex-DDL.sql",
                                 "template": "basic-joins.sql",
                                 "normalizer": "normalizer.py"},
->>>>>>> dbb7e791
     "advanced": {"schema": "schema.py",
                  "ddl": "DDL.sql",
                  "template": "advanced.sql",
@@ -104,17 +101,10 @@
                          "template": "advanced-strings.sql",
                          "normalizer": "normalizer.py"},
 # TODO: Need to scale down precision of values to keep HSQL happy even after math
-<<<<<<< HEAD
-#    "numeric-decimals": {"schema": "decimal-schema.py",
-#                         "ddl": "DDL.sql",
-#                         "template": "numeric-decimals.sql",
-#                        "normalizer": "normalizer.py"},
-=======
     "numeric-decimals": {"schema": "decimal-schema.py",
                          "ddl": "DDL.sql",
                          "template": "numeric-decimals.sql",
                         "normalizer": "normalizer.py"},
->>>>>>> dbb7e791
     "numeric-ints": {"schema": "int-schema.py",
                      "ddl": "int-DDL.sql",
                      "template": "numeric-ints.sql",
@@ -136,11 +126,8 @@
                              "ddl": "index-DDL.sql",
                              "template": "advanced-joins.sql",
                              "normalizer": "normalizer.py"},
-<<<<<<< HEAD
-=======
     "advanced-compoundex-joins": {"schema": "schema.py",
                                   "ddl": "compoundex-DDL.sql",
                                   "template": "advanced-joins.sql",
                                   "normalizer": "normalizer.py"},
->>>>>>> dbb7e791
 }