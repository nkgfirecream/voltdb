/* This file is part of VoltDB.
 * Copyright (C) 2008-2012 VoltDB Inc.
 *
 * This file contains original code and/or modifications of original code.
 * Any modifications made by VoltDB Inc. are licensed under the following
 * terms and conditions:
 *
 * VoltDB is free software: you can redistribute it and/or modify
 * it under the terms of the GNU General Public License as published by
 * the Free Software Foundation, either version 3 of the License, or
 * (at your option) any later version.
 *
 * VoltDB is distributed in the hope that it will be useful,
 * but WITHOUT ANY WARRANTY; without even the implied warranty of
 * MERCHANTABILITY or FITNESS FOR A PARTICULAR PURPOSE.  See the
 * GNU General Public License for more details.
 *
 * You should have received a copy of the GNU General Public License
 * along with VoltDB.  If not, see <http://www.gnu.org/licenses/>.
 */
/* Copyright (C) 2008 by H-Store Project
 * Brown University
 * Massachusetts Institute of Technology
 * Yale University
 *
 * Permission is hereby granted, free of charge, to any person obtaining
 * a copy of this software and associated documentation files (the
 * "Software"), to deal in the Software without restriction, including
 * without limitation the rights to use, copy, modify, merge, publish,
 * distribute, sublicense, and/or sell copies of the Software, and to
 * permit persons to whom the Software is furnished to do so, subject to
 * the following conditions:
 *
 * The above copyright notice and this permission notice shall be
 * included in all copies or substantial portions of the Software.
 *
 * THE SOFTWARE IS PROVIDED "AS IS", WITHOUT WARRANTY OF ANY KIND,
 * EXPRESS OR IMPLIED, INCLUDING BUT NOT LIMITED TO THE WARRANTIES OF
 * MERCHANTABILITY, FITNESS FOR A PARTICULAR PURPOSE AND NONINFRINGEMENT
 * IN NO EVENT SHALL THE AUTHORS BE LIABLE FOR ANY CLAIM, DAMAGES OR
 * OTHER LIABILITY, WHETHER IN AN ACTION OF CONTRACT, TORT OR OTHERWISE,
 * ARISING FROM, OUT OF OR IN CONNECTION WITH THE SOFTWARE OR THE USE OR
 * OTHER DEALINGS IN THE SOFTWARE.
 */

#include <sstream>
#include <cassert>
#include <cstdio>
#include <boost/foreach.hpp>
#include <boost/scoped_ptr.hpp>
#include "storage/persistenttable.h"
#include "common/debuglog.h"
#include "common/serializeio.h"
#include "common/FailureInjection.h"
#include "common/tabletuple.h"
#include "common/UndoQuantum.h"
#include "common/executorcontext.hpp"
#include "common/FatalException.hpp"
#include "common/types.h"
#include "common/RecoveryProtoMessage.h"
#include "indexes/tableindex.h"
#include "indexes/tableindexfactory.h"
#include "logging/LogManager.h"
#include "storage/table.h"
#include "storage/tableiterator.h"
#include "storage/TupleStreamWrapper.h"
#include "storage/TableStats.h"
#include "storage/PersistentTableStats.h"
#include "storage/PersistentTableUndoInsertAction.h"
#include "storage/PersistentTableUndoDeleteAction.h"
#include "storage/PersistentTableUndoUpdateAction.h"
#include "storage/ConstraintFailureException.h"
#include "storage/MaterializedViewMetadata.h"
#include "storage/CopyOnWriteContext.h"
#include "storage/tableiterator.h"

using namespace voltdb;

void* keyTupleStorage = NULL;
TableTuple keyTuple;

#define TABLE_BLOCKSIZE 2097152

PersistentTable::PersistentTable(ExecutorContext *ctx, bool exportEnabled) :
    Table(TABLE_BLOCKSIZE),
    m_iter(this, m_data.begin()),
    m_executorContext(ctx),
<<<<<<< HEAD
    m_allowNulls(NULL),
=======
    m_uniqueIndexes(),
    m_allowNulls(),
    m_indexes(),
    m_pkeyIndex(NULL),
>>>>>>> 394c152f
    stats_(this),
    m_COWContext(NULL),
    m_failedCompactionCount(0)
{
    for (int ii = 0; ii < TUPLE_BLOCK_NUM_BUCKETS; ii++) {
        m_blocksNotPendingSnapshotLoad.push_back(TBBucketPtr(new TBBucket()));
        m_blocksPendingSnapshotLoad.push_back(TBBucketPtr(new TBBucket()));
    }
}

PersistentTable::~PersistentTable() {

    for (int ii = 0; ii < TUPLE_BLOCK_NUM_BUCKETS; ii++) {
        m_blocksNotPendingSnapshotLoad[ii]->clear();
        m_blocksPendingSnapshotLoad[ii]->clear();
    }

    // delete all tuples to free strings
    TableIterator ti(this, m_data.begin());
    TableTuple tuple(m_schema);

    while (ti.next(tuple)) {
        // indexes aren't released as they don't have ownership of strings
        tuple.freeObjectColumns();
        tuple.setActiveFalse();
    }

<<<<<<< HEAD
    if (m_allowNulls) delete[] m_allowNulls;
=======
    for (int i = 0; i < m_indexes.size(); ++i) {
        TableIndex *index = m_indexes[i];
        if (index != m_pkeyIndex) {
            delete index;
        }
    }
    if (m_pkeyIndex) delete m_pkeyIndex;
>>>>>>> 394c152f

    // note this class has ownership of the views, even if they
    // were allocated by VoltDBEngine
    for (int i = 0; i < m_views.size(); i++) {
        delete m_views[i];
    }

}

// ------------------------------------------------------------------
// OPERATIONS
// ------------------------------------------------------------------
void PersistentTable::nextFreeTuple(TableTuple *tuple) {
    // First check whether we have any in our list
    // In the memcheck it uses the heap instead of a free list to help Valgrind.
    if (!m_blocksWithSpace.empty()) {
        VOLT_TRACE("GRABBED FREE TUPLE!\n");
        stx::btree_set<TBPtr >::iterator begin = m_blocksWithSpace.begin();
        TBPtr block = (*begin);
        std::pair<char*, int> retval = block->nextFreeTuple();

        /**
         * Check to see if the block needs to move to a new bucket
         */
        if (retval.second != -1) {
            //Check if if the block is currently pending snapshot
            if (m_blocksNotPendingSnapshot.find(block) != m_blocksNotPendingSnapshot.end()) {
                block->swapToBucket(m_blocksNotPendingSnapshotLoad[retval.second]);
            //Check if the block goes into the pending snapshot set of buckets
            } else if (m_blocksPendingSnapshot.find(block) != m_blocksPendingSnapshot.end()) {
                block->swapToBucket(m_blocksPendingSnapshotLoad[retval.second]);
            } else {
                //In this case the block is actively being snapshotted and isn't eligible for merge operations at all
                //do nothing, once the block is finished by the iterator, the iterator will return it
            }
        }

        tuple->move(retval.first);
        if (!block->hasFreeTuples()) {
            m_blocksWithSpace.erase(block);
        }
        assert (m_columnCount == tuple->sizeInValues());
        return;
    }

    // if there are no tuples free, we need to grab another chunk of memory
    // Allocate a new set of tuples
    TBPtr block = allocateNextBlock();

    // get free tuple
    assert (m_columnCount == tuple->sizeInValues());

    std::pair<char*, int> retval = block->nextFreeTuple();

    /**
     * Check to see if the block needs to move to a new bucket
     */
    if (retval.second != -1) {
        //Check if the block goes into the pending snapshot set of buckets
        if (m_blocksPendingSnapshot.find(block) != m_blocksPendingSnapshot.end()) {
            //std::cout << "Swapping block to nonsnapshot bucket " << static_cast<void*>(block.get()) << " to bucket " << retval.second << std::endl;
            block->swapToBucket(m_blocksPendingSnapshotLoad[retval.second]);
        //Now check if it goes in with the others
        } else if (m_blocksNotPendingSnapshot.find(block) != m_blocksNotPendingSnapshot.end()) {
            //std::cout << "Swapping block to snapshot bucket " << static_cast<void*>(block.get()) << " to bucket " << retval.second << std::endl;
            block->swapToBucket(m_blocksNotPendingSnapshotLoad[retval.second]);
        } else {
            //In this case the block is actively being snapshotted and isn't eligible for merge operations at all
            //do nothing, once the block is finished by the iterator, the iterator will return it
        }
    }

    tuple->move(retval.first);
    //cout << "table::nextFreeTuple(" << reinterpret_cast<const void *>(this) << ") m_usedTuples == " << m_usedTuples << endl;

    if (block->hasFreeTuples()) {
        m_blocksWithSpace.insert(block);
    }
}

void PersistentTable::deleteAllTuples(bool freeAllocatedStrings) {
    // nothing interesting
    TableIterator ti(this, m_data.begin());
    TableTuple tuple(m_schema);
    while (ti.next(tuple)) {
        deleteTuple(tuple, true);
    }
}

void setSearchKeyFromTuple(TableTuple &source) {
    keyTuple.setNValue(0, source.getNValue(1));
    keyTuple.setNValue(1, source.getNValue(2));
}

/*
 * Regular tuple insertion that does an allocation and copy for
 * uninlined strings and creates and registers an UndoAction.
 */
bool PersistentTable::insertTuple(TableTuple &source) {

    // not null checks at first
    FAIL_IF(!checkNulls(source)) {
        throw ConstraintFailureException(this, source, TableTuple(),
                                         CONSTRAINT_TYPE_NOT_NULL);
    }

    //
    // First get the next free tuple
    // This will either give us one from the free slot list, or
    // grab a tuple at the end of our chunk of memory
    //
    nextFreeTuple(&m_tmpTarget1);
    m_tupleCount++;
    m_usedTupleCount++;

    //
    // Then copy the source into the target
    //
    m_tmpTarget1.copyForPersistentInsert(source); // tuple in freelist must be already cleared
    m_tmpTarget1.setActiveTrue();
    m_tmpTarget1.setPendingDeleteFalse();
    m_tmpTarget1.setPendingDeleteOnUndoReleaseFalse();

    /**
     * Inserts never "dirty" a tuple since the tuple is new, but...  The
     * COWIterator may still be scanning and if the tuple came from the free
     * list then it may need to be marked as dirty so it will be skipped. If COW
     * is on have it decide. COW should always set the dirty to false unless the
     * tuple is in a to be scanned area.
     */
    if (m_COWContext.get() != NULL) {
        m_COWContext->markTupleDirty(m_tmpTarget1, true);
    } else {
        m_tmpTarget1.setDirtyFalse();
    }
    m_tmpTarget1.isDirty();

    if (!tryInsertOnAllIndexes(&m_tmpTarget1)) {
        // Careful to delete allocated objects
        m_tmpTarget1.freeObjectColumns();
        deleteTupleStorage(m_tmpTarget1);
        throw ConstraintFailureException(this, source, TableTuple(),
                                         CONSTRAINT_TYPE_UNIQUE);
    }

    if (m_schema->getUninlinedObjectColumnCount() != 0)
    {
        increaseStringMemCount(m_tmpTarget1.getNonInlinedMemorySize());
    }
    /*
     * Create and register an undo action.
     */
    UndoQuantum *undoQuantum = m_executorContext->getCurrentUndoQuantum();
    assert(undoQuantum);
    Pool *pool = undoQuantum->getDataPool();
    assert(pool);
    PersistentTableUndoInsertAction *ptuia =
      new (pool->allocate(sizeof(PersistentTableUndoInsertAction)))
      PersistentTableUndoInsertAction(m_tmpTarget1, this, pool);
    undoQuantum->registerUndoAction(ptuia);

    // handle any materialized views
    for (int i = 0; i < m_views.size(); i++) {
        m_views[i]->processTupleInsert(source);
    }

    return true;
}

/*
 * Insert a tuple but don't allocate a new copy of the uninlineable
 * strings or create an UndoAction or update a materialized view.
 */
void PersistentTable::insertTupleForUndo(char *tuple) {

    m_tmpTarget1.move(tuple);
    m_tmpTarget1.setPendingDeleteOnUndoReleaseFalse();
    m_tuplesPinnedByUndo--;
    m_usedTupleCount++;

    /*
     * The only thing to do is reinsert the tuple into the indexes. It was never moved,
     * just marked as deleted.
     */
    if (!tryInsertOnAllIndexes(&m_tmpTarget1)) {
        deleteTupleStorage(m_tmpTarget1);
        throwFatalException("Failed to insert tuple into table %s for undo:"
                            " unique constraint violation\n%s\n", m_name.c_str(),
                            m_tmpTarget1.debugNoHeader().c_str());
    }
}

/*
 * Regular tuple update function that does a copy and allocation for
 * updated strings and creates an UndoAction. Additional optimization
 * for callers that know which indexes to update.
 */
bool PersistentTable::updateTupleWithSpecificIndexes(TableTuple &targetTupleToUpdate,
                                                     TableTuple &sourceTupleWithNewValues,
                                                     std::vector<TableIndex*> &indexesToUpdate)
{
    /**
     * Check for index constraint violations.
     */
    if (!checkUpdateOnUniqueIndexes(targetTupleToUpdate,
                                    sourceTupleWithNewValues,
                                    indexesToUpdate))
    {
        throw ConstraintFailureException(this, targetTupleToUpdate,
                                         sourceTupleWithNewValues,
                                         CONSTRAINT_TYPE_UNIQUE);
    }

    /**
     * Check for null constraint violations. Assumes source tuple is fully fleshed out.
     */
    FAIL_IF(!checkNulls(sourceTupleWithNewValues)) {
        throw ConstraintFailureException(this, targetTupleToUpdate,
                                         sourceTupleWithNewValues,
                                         CONSTRAINT_TYPE_NOT_NULL);
    }

    /*
     * Create and register an undo action and then use the copy of
     * the target (old value with no updates)
     */
    UndoQuantum *undoQuantum = m_executorContext->getCurrentUndoQuantum();
    assert(undoQuantum);
    Pool *pool = undoQuantum->getDataPool();
    assert(pool);
    PersistentTableUndoUpdateAction *ptuua =
        new (pool->allocate(sizeof(PersistentTableUndoUpdateAction)))
             PersistentTableUndoUpdateAction(targetTupleToUpdate, this, pool);

    if (m_COWContext.get() != NULL) {
        m_COWContext->markTupleDirty(targetTupleToUpdate, false);
    }

    /**
     * Remove the current tuple from any indexes.
     */
    bool indexRequiresUpdate[indexesToUpdate.size()];
    if (indexesToUpdate.size()) {
        ptuua->needToRevertIndexes();
        for (int i = 0; i < indexesToUpdate.size(); i++) {
            TableIndex *index = indexesToUpdate[i];
            if (!index->keyUsesNonInlinedMemory()) {
                if (!index->checkForIndexChange(&targetTupleToUpdate, &sourceTupleWithNewValues)) {
                    indexRequiresUpdate[i] = false;
                    continue;
                }
            }
            indexRequiresUpdate[i] = true;
            if (!index->deleteEntry(&targetTupleToUpdate)) {
                throwFatalException("Failed to remove tuple from index (during update) in Table: %s Index %s",
                                    m_name.c_str(), index->getName().c_str());
            }
        }
    }
    // handle any materialized views
    for (int i = 0; i < m_views.size(); i++) {
        m_views[i]->processTupleDelete(targetTupleToUpdate);
    }

    if (m_schema->getUninlinedObjectColumnCount() != 0)
    {
        decreaseStringMemCount(targetTupleToUpdate.getNonInlinedMemorySize());
        increaseStringMemCount(sourceTupleWithNewValues.getNonInlinedMemorySize());
    }

    sourceTupleWithNewValues.setActiveTrue();
    //Copy the dirty status that was set by markTupleDirty.
    if (targetTupleToUpdate.isDirty()) {
        sourceTupleWithNewValues.setDirtyTrue();
    } else {
        sourceTupleWithNewValues.setDirtyFalse();
    }
    // this is the actual write of the new values
    targetTupleToUpdate.copyForPersistentUpdate(sourceTupleWithNewValues);

    ptuua->setNewTuple(targetTupleToUpdate, pool);

    if (!undoQuantum->isDummy()) {
        //DummyUndoQuantum calls destructor upon register.
        undoQuantum->registerUndoAction(ptuua);
    }

    /**
     * Insert the updated tuple back into the indexes.
     */
    for (int i = 0; i < indexesToUpdate.size(); i++) {
        TableIndex *index = indexesToUpdate[i];
        if (!indexRequiresUpdate[i]) {
            continue;
        }
        if (!index->addEntry(&targetTupleToUpdate)) {
            throwFatalException("Failed to insert updated tuple into index in Table: %s Index %s",
                                m_name.c_str(), index->getName().c_str());
        }
    }
    // handle any materialized views
    for (int i = 0; i < m_views.size(); i++) {
        m_views[i]->processTupleInsert(targetTupleToUpdate);
    }

    if (undoQuantum->isDummy()) {
        //DummyUndoQuantum calls destructor upon register so it can't be called
        //earlier
        undoQuantum->registerUndoAction(ptuua);
    }

    return true;
}

/*
 * sourceTupleWithNewValues contains the tuple before the update
 * and targetTupleToUpdate is a reference to the updated tuple
 * including the actual table storage. First remove the current
 * tuple value from any indexes (if asked to do so). Then revert the
 * tuple to the original preupdate values by copying the source to
 * the target. Then insert the new (or rather, old) value back into
 * the indexes.
 */
void PersistentTable::updateTupleForUndo(TableTuple &targetTupleToUpdate,
                                         TableTuple &sourceTupleWithNewValues,
                                         bool revertIndexes)
{
    //If the indexes were never updated there is no need to revert them.
    if (revertIndexes) {
<<<<<<< HEAD
        BOOST_FOREACH(TableIndex *index, m_indexes) {
            if (!index->deleteEntry(&targetTupleToUpdate)) {
=======
        for (int i = (int)m_indexes.size() - 1; i >= 0; --i) {
            if (!m_indexes[i]->deleteEntry(&targetTupleToUpdate)) {
>>>>>>> 394c152f
                throwFatalException("Failed to update tuple in Table: %s Index %s",
                                    m_name.c_str(), index->getName().c_str());
            }
        }
    }

    if (m_schema->getUninlinedObjectColumnCount() != 0)
    {
        decreaseStringMemCount(targetTupleToUpdate.getNonInlinedMemorySize());
        increaseStringMemCount(sourceTupleWithNewValues.getNonInlinedMemorySize());
    }

    bool dirty = targetTupleToUpdate.isDirty();
    // this is the actual in-place revert to the old version
    targetTupleToUpdate.copy(sourceTupleWithNewValues);
    if (dirty) {
        targetTupleToUpdate.setDirtyTrue();
    } else {
        targetTupleToUpdate.setDirtyFalse();
    }

    //If the indexes were never updated there is no need to revert them.
    if (revertIndexes) {
<<<<<<< HEAD
        BOOST_FOREACH(TableIndex *index, m_indexes) {
            if (!index->addEntry(&targetTupleToUpdate)) {
=======
        for (int i = (int)m_indexes.size() - 1; i >= 0; --i) {
            if (!m_indexes[i]->addEntry(&targetTupleToUpdate)) {
>>>>>>> 394c152f
                throwFatalException("Failed to update tuple in Table: %s Index %s",
                                    m_name.c_str(), index->getName().c_str());
            }
        }
    }
}

bool PersistentTable::deleteTuple(TableTuple &target, bool deleteAllocatedStrings) {
    // May not delete an already deleted tuple.
    assert(target.isActive());

    // The tempTuple is forever!
    assert(&target != &m_tempTuple);

    // Just like insert, we want to remove this tuple from all of our indexes
    deleteFromAllIndexes(&target);

    target.setPendingDeleteOnUndoReleaseTrue();
    m_tuplesPinnedByUndo++;
    m_usedTupleCount--;

    /*
     * Create and register an undo action.
     */
    UndoQuantum *undoQuantum = m_executorContext->getCurrentUndoQuantum();
    assert(undoQuantum);
    Pool *pool = undoQuantum->getDataPool();
    assert(pool);
    PersistentTableUndoDeleteAction *ptuda =
            new (pool->allocate(sizeof(PersistentTableUndoDeleteAction))) PersistentTableUndoDeleteAction( target.address(), this);

    // handle any materialized views
    for (int i = 0; i < m_views.size(); i++) {
        m_views[i]->processTupleDelete(target);
    }

    undoQuantum->registerUndoAction(ptuda, this);
    return true;
}

/*
 * Delete a tuple by looking it up via table scan or a primary key
 * index lookup. An undo initiated delete like deleteTupleForUndo
 * is in response to the insertion of a new tuple by insertTuple
 * and that by definition is a tuple that is of no interest to
 * the COWContext. The COWContext set the tuple to have the
 * correct dirty setting when the tuple was originally inserted.
 * TODO remove duplication with regular delete. Also no view updates.
 */
void PersistentTable::deleteTupleForUndo(TableTuple &tupleCopy) {
    TableTuple target = lookupTuple(tupleCopy);
    if (target.isNullTuple()) {
        throwFatalException("Failed to delete tuple from table %s:"
                            " tuple does not exist\n%s\n", m_name.c_str(),
                            tupleCopy.debugNoHeader().c_str());
    }
    else {
        // Make sure that they are not trying to delete the same tuple twice
        assert(target.isActive());

        // Also make sure they are not trying to delete our m_tempTuple
        assert(&target != &m_tempTuple);

        // Just like insert, we want to remove this tuple from all of our indexes
        deleteFromAllIndexes(&target);

        if (m_schema->getUninlinedObjectColumnCount() != 0)
        {
            decreaseStringMemCount(tupleCopy.getNonInlinedMemorySize());
        }

        // Delete the strings/objects
        target.freeObjectColumns();
        deleteTupleStorage(target);
        m_usedTupleCount--;
    }
}

TableTuple PersistentTable::lookupTuple(TableTuple tuple) {
    TableTuple nullTuple(m_schema);

    TableIndex *pkeyIndex = primaryKeyIndex();
    if (pkeyIndex == NULL) {
        /*
         * Do a table scan.
         */
        TableTuple tableTuple(m_schema);
        TableIterator ti(this, m_data.begin());
        while (ti.hasNext()) {
            ti.next(tableTuple);
            if (tableTuple.equalsNoSchemaCheck(tuple)) {
                return tableTuple;
            }
        }
        return nullTuple;
    }

    return pkeyIndex->uniqueMatchingTuple(tuple);
}

void PersistentTable::insertIntoAllIndexes(TableTuple *tuple) {
<<<<<<< HEAD
    BOOST_FOREACH(TableIndex *index, m_indexes) {
        if (!index->addEntry(tuple)) {
=======
    for (int i = (int)m_indexes.size() - 1; i >= 0;--i) {
        if (!m_indexes[i]->addEntry(tuple)) {
>>>>>>> 394c152f
            throwFatalException(
                    "Failed to insert tuple in Table: %s Index %s", m_name.c_str(), index->getName().c_str());
        }
    }
}

void PersistentTable::deleteFromAllIndexes(TableTuple *tuple) {
<<<<<<< HEAD
    BOOST_FOREACH(TableIndex *index, m_indexes) {
        if (!index->deleteEntry(tuple)) {
=======
    for (int i = (int)m_indexes.size() - 1; i >= 0;--i) {
        if (!m_indexes[i]->deleteEntry(tuple)) {
>>>>>>> 394c152f
            throwFatalException(
                    "Failed to delete tuple in Table: %s Index %s", m_name.c_str(), index->getName().c_str());
        }
    }
}

bool PersistentTable::tryInsertOnAllIndexes(TableTuple *tuple) {
<<<<<<< HEAD
    for (int i = static_cast<int>(m_indexes.size()) - 1; i >= 0; --i) {
=======
    for (int i = (int)m_indexes.size() - 1; i >= 0; --i) {
>>>>>>> 394c152f
        FAIL_IF(!m_indexes[i]->addEntry(tuple)) {
            VOLT_DEBUG("Failed to insert into index %s,%s",
                       m_indexes[i]->getTypeName().c_str(),
                       m_indexes[i]->getName().c_str());
            for (int j = i + 1; j < m_indexes.size(); ++j) {
                m_indexes[j]->deleteEntry(tuple);
            }
            return false;
        }
    }
    return true;
}

bool PersistentTable::checkUpdateOnUniqueIndexes(TableTuple &targetTupleToUpdate,
                                                 const TableTuple &sourceTupleWithNewValues,
                                                 std::vector<TableIndex*> &indexesToUpdate)
{
    BOOST_FOREACH(TableIndex* index, indexesToUpdate) {
        if (index->isUniqueIndex()) {
            if (index->checkForIndexChange(&targetTupleToUpdate, &sourceTupleWithNewValues) == false)
                continue; // no update is needed for this index

            // if there is a change, the new_key has to be checked
            FAIL_IF (index->exists(&sourceTupleWithNewValues)) {
                VOLT_WARN("Unique Index '%s' complained to the update",
                          index->debug().c_str());
                return false; // cannot insert the new value
            }
        }
    }

    return true;
}

bool PersistentTable::checkNulls(TableTuple &tuple) const {
    assert (m_columnCount == tuple.sizeInValues());
    for (int i = m_columnCount - 1; i >= 0; --i) {
        if (tuple.isNull(i) && !m_allowNulls[i]) {
            VOLT_TRACE ("%d th attribute was NULL. It is non-nillable attribute.", i);
            return false;
        }
    }
    return true;
}

/*
 * claim ownership of a view. table is responsible for this view*
 */
void PersistentTable::addMaterializedView(MaterializedViewMetadata *view) {
    m_views.push_back(view);
}

// ------------------------------------------------------------------
// UTILITY
// ------------------------------------------------------------------
std::string PersistentTable::tableType() const {
    return "PersistentTable";
}

std::string PersistentTable::debug() {
    std::ostringstream buffer;
    buffer << Table::debug();
    buffer << "\tINDEXES: " << m_indexes.size() << "\n";

    // Indexes
    buffer << "===========================================================\n";
    for (int index_ctr = 0; index_ctr < m_indexes.size(); ++index_ctr) {
        if (m_indexes[index_ctr]) {
            buffer << "\t[" << index_ctr << "] " << m_indexes[index_ctr]->debug();
            //
            // Primary Key
            //
            if (m_pkeyIndex != NULL && m_pkeyIndex->getName().compare(m_indexes[index_ctr]->getName()) == 0) {
                buffer << " [PRIMARY KEY]";
            }
            buffer << "\n";
        }
    }

    return buffer.str();
}

<<<<<<< HEAD
=======
// ------------------------------------------------------------------
// Accessors
// ------------------------------------------------------------------
// Index
TableIndex *PersistentTable::index(std::string name) {
    for (int i = 0; i < m_indexes.size(); ++i) {
        TableIndex *index = m_indexes[i];
        if (index->getName().compare(name) == 0) {
            return index;
        }
    }
    std::stringstream errorString;
    errorString << "Could not find Index with name " << name << std::endl;
    for (int i = 0; i < m_indexes.size(); ++i) {
        TableIndex *index = m_indexes[i];
        errorString << index->getName() << std::endl;
    }
    throwFatalException( "%s", errorString.str().c_str());
}

std::vector<TableIndex*> PersistentTable::allIndexes() const {
    std::vector<TableIndex*> retval;
    for (int i = 0; i < m_indexes.size(); i++)
        retval.push_back(m_indexes[i]);

    return retval;
}

>>>>>>> 394c152f
void PersistentTable::onSetColumns() {
    m_allowNulls.resize(m_columnCount);
    for (int i = m_columnCount - 1; i >= 0; --i) {
        m_allowNulls[i] = m_schema->columnAllowNull(i);
    }

    // Also clear some used block state. this structure doesn't have
    // an block ownership semantics - it's just a cache. I think.
    m_blocksWithSpace.clear();

    // note that any allocated memory in m_data is left alone
    // as is m_allocatedTuples
    m_data.clear();
}

/*
 * Implemented by persistent table and called by Table::loadTuplesFrom
 * to do additional processing for views and Export and non-inline
 * memory tracking
 */
void PersistentTable::processLoadedTuple(TableTuple &tuple) {

    // not null checks at first
    FAIL_IF(!checkNulls(tuple)) {
        throw ConstraintFailureException(this, tuple, TableTuple(),
                                         CONSTRAINT_TYPE_NOT_NULL);
    }

    if (!tryInsertOnAllIndexes(&tuple)) {
        throw ConstraintFailureException(this, tuple, TableTuple(),
                                         CONSTRAINT_TYPE_UNIQUE);
    }

    // handle any materialized views
    for (int i = 0; i < m_views.size(); i++) {
        m_views[i]->processTupleInsert(m_tmpTarget1);
    }

    // Account for non-inlined memory allocated via bulk load or recovery
    if (m_schema->getUninlinedObjectColumnCount() != 0)
    {
        increaseStringMemCount(tuple.getNonInlinedMemorySize());
    }
}

TableStats* PersistentTable::getTableStats() {
    return &stats_;
}

/**
 * Switch the table to copy on write mode. Returns true if the table was already in copy on write mode.
 */
bool PersistentTable::activateCopyOnWrite(TupleSerializer *serializer, int32_t partitionId) {
    if (m_COWContext != NULL) {
        return true;
    }
    if (m_tupleCount == 0) {
        return false;
    }

    //All blocks are now pending snapshot
    m_blocksPendingSnapshot.swap(m_blocksNotPendingSnapshot);
    m_blocksPendingSnapshotLoad.swap(m_blocksNotPendingSnapshotLoad);
    assert(m_blocksNotPendingSnapshot.empty());
    for (int ii = 0; ii < m_blocksNotPendingSnapshotLoad.size(); ii++) {
        assert(m_blocksNotPendingSnapshotLoad[ii]->empty());
    }

    m_COWContext.reset(new CopyOnWriteContext( this, serializer, partitionId));
    return false;
}

/**
 * Attempt to serialize more tuples from the table to the provided output stream.
 * Returns true if there are more tuples and false if there are no more tuples waiting to be
 * serialized.
 */
bool PersistentTable::serializeMore(ReferenceSerializeOutput *out) {
    if (m_COWContext == NULL) {
        return false;
    }

    const bool hasMore = m_COWContext->serializeMore(out);
    if (!hasMore) {
        m_COWContext.reset(NULL);
    }

    return hasMore;
}

/**
 * Create a recovery stream for this table. Returns true if the table already has an active recovery stream
 */
bool PersistentTable::activateRecoveryStream(int32_t tableId) {
    if (m_recoveryContext != NULL) {
        return true;
    }
    m_recoveryContext.reset(new RecoveryContext( this, tableId ));
    return false;
}

/**
 * Serialize the next message in the stream of recovery messages. Returns true if there are
 * more messages and false otherwise.
 */
void PersistentTable::nextRecoveryMessage(ReferenceSerializeOutput *out) {
    if (m_recoveryContext == NULL) {
        return;
    }

    const bool hasMore = m_recoveryContext->nextMessage(out);
    if (!hasMore) {
        m_recoveryContext.reset(NULL);
    }
}

/**
 * Process the updates from a recovery message
 */
void PersistentTable::processRecoveryMessage(RecoveryProtoMsg* message, Pool *pool) {
    switch (message->msgType()) {
    case RECOVERY_MSG_TYPE_SCAN_TUPLES: {
        if (activeTupleCount() == 0) {
            uint32_t tupleCount = message->totalTupleCount();
<<<<<<< HEAD
            BOOST_FOREACH(TableIndex *index, m_indexes) {
                index->ensureCapacity(tupleCount);
=======
            for (int i = 0; i < m_indexes.size(); i++) {
                m_indexes[i]->ensureCapacity(tupleCount);
>>>>>>> 394c152f
            }
        }
        loadTuplesFromNoHeader(*message->stream(), pool);
        break;
    }
    default:
        throwFatalException("Attempted to process a recovery message of unknown type %d", message->msgType());
    }
}

/**
 * Create a tree index on the primary key and then iterate it and hash
 * the tuple data.
 */
size_t PersistentTable::hashCode() {
    boost::scoped_ptr<TableIndex> pkeyIndex(TableIndexFactory::cloneEmptyTreeIndex(*m_pkeyIndex));
    TableIterator iter(this, m_data.begin());
    TableTuple tuple(schema());
    while (iter.next(tuple)) {
        pkeyIndex->addEntry(&tuple);
    }

    pkeyIndex->moveToEnd(true);

    size_t hashCode = 0;
    while (true) {
         tuple = pkeyIndex->nextValue();
         if (tuple.isNullTuple()) {
             break;
         }
         tuple.hashCode(hashCode);
    }
    return hashCode;
}

void PersistentTable::notifyBlockWasCompactedAway(TBPtr block) {
    if (m_blocksNotPendingSnapshot.find(block) != m_blocksNotPendingSnapshot.end()) {
        assert(m_blocksPendingSnapshot.find(block) == m_blocksPendingSnapshot.end());
    } else {
        assert(m_COWContext != NULL);
        assert(m_blocksPendingSnapshot.find(block) != m_blocksPendingSnapshot.end());
        m_COWContext->notifyBlockWasCompactedAway(block);
    }

}

void PersistentTable::swapTuples(TableTuple &originalTuple,
                                 TableTuple &destinationTuple) {
    ::memcpy(destinationTuple.address(), originalTuple.address(), m_tupleLength);
    originalTuple.setActiveFalse();
    assert(!originalTuple.isPendingDeleteOnUndoRelease());

    /*
     * If the tuple is pending deletion then it isn't in any of the indexes.
     * However that contradicts the assertion above that the tuple is not
     * pending deletion. In current Volt there is only one transaction executing
     * at any given time and the commit always releases the undo quantum
     * because there is no speculation. This situation should be impossible
     * as the assertion above implies. It looks like this is forward thinking
     * code for something that shouldn't happen right now.
     *
     * However this still isn't sufficient to actually work if speculation
     * is implemented because moving the tuple will invalidate the pointer
     * in the undo action for deleting the tuple. If the transaction ends
     * up being rolled back it won't find the tuple! You would have to go
     * back and update the undo action (how would you find it?) or
     * not move the tuple.
     */
    if (!originalTuple.isPendingDelete()) {
<<<<<<< HEAD
        BOOST_FOREACH(TableIndex *index, m_indexes) {
            if (!index->replaceEntryNoKeyChange(destinationTuple, originalTuple)) {
=======
        for (int i = (int)m_indexes.size() - 1; i >= 0;--i) {
            if (!m_indexes[i]->replaceEntryNoKeyChange(destinationTuple, originalTuple)) {
>>>>>>> 394c152f
                throwFatalException("Failed to update tuple in Table: %s Index %s",
                                    m_name.c_str(), index->getName().c_str());
            }
        }
    }
}

bool PersistentTable::doCompactionWithinSubset(TBBucketMap *bucketMap) {
    /**
     * First find the two best candidate blocks
     */
    TBPtr fullest;
    TBBucketI fullestIterator;
    bool foundFullest = false;
    for (int ii = (TUPLE_BLOCK_NUM_BUCKETS - 1); ii >= 0; ii--) {
        fullestIterator = (*bucketMap)[ii]->begin();
        if (fullestIterator != (*bucketMap)[ii]->end()) {
            foundFullest = true;
            fullest = *fullestIterator;
            break;
        }
    }
    if (!foundFullest) {
        //std::cout << "Could not find a fullest block for compaction" << std::endl;
        return false;
    }

    int fullestBucketChange = -1;
    while (fullest->hasFreeTuples()) {
        TBPtr lightest;
        TBBucketI lightestIterator;
        bool foundLightest = false;

        for (int ii = 0; ii < TUPLE_BLOCK_NUM_BUCKETS; ii++) {
            lightestIterator = (*bucketMap)[ii]->begin();
            if (lightestIterator != (*bucketMap)[ii]->end()) {
                lightest = *lightestIterator;
                if (lightest != fullest) {
                    foundLightest = true;
                    break;
                } else {
                    lightestIterator++;
                    if (lightestIterator != (*bucketMap)[ii]->end()) {
                        lightest = *lightestIterator;
                        foundLightest = true;
                        break;
                    }
                }
            }
        }
        if (!foundLightest) {
//            TBMapI iter = m_data.begin();
//            while (iter != m_data.end()) {
//                std::cout << "Block " << static_cast<void*>(iter.data().get()) << " has " <<
//                        iter.data()->activeTuples() << " active tuples and " << iter.data()->lastCompactionOffset()
//                        << " last compaction offset and is in bucket " <<
//                        static_cast<void*>(iter.data()->currentBucket().get()) <<
//                        std::endl;
//                iter++;
//            }
//
//            for (int ii = 0; ii < TUPLE_BLOCK_NUM_BUCKETS; ii++) {
//                std::cout << "Bucket " << ii << "(" << static_cast<void*>((*bucketMap)[ii].get()) << ") has size " << (*bucketMap)[ii]->size() << std::endl;
//                if (!(*bucketMap)[ii]->empty()) {
//                    TBBucketI bucketIter = (*bucketMap)[ii]->begin();
//                    while (bucketIter != (*bucketMap)[ii]->end()) {
//                        std::cout << "\t" << static_cast<void*>(bucketIter->get()) << std::endl;
//                        bucketIter++;
//                    }
//                }
//            }
//
//            std::cout << "Could not find a lightest block for compaction" << std::endl;
            return false;
        }

        std::pair<int, int> bucketChanges = fullest->merge(this, lightest);
        int tempFullestBucketChange = bucketChanges.first;
        if (tempFullestBucketChange != -1) {
            fullestBucketChange = tempFullestBucketChange;
        }

        if (lightest->isEmpty()) {
            notifyBlockWasCompactedAway(lightest);
            m_data.erase(lightest->address());
            m_blocksWithSpace.erase(lightest);
            m_blocksNotPendingSnapshot.erase(lightest);
            m_blocksPendingSnapshot.erase(lightest);
            lightest->swapToBucket(TBBucketPtr());
        } else {
            int lightestBucketChange = bucketChanges.second;
            if (lightestBucketChange != -1) {
                lightest->swapToBucket((*bucketMap)[lightestBucketChange]);
            }
        }
    }

    if (fullestBucketChange != -1) {
        fullest->swapToBucket((*bucketMap)[fullestBucketChange]);
    }
    if (!fullest->hasFreeTuples()) {
        m_blocksWithSpace.erase(fullest);
    }
    return true;
}

void PersistentTable::doIdleCompaction() {
    if (!m_blocksNotPendingSnapshot.empty()) {
        doCompactionWithinSubset(&m_blocksNotPendingSnapshotLoad);
    }
    if (!m_blocksPendingSnapshot.empty()) {
        doCompactionWithinSubset(&m_blocksPendingSnapshotLoad);
    }
}

void PersistentTable::doForcedCompaction() {
    if (m_recoveryContext != NULL)
    {
        LogManager::getThreadLogger(LOGGERID_SQL)->log(LOGLEVEL_INFO,
            "Deferring compaction until recovery is complete.");
        return;
    }
    bool hadWork1 = true;
    bool hadWork2 = true;

    char msg[512];
    snprintf(msg, sizeof(msg), "Doing forced compaction with allocated tuple count %zd",
             ((intmax_t)allocatedTupleCount()));
    LogManager::getThreadLogger(LOGGERID_SQL)->log(LOGLEVEL_INFO, msg);

    int failedCompactionCountBefore = m_failedCompactionCount;
    while (compactionPredicate()) {
        assert(hadWork1 || hadWork2);
        if (!hadWork1 && !hadWork2) {
            /*
             * If this code is reached it means that the compaction predicate
             * thinks that it should be possible to merge some blocks,
             * but there were no blocks found in the load buckets that were
             * eligible to be merged. This is a bug in either the predicate
             * or more likely the code that moves blocks from bucket to bucket.
             * This isn't fatal because the list of blocks with free space
             * and deletion of empty blocks is handled independently of
             * the book keeping for load buckets and merging. As the load
             * of the missing (missing from the load buckets)
             * blocks changes they should end up being inserted
             * into the bucketing system again and will be
             * compacted if necessary or deleted when empty.
             * This is a work around for ENG-939
             */
            if (m_failedCompactionCount % 5000 == 0) {
                snprintf(msg, sizeof(msg), "Compaction predicate said there should be "
                         "blocks to compact but no blocks were found "
                         "to be eligible for compaction. This has "
                         "occured %d times.", m_failedCompactionCount);
                LogManager::getThreadLogger(LOGGERID_SQL)->log(LOGLEVEL_ERROR, msg);
            }
            if (m_failedCompactionCount == 0) {
                printBucketInfo();
            }
            m_failedCompactionCount++;
            break;
        }
        if (!m_blocksNotPendingSnapshot.empty() && hadWork1) {
            //std::cout << "Compacting blocks not pending snapshot " << m_blocksNotPendingSnapshot.size() << std::endl;
            hadWork1 = doCompactionWithinSubset(&m_blocksNotPendingSnapshotLoad);
        }
        if (!m_blocksPendingSnapshot.empty() && hadWork2) {
            //std::cout << "Compacting blocks pending snapshot " << m_blocksPendingSnapshot.size() << std::endl;
            hadWork2 = doCompactionWithinSubset(&m_blocksPendingSnapshotLoad);
        }
    }
    //If compactions have been failing lately, but it didn't fail this time
    //then compaction progressed until the predicate was satisfied
    if (failedCompactionCountBefore > 0 && failedCompactionCountBefore == m_failedCompactionCount) {
        snprintf(msg, sizeof(msg), "Recovered from a failed compaction scenario "
                "and compacted to the point that the compaction predicate was "
                "satisfied after %d failed attempts", failedCompactionCountBefore);
        LogManager::getThreadLogger(LOGGERID_SQL)->log(LOGLEVEL_ERROR, msg);
        m_failedCompactionCount = 0;
    }

    assert(!compactionPredicate());
    snprintf(msg, sizeof(msg), "Finished forced compaction with allocated tuple count %zd",
             ((intmax_t)allocatedTupleCount()));
    LogManager::getThreadLogger(LOGGERID_SQL)->log(LOGLEVEL_INFO, msg);
}

void PersistentTable::printBucketInfo() {
    std::cout << std::endl;
    TBMapI iter = m_data.begin();
    while (iter != m_data.end()) {
        std::cout << "Block " << static_cast<void*>(iter.data()->address()) << " has " <<
                iter.data()->activeTuples() << " active tuples and " << iter.data()->lastCompactionOffset()
                << " last compaction offset and is in bucket " <<
                static_cast<void*>(iter.data()->currentBucket().get()) <<
                std::endl;
        iter++;
    }

    boost::unordered_set<TBPtr>::iterator blocksNotPendingSnapshot = m_blocksNotPendingSnapshot.begin();
    std::cout << "Blocks not pending snapshot: ";
    while (blocksNotPendingSnapshot != m_blocksNotPendingSnapshot.end()) {
        std::cout << static_cast<void*>((*blocksNotPendingSnapshot)->address()) << ",";
        blocksNotPendingSnapshot++;
    }
    std::cout << std::endl;
    for (int ii = 0; ii < m_blocksNotPendingSnapshotLoad.size(); ii++) {
        if (m_blocksNotPendingSnapshotLoad[ii]->empty()) {
            continue;
        }
        std::cout << "Bucket " << ii << "(" << static_cast<void*>(m_blocksNotPendingSnapshotLoad[ii].get()) << ") has size " << m_blocksNotPendingSnapshotLoad[ii]->size() << std::endl;
        TBBucketI bucketIter = m_blocksNotPendingSnapshotLoad[ii]->begin();
        while (bucketIter != m_blocksNotPendingSnapshotLoad[ii]->end()) {
            std::cout << "\t" << static_cast<void*>((*bucketIter)->address()) << std::endl;
            bucketIter++;
        }
    }

    boost::unordered_set<TBPtr>::iterator blocksPendingSnapshot = m_blocksPendingSnapshot.begin();
    std::cout << "Blocks pending snapshot: ";
    while (blocksPendingSnapshot != m_blocksPendingSnapshot.end()) {
        std::cout << static_cast<void*>((*blocksPendingSnapshot)->address()) << ",";
        blocksPendingSnapshot++;
    }
    std::cout << std::endl;
    for (int ii = 0; ii < m_blocksPendingSnapshotLoad.size(); ii++) {
        if (m_blocksPendingSnapshotLoad[ii]->empty()) {
            continue;
        }
        std::cout << "Bucket " << ii << "(" << static_cast<void*>(m_blocksPendingSnapshotLoad[ii].get()) << ") has size " << m_blocksPendingSnapshotLoad[ii]->size() << std::endl;
        TBBucketI bucketIter = m_blocksPendingSnapshotLoad[ii]->begin();
        while (bucketIter != m_blocksPendingSnapshotLoad[ii]->end()) {
            std::cout << "\t" << static_cast<void*>((*bucketIter)->address()) << std::endl;
            bucketIter++;
        }
    }
    std::cout << std::endl;
}<|MERGE_RESOLUTION|>--- conflicted
+++ resolved
@@ -85,14 +85,10 @@
     Table(TABLE_BLOCKSIZE),
     m_iter(this, m_data.begin()),
     m_executorContext(ctx),
-<<<<<<< HEAD
-    m_allowNulls(NULL),
-=======
     m_uniqueIndexes(),
     m_allowNulls(),
     m_indexes(),
     m_pkeyIndex(NULL),
->>>>>>> 394c152f
     stats_(this),
     m_COWContext(NULL),
     m_failedCompactionCount(0)
@@ -120,9 +116,6 @@
         tuple.setActiveFalse();
     }
 
-<<<<<<< HEAD
-    if (m_allowNulls) delete[] m_allowNulls;
-=======
     for (int i = 0; i < m_indexes.size(); ++i) {
         TableIndex *index = m_indexes[i];
         if (index != m_pkeyIndex) {
@@ -130,7 +123,6 @@
         }
     }
     if (m_pkeyIndex) delete m_pkeyIndex;
->>>>>>> 394c152f
 
     // note this class has ownership of the views, even if they
     // were allocated by VoltDBEngine
@@ -460,13 +452,8 @@
 {
     //If the indexes were never updated there is no need to revert them.
     if (revertIndexes) {
-<<<<<<< HEAD
         BOOST_FOREACH(TableIndex *index, m_indexes) {
             if (!index->deleteEntry(&targetTupleToUpdate)) {
-=======
-        for (int i = (int)m_indexes.size() - 1; i >= 0; --i) {
-            if (!m_indexes[i]->deleteEntry(&targetTupleToUpdate)) {
->>>>>>> 394c152f
                 throwFatalException("Failed to update tuple in Table: %s Index %s",
                                     m_name.c_str(), index->getName().c_str());
             }
@@ -490,13 +477,8 @@
 
     //If the indexes were never updated there is no need to revert them.
     if (revertIndexes) {
-<<<<<<< HEAD
         BOOST_FOREACH(TableIndex *index, m_indexes) {
             if (!index->addEntry(&targetTupleToUpdate)) {
-=======
-        for (int i = (int)m_indexes.size() - 1; i >= 0; --i) {
-            if (!m_indexes[i]->addEntry(&targetTupleToUpdate)) {
->>>>>>> 394c152f
                 throwFatalException("Failed to update tuple in Table: %s Index %s",
                                     m_name.c_str(), index->getName().c_str());
             }
@@ -598,13 +580,8 @@
 }
 
 void PersistentTable::insertIntoAllIndexes(TableTuple *tuple) {
-<<<<<<< HEAD
     BOOST_FOREACH(TableIndex *index, m_indexes) {
         if (!index->addEntry(tuple)) {
-=======
-    for (int i = (int)m_indexes.size() - 1; i >= 0;--i) {
-        if (!m_indexes[i]->addEntry(tuple)) {
->>>>>>> 394c152f
             throwFatalException(
                     "Failed to insert tuple in Table: %s Index %s", m_name.c_str(), index->getName().c_str());
         }
@@ -612,13 +589,8 @@
 }
 
 void PersistentTable::deleteFromAllIndexes(TableTuple *tuple) {
-<<<<<<< HEAD
     BOOST_FOREACH(TableIndex *index, m_indexes) {
         if (!index->deleteEntry(tuple)) {
-=======
-    for (int i = (int)m_indexes.size() - 1; i >= 0;--i) {
-        if (!m_indexes[i]->deleteEntry(tuple)) {
->>>>>>> 394c152f
             throwFatalException(
                     "Failed to delete tuple in Table: %s Index %s", m_name.c_str(), index->getName().c_str());
         }
@@ -626,11 +598,7 @@
 }
 
 bool PersistentTable::tryInsertOnAllIndexes(TableTuple *tuple) {
-<<<<<<< HEAD
     for (int i = static_cast<int>(m_indexes.size()) - 1; i >= 0; --i) {
-=======
-    for (int i = (int)m_indexes.size() - 1; i >= 0; --i) {
->>>>>>> 394c152f
         FAIL_IF(!m_indexes[i]->addEntry(tuple)) {
             VOLT_DEBUG("Failed to insert into index %s,%s",
                        m_indexes[i]->getTypeName().c_str(),
@@ -713,8 +681,6 @@
     return buffer.str();
 }
 
-<<<<<<< HEAD
-=======
 // ------------------------------------------------------------------
 // Accessors
 // ------------------------------------------------------------------
@@ -743,7 +709,6 @@
     return retval;
 }
 
->>>>>>> 394c152f
 void PersistentTable::onSetColumns() {
     m_allowNulls.resize(m_columnCount);
     for (int i = m_columnCount - 1; i >= 0; --i) {
@@ -868,13 +833,8 @@
     case RECOVERY_MSG_TYPE_SCAN_TUPLES: {
         if (activeTupleCount() == 0) {
             uint32_t tupleCount = message->totalTupleCount();
-<<<<<<< HEAD
             BOOST_FOREACH(TableIndex *index, m_indexes) {
                 index->ensureCapacity(tupleCount);
-=======
-            for (int i = 0; i < m_indexes.size(); i++) {
-                m_indexes[i]->ensureCapacity(tupleCount);
->>>>>>> 394c152f
             }
         }
         loadTuplesFromNoHeader(*message->stream(), pool);
@@ -944,13 +904,8 @@
      * not move the tuple.
      */
     if (!originalTuple.isPendingDelete()) {
-<<<<<<< HEAD
         BOOST_FOREACH(TableIndex *index, m_indexes) {
             if (!index->replaceEntryNoKeyChange(destinationTuple, originalTuple)) {
-=======
-        for (int i = (int)m_indexes.size() - 1; i >= 0;--i) {
-            if (!m_indexes[i]->replaceEntryNoKeyChange(destinationTuple, originalTuple)) {
->>>>>>> 394c152f
                 throwFatalException("Failed to update tuple in Table: %s Index %s",
                                     m_name.c_str(), index->getName().c_str());
             }
